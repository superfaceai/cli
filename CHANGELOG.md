# Changelog

All notable changes to this project will be documented in this file.

The format is based on [Keep a Changelog](https://keepachangelog.com/en/1.0.0/),
and this project adheres to [Semantic Versioning](https://semver.org/spec/v2.0.0.html).

## [Unreleased]

### Fixed
<<<<<<< HEAD
- create provider security schema resolution
=======
- Remove misleading messages
>>>>>>> 0697432e

## [3.0.0] - 2023-02-08
### Added
- New `create:map` command
- New `create:mock-map` command
- New `create:profile` command
- New `create:test` command
- New `create:mock-map-test` command
- New `create:provider` command

## [2.0.0] - 2022-08-15
### Changed
- Lint command prints summary of problems and number of checked files

## [1.1.1] - 2022-05-17
### Added
- New `--mapVariant` flag for configure command

## [1.1.0] - 2022-02-25
### Added
- Prepare files for digest authentication

### Changed
- Lint command prints more clear result

### Fixed
- Remove unnecessary warning when using install and configure commands

## [1.0.1] - 2021-11-04
### Changed
- Compile command now clears cache before compilation
- Check command checks for not matching provider name in provider.json and super.json

## [1.0.0] - 2021-11-04
### Added
- prepare integration parameters during configure command
- install command fallbacks to parse profile source on profile AST validation fail
- added `warn if update available` package
- integration parameters setup check in `check` command and before publishing

### Changed
- Use provider.json from ast instead of sdk
- Compile command now compiles every locally linked file in super.json

## [0.0.26] - 2021-10-13
### Added
- Check command loading files from server if not found localy

### Fixed
- Compile command provider name check

## [0.0.25] - 2021-09-29
### Added
- Lint command loading files from server if not found localy
- Exported function for security values preparation

### Changed
- Use super.json schema validation from ast-js

## [0.0.24] - 2021-09-23
### Added
- Create command file names flags

### Fixed
- Do not touch .env by default
- Hide interactive install command

## [0.0.23] - 2021-09-07
### Added
- Generate command
- Whoami command
- Logout command
- Login command
- Compile command compiles to cache
- Compile command scoped for single file
- Lint command loading file paths from super.json

### Removed
- Document type inference was moved to ast-js

### Fixed
- Improve passing of interactive install tests

## [0.0.22] - 2021-08-04
### Added
- Create command interactive mode
- Create command new flags
- Create command ability to create only provider or only map
- Visible init command
- Configure command prepares env variables in .env file

## [0.0.20] - 2021-07-20
### Added
- Multiple usecases in interactive install command
- Repeated use of interactive install command
- Set provider failover in interactive install command
- Set provider retry policies in interactive install command
- Providers priority array

### Fixed
- Package manager path resolution

## [0.0.19] - 2021-07-08
### Fixed
- Last provider selection in interactive install command

## [0.0.18] - 2021-06-15
### Added
- Multiple capabilities in interactive install command
- Providers priority array
- Package manager abstraction

## [0.0.17] - 2021-06-08
### Changed
- Generated Input and Result types are specific to both profile and usecase

## [0.0.16] - 2021-06-07

## [0.0.15] - 2021-06-03
### Added
- Interactive install command

## [0.0.14] - 2021-05-12
### Changed
- Provider name in environment variables
- Provider name delimiters
- Codegen generates .js and .d.ts now

## [0.0.13] - 2021-05-05
### Changed
- Validate identifiers

## [0.0.12] - 2021-04-30
### Changed
- Allow every type for Result in generated SDK

## [0.0.11] - 2021-04-28
### Changed
- Export SuperfaceClient type from generated SDK
- Allow every type for Result in generated SDK

## [0.0.10] - 2021-04-26
### Added
- Generate command
- Support for installing local files with `install` command

### Changed
- Refactored install logic

## [0.0.5] - 2021-03-15
### Changed
- Updated sdk version to v0.0.11
- Update playground and fixtures to support sdk v0.0.11

### Fixed
- `install` no longer stores local file path in `super.json` and instead stores the version

## [0.0.4] - 2021-02-25
### Added
- New flags for create command: `--template`, `--version` (`-v`),  `--variant` (`-t`)
- Generation of scope directory
- Generation of `provider.json` file
- Workaround for document type flag
- `isFileQuiet` function
- Validation of maps to profiles within `lint` command (flag `-v`)
- Init command
- Install command
- `--template` flag to play initialize

### Changed
- Updated parser dependency to v0.0.14
- Updated generation of header fields (`name`, `version`, `variant`)
- Updated validation of specified values in create command with new parsing functions
- Updated compile and lint tests to use `path.join` instead of string paths
- Play command outputs build files to `<playground>/build` directory
- Playground no longer needs to have the same name as the profile within it
- Playground now works with playscripts in `superface/play` folder
- Playground can now work with scoped profiles and maps

### Removed
- Document type flag: `--documentType` (`-t`)
- Unnecessary fixture playground

### Fixed
- Correct `--typeRoots` passed to play execute tsc invocation
- Scoped profiles and maps detection and execution

## [0.0.2] - 2020-12-18
### Added
- Create command
- Play command

### Changed
- Name of the binary to `superface`
- package.json private field to false

## 0.0.1 - 2020-11-25
### Added
- Document type inferrance
- Lint command
- Transpile command
- CI github flow

[Unreleased]: https://github.com/superfaceai/cli/compare/v3.0.0...HEAD
[3.0.0]: https://github.com/superfaceai/cli/compare/v2.0.0...v3.0.0
[2.0.0]: https://github.com/superfaceai/cli/compare/v1.1.1...v2.0.0
[1.1.1]: https://github.com/superfaceai/cli/compare/v1.1.0...v1.1.1
[1.1.0]: https://github.com/superfaceai/cli/compare/v1.0.1...v1.1.0
[1.0.1]: https://github.com/superfaceai/cli/compare/v1.0.0...v1.0.1
[1.0.0]: https://github.com/superfaceai/cli/compare/v0.0.26...v1.0.0
[0.0.26]: https://github.com/superfaceai/cli/compare/v0.0.25...v0.0.26
[0.0.25]: https://github.com/superfaceai/cli/compare/v0.0.24...v0.0.25
[0.0.24]: https://github.com/superfaceai/cli/compare/v0.0.23...v0.0.24
[0.0.23]: https://github.com/superfaceai/cli/compare/v0.0.22...v0.0.23
[0.0.22]: https://github.com/superfaceai/cli/compare/v0.0.20...v0.0.22
[0.0.20]: https://github.com/superfaceai/cli/compare/v0.0.19...v0.0.20
[0.0.19]: https://github.com/superfaceai/cli/compare/v0.0.18...v0.0.19
[0.0.18]: https://github.com/superfaceai/cli/compare/v0.0.17...v0.0.18
[0.0.17]: https://github.com/superfaceai/cli/compare/v0.0.16...v0.0.17
[0.0.16]: https://github.com/superfaceai/cli/compare/v0.0.15...v0.0.16
[0.0.15]: https://github.com/superfaceai/cli/compare/v0.0.14...v0.0.15
[0.0.14]: https://github.com/superfaceai/cli/compare/v0.0.13...v0.0.14
[0.0.13]: https://github.com/superfaceai/cli/compare/v0.0.12...v0.0.13
[0.0.12]: https://github.com/superfaceai/cli/compare/v0.0.11...v0.0.12
[0.0.11]: https://github.com/superfaceai/cli/compare/v0.0.10...v0.0.11
[0.0.10]: https://github.com/superfaceai/cli/compare/v0.0.5...v0.0.10
[0.0.5]: https://github.com/superfaceai/cli/compare/v0.0.4...v0.0.5
[0.0.4]: https://github.com/superfaceai/cli/compare/v0.0.2...v0.0.4
[0.0.2]: https://github.com/superfaceai/cli/compare/v0.0.1...v0.0.2<|MERGE_RESOLUTION|>--- conflicted
+++ resolved
@@ -8,11 +8,8 @@
 ## [Unreleased]
 
 ### Fixed
-<<<<<<< HEAD
-- create provider security schema resolution
-=======
+- Fixed create provider security schema resolution
 - Remove misleading messages
->>>>>>> 0697432e
 
 ## [3.0.0] - 2023-02-08
 ### Added
