--- conflicted
+++ resolved
@@ -6,12 +6,9 @@
 * Generation of x.provider.json file
 * Workaround for document type flag
 * `isFileQuiet` function
-<<<<<<< HEAD
+* Validation of maps to profiles within `lint` command (flag `-v`)
 * Init command
 * Install command
-=======
-* Validation of maps to profiles within `lint` command (flag `-v`)
->>>>>>> 8df17828
 
 ### Changed
 * Updated parser dependency to v0.0.12
