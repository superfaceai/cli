## [Unreleased]

### Added
* New flags for create command: `--template`, `--version` (`-v`),  `--variant` (`-t`)
* Generation of scope directory
* Generation of `provider.json` file
* Workaround for document type flag
* `isFileQuiet` function
* Validation of maps to profiles within `lint` command (flag `-v`)
* Init command
<<<<<<< HEAD
=======
* Install command
>>>>>>> cba073ed
* `--template` flag to play initialize

### Changed
* Updated parser dependency to v0.0.14
* Updated generation of header fields (`name`, `version`, `variant`)
* Updated validation of specified values in create command with new parsing functions
* Updated compile and lint tests to use `path.join` instead of string paths
* Play command outputs build files to `<playground>/build` directory
* Playground no longer needs to have the same name as the profile within it
* Playground now works with playscripts in `superface/play` folder
* Playground can now work with scoped profiles and maps

### Fixed
* Correct `--typeRoots` passed to play execute tsc invocation
* Scoped profiles and maps detection and execution

### Removed
* Document type flag: `--documentType` (`-t`)
* Unnecessary fixture playground

## [0.0.2]

### Added
* Create command
* Play command

### Changed
* Name of the binary to `superface`
* package.json private field to false

## [0.0.1] - 2020-11-25

### Added
* Document type inferrance
* Lint command
* Transpile command
* CI github flow

[Unreleased]: https://github.com/superfaceai/cli/compare/v0.0.2...HEAD
[0.0.2]: https://github.com/superfaceai/cli/compare/v0.0.1...v0.0.2
[0.0.1]: https://github.com/superfaceai/cli/releases/tag/v0.0.1<|MERGE_RESOLUTION|>--- conflicted
+++ resolved
@@ -8,10 +8,7 @@
 * `isFileQuiet` function
 * Validation of maps to profiles within `lint` command (flag `-v`)
 * Init command
-<<<<<<< HEAD
-=======
 * Install command
->>>>>>> cba073ed
 * `--template` flag to play initialize
 
 ### Changed
