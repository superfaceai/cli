{
  "name": "@superfaceai/cli",
  "version": "0.0.27-beta.0",
  "description": "Superface CLI utility",
  "main": "dist/index.js",
  "repository": "https://github.com/superfaceai/cli.git",
  "author": "Superface Team",
  "private": false,
  "bin": {
    "superface": "bin/superface",
    "sf": "bin/superface"
  },
  "files": [
    "bin/",
    "dist/"
  ],
  "scripts": {
    "build": "tsc -p tsconfig.release.json --outDir dist",
    "test": "yarn test:fast && yarn test:integration",
    "test:clean": "jest --clear-cache && jest",
    "lint": "eslint src/",
    "lint:fix": "yarn lint --fix",
    "format": "prettier -c src/",
    "format:fix": "prettier --write src/",
    "prepush": "yarn build && yarn test && yarn lint && yarn format",
    "test:fast": "jest",
    "test:integration": "jest --config=jest.config.integration.js"
  },
  "devDependencies": {
    "@types/concat-stream": "^1.6.0",
    "@types/debug": "^4.1.5",
    "@types/inquirer": "^7.3.1",
    "@types/jest": "^26.0.24",
    "@types/rimraf": "^3.0.0",
    "@types/superagent": "^4.1.10",
    "@typescript-eslint/eslint-plugin": "^4.28.4",
    "@typescript-eslint/parser": "^4.28.4",
    "concat-stream": "^2.0.0",
    "eslint": "^7.31.0",
    "eslint-config-prettier": "^8.3.0",
    "eslint-import-resolver-typescript": "^2.3.0",
    "eslint-plugin-import": "^2.23.4",
    "eslint-plugin-jest": "^24.3.6",
    "eslint-plugin-simple-import-sort": "^7.0.0",
    "jest": "^27.1.0",
    "mockttp": "^2.2.3",
    "prettier": "^2.1.2",
    "ts-jest": "^27.0.3"
  },
  "dependencies": {
    "@oclif/command": "^1.8.0",
    "@oclif/config": "^1.17.0",
<<<<<<< HEAD
    "@superfaceai/service-client": "0.0.25",
    "@superfaceai/ast": "0.0.35-beta.0",
    "@superfaceai/parser": "0.0.24-beta.1",
    "@superfaceai/one-sdk": "0.0.41-beta.0",
=======
    "@superfaceai/service-client": "0.0.26",
    "@superfaceai/ast": ">=0.0.34",
    "@superfaceai/parser": ">=0.0.23",
    "@superfaceai/one-sdk": "0.0.40",
>>>>>>> 039f3a1e
    "chalk": "^4.1.0",
    "cross-fetch": "^3.1.4",
    "debug": "^4.3.1",
    "inquirer": "^7.3.3",
    "inquirer-file-tree-selection-prompt": "^1.0.7",
    "netrc-parser": "^3.1.6",
    "open": "^8.2.1",
    "rimraf": "^3.0.2",
    "typescript": "^4.0.5"
  },
  "oclif": {
    "commands": "dist/commands",
    "bin": "superface",
    "hooks": {
      "init": "dist/hooks/init"
    }
  }
}<|MERGE_RESOLUTION|>--- conflicted
+++ resolved
@@ -50,17 +50,10 @@
   "dependencies": {
     "@oclif/command": "^1.8.0",
     "@oclif/config": "^1.17.0",
-<<<<<<< HEAD
-    "@superfaceai/service-client": "0.0.25",
     "@superfaceai/ast": "0.0.35-beta.0",
     "@superfaceai/parser": "0.0.24-beta.1",
     "@superfaceai/one-sdk": "0.0.41-beta.0",
-=======
     "@superfaceai/service-client": "0.0.26",
-    "@superfaceai/ast": ">=0.0.34",
-    "@superfaceai/parser": ">=0.0.23",
-    "@superfaceai/one-sdk": "0.0.40",
->>>>>>> 039f3a1e
     "chalk": "^4.1.0",
     "cross-fetch": "^3.1.4",
     "debug": "^4.3.1",
