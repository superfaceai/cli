{
  "name": "@superfaceai/cli",
  "version": "0.0.10",
  "description": "Superface CLI utility",
  "main": "dist/index.js",
  "repository": "https://github.com/superfaceai/cli.git",
  "author": "Superface Team",
  "private": false,
  "bin": {
    "superface": "bin/superface",
    "sf": "bin/superface"
  },
  "files": [
    "bin/",
    "dist/"
  ],
  "scripts": {
    "build": "tsc -p tsconfig.release.json --outDir dist",
    "test": "jest",
    "test:clean": "jest --clear-cache && jest",
    "lint": "eslint src/",
    "lint:fix": "yarn lint --fix",
    "format": "prettier -c src/",
    "format:fix": "prettier --write src/",
    "prepush": "yarn build && yarn test && yarn lint && yarn format"
  },
  "devDependencies": {
    "@types/debug": "^4.1.5",
    "@types/inquirer": "^7.3.1",
    "@types/jest": "^26.0.15",
    "@types/rimraf": "^3.0.0",
    "@types/superagent": "^4.1.10",
    "@typescript-eslint/eslint-plugin": "^4.7.0",
    "@typescript-eslint/parser": "^4.7.0",
    "eslint": "^7.13.0",
    "eslint-config-prettier": "^6.15.0",
    "eslint-import-resolver-typescript": "^2.3.0",
    "eslint-plugin-import": "^2.22.1",
    "eslint-plugin-jest": "^24.1.2",
    "eslint-plugin-simple-import-sort": "^6.0.1",
    "jest": "^26.6.3",
    "prettier": "^2.1.2",
    "ts-jest": "^26.4.4",
    "typescript": "^4.0.5"
  },
  "dependencies": {
    "@oclif/command": "^1.8.0",
    "@oclif/config": "^1.17.0",
<<<<<<< HEAD
    "@superfaceai/ast": "^0.0.24",
    "@superfaceai/parser": "0.0.16",
    "@superfaceai/one-sdk": "0.0.25",
=======
    "@superfaceai/ast": "^0.0.23",
    "@superfaceai/parser": "0.0.17",
    "@superfaceai/one-sdk": "0.0.22",
>>>>>>> 6325f9b0
    "chalk": "^4.1.0",
    "debug": "^4.3.1",
    "inquirer": "^7.3.3",
    "inquirer-file-tree-selection-prompt": "^1.0.7",
    "rimraf": "^3.0.2",
    "typescript": "^4.0.5",
    "superagent": "^6.1.0"
  },
  "oclif": {
    "commands": "dist/commands",
    "bin": "superface",
    "hooks": {
      "init": "dist/hooks/init"
    }
  }
}<|MERGE_RESOLUTION|>--- conflicted
+++ resolved
@@ -46,15 +46,9 @@
   "dependencies": {
     "@oclif/command": "^1.8.0",
     "@oclif/config": "^1.17.0",
-<<<<<<< HEAD
     "@superfaceai/ast": "^0.0.24",
-    "@superfaceai/parser": "0.0.16",
     "@superfaceai/one-sdk": "0.0.25",
-=======
-    "@superfaceai/ast": "^0.0.23",
     "@superfaceai/parser": "0.0.17",
-    "@superfaceai/one-sdk": "0.0.22",
->>>>>>> 6325f9b0
     "chalk": "^4.1.0",
     "debug": "^4.3.1",
     "inquirer": "^7.3.3",
