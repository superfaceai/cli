--- conflicted
+++ resolved
@@ -46,24 +46,16 @@
   "dependencies": {
     "@oclif/command": "^1.8.0",
     "@oclif/config": "^1.17.0",
-<<<<<<< HEAD
-    "@superfaceai/ast": "^0.0.20",
-    "@superfaceai/parser": "0.0.10",
-=======
     "@superfaceai/ast": "^0.0.21",
     "@superfaceai/parser": "0.0.14",
     "@superfaceai/sdk": "0.0.9",
->>>>>>> e43e5fec
     "chalk": "^4.1.0",
     "debug": "^4.3.1",
     "inquirer": "^7.3.3",
     "inquirer-file-tree-selection-prompt": "^1.0.7",
     "rimraf": "^3.0.2",
-<<<<<<< HEAD
-    "typescript": "^4.0.5"
-=======
+    "typescript": "^4.0.5",
     "superagent": "^6.1.0"
->>>>>>> e43e5fec
   },
   "oclif": {
     "commands": "dist/commands",
