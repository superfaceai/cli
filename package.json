{
  "name": "@superfaceai/cli",
<<<<<<< HEAD
  "version": "0.0.27-beta.4",
=======
  "version": "1.0.0",
>>>>>>> d0073acb
  "description": "Superface CLI utility",
  "main": "dist/index.js",
  "repository": "https://github.com/superfaceai/cli.git",
  "author": "Superface Team",
  "private": false,
  "bin": {
    "superface": "bin/superface",
    "sf": "bin/superface"
  },
  "files": [
    "bin/",
    "dist/"
  ],
  "scripts": {
    "build": "tsc -p tsconfig.release.json --outDir dist",
    "test": "yarn test:fast && yarn test:integration",
    "test:clean": "jest --clear-cache && jest",
    "lint": "eslint src/",
    "lint:fix": "yarn lint --fix",
    "format": "prettier -c src/",
    "format:fix": "prettier --write src/",
    "prepush": "yarn build && yarn test && yarn lint && yarn format",
    "test:fast": "jest",
    "test:integration": "jest --config=jest.config.integration.js",
    "fixtures:recompile": "node ./dist/test/compile-fixtures.js"
  },
  "devDependencies": {
    "@types/concat-stream": "^1.6.0",
    "@types/debug": "^4.1.5",
    "@types/inquirer": "^7.3.1",
    "@types/jest": "^26.0.24",
    "@types/rimraf": "^3.0.0",
    "@types/superagent": "^4.1.10",
    "@typescript-eslint/eslint-plugin": "^4.28.4",
    "@typescript-eslint/parser": "^4.28.4",
    "concat-stream": "^2.0.0",
    "eslint": "^7.31.0",
    "eslint-config-prettier": "^8.3.0",
    "eslint-import-resolver-typescript": "^2.3.0",
    "eslint-plugin-import": "^2.23.4",
    "eslint-plugin-jest": "^24.3.6",
    "eslint-plugin-simple-import-sort": "^7.0.0",
    "jest": "^27.1.0",
    "mockttp": "^2.2.3",
    "prettier": "^2.1.2",
    "ts-jest": "^27.0.3"
  },
  "dependencies": {
    "@oclif/command": "^1.8.0",
    "@oclif/config": "^1.17.0",
    "@superfaceai/ast": "^1.0.0",
    "@superfaceai/parser": "^1.0.0",
    "@superfaceai/one-sdk": "^1.0.0",
    "@oclif/plugin-warn-if-update-available": "^1.7.0",
    "@superfaceai/service-client": "0.0.26",
    "chalk": "^4.1.0",
    "cross-fetch": "^3.1.4",
    "debug": "^4.3.1",
    "inquirer": "^7.3.3",
    "inquirer-file-tree-selection-prompt": "^1.0.7",
    "netrc-parser": "^3.1.6",
    "open": "^8.2.1",
    "rimraf": "^3.0.2",
    "typescript": "^4.0.5"
  },
  "oclif": {
    "commands": "dist/commands",
    "bin": "superface",
    "hooks": {
      "init": "dist/hooks/init"
    },
    "plugins": [
      "@oclif/plugin-warn-if-update-available"
    ],
    "warn-if-update-available": {
      "timeoutInDays": 7,
      "message": "<%= config.name %> update available from <%= chalk.greenBright(config.version) %> to <%= chalk.greenBright(latest) %>."
    }
  }
}<|MERGE_RESOLUTION|>--- conflicted
+++ resolved
@@ -1,10 +1,6 @@
 {
   "name": "@superfaceai/cli",
-<<<<<<< HEAD
-  "version": "0.0.27-beta.4",
-=======
   "version": "1.0.0",
->>>>>>> d0073acb
   "description": "Superface CLI utility",
   "main": "dist/index.js",
   "repository": "https://github.com/superfaceai/cli.git",
