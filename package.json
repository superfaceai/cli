{
  "name": "@superfaceai/cli",
  "version": "0.0.22",
  "description": "Superface CLI utility",
  "main": "dist/index.js",
  "repository": "https://github.com/superfaceai/cli.git",
  "author": "Superface Team",
  "private": false,
  "bin": {
    "superface": "bin/superface",
    "sf": "bin/superface"
  },
  "files": [
    "bin/",
    "dist/"
  ],
  "scripts": {
    "build": "tsc -p tsconfig.release.json --outDir dist",
    "test": "jest",
    "test:clean": "jest --clear-cache && jest",
    "lint": "eslint src/",
    "lint:fix": "yarn lint --fix",
    "format": "prettier -c src/",
    "format:fix": "prettier --write src/",
    "prepush": "yarn build && yarn test && yarn lint && yarn format"
  },
  "devDependencies": {
    "@types/concat-stream": "^1.6.0",
    "@types/debug": "^4.1.5",
    "@types/inquirer": "^7.3.1",
    "@types/jest": "^26.0.24",
    "@types/rimraf": "^3.0.0",
    "@types/superagent": "^4.1.10",
    "@typescript-eslint/eslint-plugin": "^4.28.4",
    "@typescript-eslint/parser": "^4.28.4",
    "concat-stream": "^2.0.0",
    "eslint": "^7.31.0",
    "eslint-config-prettier": "^8.3.0",
    "eslint-import-resolver-typescript": "^2.3.0",
    "eslint-plugin-import": "^2.23.4",
    "eslint-plugin-jest": "^24.3.6",
    "eslint-plugin-simple-import-sort": "^7.0.0",
    "jest": "^27.0.6",
    "mockttp": "^2.1.1",
    "prettier": "^2.1.2",
    "ts-jest": "^27.0.3",
    "typescript": "^4.0.5"
  },
  "dependencies": {
    "@oclif/command": "^1.8.0",
    "@oclif/config": "^1.17.0",
    "@superfaceai/ast": "^0.0.28",
    "@superfaceai/one-sdk": "^0.0.29",
<<<<<<< HEAD
    "@superfaceai/parser": "0.0.21",
    "@superfaceai/service-client": "^0.0.17",
=======
    "@superfaceai/parser": "0.0.19",
    "@superfaceai/service-client": "0.0.21",
>>>>>>> 9edfdec5
    "chalk": "^4.1.0",
    "cross-fetch": "^3.1.4",
    "debug": "^4.3.1",
    "inquirer": "^7.3.3",
    "inquirer-file-tree-selection-prompt": "^1.0.7",
    "netrc-parser": "^3.1.6",
    "open": "^8.2.1",
    "rimraf": "^3.0.2",
    "typescript": "^4.0.5"
  },
  "oclif": {
    "commands": "dist/commands",
    "bin": "superface",
    "hooks": {
      "init": "dist/hooks/init"
    }
  }
}<|MERGE_RESOLUTION|>--- conflicted
+++ resolved
@@ -51,13 +51,8 @@
     "@oclif/config": "^1.17.0",
     "@superfaceai/ast": "^0.0.28",
     "@superfaceai/one-sdk": "^0.0.29",
-<<<<<<< HEAD
     "@superfaceai/parser": "0.0.21",
-    "@superfaceai/service-client": "^0.0.17",
-=======
-    "@superfaceai/parser": "0.0.19",
     "@superfaceai/service-client": "0.0.21",
->>>>>>> 9edfdec5
     "chalk": "^4.1.0",
     "cross-fetch": "^3.1.4",
     "debug": "^4.3.1",
