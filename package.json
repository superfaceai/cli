--- conflicted
+++ resolved
@@ -53,17 +53,10 @@
     "@oclif/command": "^1.8.0",
     "@oclif/config": "^1.17.0",
     "@oclif/plugin-warn-if-update-available": "^1.7.0",
-<<<<<<< HEAD
     "@superfaceai/ast": "^1.2.0",
     "@superfaceai/one-sdk": "^1.5.2",
     "@superfaceai/parser": "^1.2.0",
-    "@superfaceai/service-client": "^1.1.0",
-=======
-    "@superfaceai/ast": "^1.1.0",
-    "@superfaceai/one-sdk": "1.3.0",
-    "@superfaceai/parser": "^1.1.0",
     "@superfaceai/service-client": "^3.0.0",
->>>>>>> 623d6f56
     "chalk": "^4.1.0",
     "cross-fetch": "^3.1.4",
     "debug": "^4.3.1",
