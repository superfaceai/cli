{
  "name": "@superfaceai/cli",
  "version": "0.0.22",
  "description": "Superface CLI utility",
  "main": "dist/index.js",
  "repository": "https://github.com/superfaceai/cli.git",
  "author": "Superface Team",
  "private": false,
  "bin": {
    "superface": "bin/superface",
    "sf": "bin/superface"
  },
  "files": [
    "bin/",
    "dist/"
  ],
  "scripts": {
    "build": "tsc -p tsconfig.release.json --outDir dist",
    "test": "jest",
    "test:clean": "jest --clear-cache && jest",
    "lint": "eslint src/",
    "lint:fix": "yarn lint --fix",
    "format": "prettier -c src/",
    "format:fix": "prettier --write src/",
    "prepush": "yarn build && yarn test && yarn lint && yarn format"
  },
  "devDependencies": {
    "@types/concat-stream": "^1.6.0",
    "@types/debug": "^4.1.5",
    "@types/inquirer": "^7.3.1",
    "@types/jest": "^26.0.24",
    "@types/rimraf": "^3.0.0",
    "@types/superagent": "^4.1.10",
    "@typescript-eslint/eslint-plugin": "^4.28.4",
    "@typescript-eslint/parser": "^4.28.4",
    "concat-stream": "^2.0.0",
    "eslint": "^7.31.0",
    "eslint-config-prettier": "^8.3.0",
    "eslint-import-resolver-typescript": "^2.3.0",
    "eslint-plugin-import": "^2.23.4",
    "eslint-plugin-jest": "^24.3.6",
    "eslint-plugin-simple-import-sort": "^7.0.0",
    "jest": "^27.0.6",
    "mockttp": "^2.1.1",
    "prettier": "^2.1.2",
    "ts-jest": "^27.0.3",
    "typescript": "^4.0.5"
  },
  "dependencies": {
    "@oclif/command": "^1.8.0",
    "@oclif/config": "^1.17.0",
<<<<<<< HEAD
    "@superfaceai/ast": "^0.0.28",
    "@superfaceai/one-sdk": "^0.0.31",
    "@superfaceai/parser": "0.0.19",
    "@superfaceai/service-client": "0.0.22",
=======
    "@superfaceai/ast": "0.0.28",
    "@superfaceai/parser": "0.0.21",
    "@superfaceai/one-sdk": "0.0.33",
    "@superfaceai/service-client": "0.0.21",
>>>>>>> 6d7de443
    "chalk": "^4.1.0",
    "cross-fetch": "^3.1.4",
    "debug": "^4.3.1",
    "inquirer": "^7.3.3",
    "inquirer-file-tree-selection-prompt": "^1.0.7",
    "netrc-parser": "^3.1.6",
    "open": "^8.2.1",
    "rimraf": "^3.0.2",
    "typescript": "^4.0.5"
  },
  "oclif": {
    "commands": "dist/commands",
    "bin": "superface",
    "hooks": {
      "init": "dist/hooks/init"
    }
  }
}<|MERGE_RESOLUTION|>--- conflicted
+++ resolved
@@ -49,17 +49,10 @@
   "dependencies": {
     "@oclif/command": "^1.8.0",
     "@oclif/config": "^1.17.0",
-<<<<<<< HEAD
-    "@superfaceai/ast": "^0.0.28",
-    "@superfaceai/one-sdk": "^0.0.31",
-    "@superfaceai/parser": "0.0.19",
-    "@superfaceai/service-client": "0.0.22",
-=======
+    "@superfaceai/service-client": "0.0.23",
     "@superfaceai/ast": "0.0.28",
     "@superfaceai/parser": "0.0.21",
     "@superfaceai/one-sdk": "0.0.33",
-    "@superfaceai/service-client": "0.0.21",
->>>>>>> 6d7de443
     "chalk": "^4.1.0",
     "cross-fetch": "^3.1.4",
     "debug": "^4.3.1",
