--- conflicted
+++ resolved
@@ -47,15 +47,9 @@
   "dependencies": {
     "@oclif/command": "^1.8.0",
     "@oclif/config": "^1.17.0",
-<<<<<<< HEAD
-    "@superfaceai/ast": "^0.0.21",
-    "@superfaceai/parser": "0.0.14",
-    "@superfaceai/sdk": "^0.0.10",
-=======
     "@superfaceai/ast": "^0.0.22",
     "@superfaceai/parser": "0.0.15",
     "@superfaceai/sdk": "0.0.14",
->>>>>>> 1bc31a9c
     "chalk": "^4.1.0",
     "debug": "^4.3.1",
     "inquirer": "^7.3.3",
