--- conflicted
+++ resolved
@@ -161,7 +161,6 @@
 }
 
 /**
-<<<<<<< HEAD
  * Mocks HTTP responses for a publishing endpoint
  */
 export async function mockResponsesForPublish(server: Mockttp): Promise<void> {
@@ -179,11 +178,13 @@
     .post('/maps')
     .withHeaders({ 'Content-Type': ContentType.TEXT })
     .thenJson(200, {});
-=======
- * Mocks HTTP responses for login
- *
- * mocks /auth/cli and /auth/cli/verify paths
- */
+}
+/**
+
+* Mocks HTTP responses for login
+*
+* mocks /auth/cli and /auth/cli/verify paths
+*/
 export async function mockResponsesForLogin(
   server: Mockttp,
   mockInitLoginResponse: CLILoginResponse,
@@ -219,7 +220,6 @@
         status: mockVerifyResponse.errStatus,
       });
   }
->>>>>>> 9edfdec5
 }
 
 /**
@@ -359,10 +359,6 @@
 
   return new Response(data ? JSON.stringify(data) : undefined, ResponseInit);
 }
-<<<<<<< HEAD
-
-=======
->>>>>>> 9edfdec5
 /**
  * Creates a random directory in `path` and returns the path
  */
