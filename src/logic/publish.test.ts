--- conflicted
+++ resolved
@@ -167,7 +167,7 @@
         kind: 'profileMap',
         profileFrom: mockLocalProfileFrom,
         mapFrom: mockLocalMapFrom,
-        profileId: mockProfileId,
+        profileId: profile.toString(),
         provider: mockProviderName,
         issues: [
           {
@@ -184,7 +184,7 @@
         kind: 'mapProvider',
         mapFrom: mockLocalMapFrom,
         providerFrom: mockLocalProviderFrom,
-        profileId: mockProfileId,
+        profileId: profile.toString(),
         provider: mockProviderName,
         issues: [
           {
@@ -278,27 +278,9 @@
       ).resolves.toBeUndefined();
 
       expect(createSpy).toHaveBeenCalledWith(mockProfileSource);
-<<<<<<< HEAD
       expect(loadProfile).toHaveBeenCalledWith(mockSuperJson, profile, {});
       expect(loadMap).toHaveBeenCalledWith(map, mockSuperJson, {});
-      expect(findLocalProviderSource).toHaveBeenCalledWith(
-=======
-      expect(loadProfile).toHaveBeenCalledWith(
-        mockSuperJson,
-        ProfileId.fromId(mockProfileId),
-        undefined,
-        undefined
-      );
-      expect(loadMap).toHaveBeenCalledWith(
-        mockSuperJson,
-        ProfileId.fromId(mockProfileId),
-        mockProviderName,
-        {},
-        undefined,
-        undefined
-      );
       expect(loadProvider).toHaveBeenCalledWith(
->>>>>>> 0f46fc79
         mockSuperJson,
         mockProviderName,
         undefined
@@ -374,12 +356,8 @@
         profile,
         undefined
       );
-<<<<<<< HEAD
       expect(loadMap).toHaveBeenCalledWith(map, mockSuperJson, undefined);
-      expect(findLocalProviderSource).toHaveBeenCalledWith(
-=======
       expect(loadProvider).toHaveBeenCalledWith(
->>>>>>> 0f46fc79
         mockSuperJson,
         mockProviderName,
         undefined
@@ -446,27 +424,9 @@
       ).resolves.toBeUndefined();
 
       expect(createSpy).toHaveBeenCalledWith(mockProfileSource);
-<<<<<<< HEAD
       expect(loadProfile).toHaveBeenCalledWith(mockSuperJson, profile, {});
       expect(loadMap).toHaveBeenCalledWith(map, mockSuperJson, {});
-      expect(findLocalProviderSource).toHaveBeenCalledWith(
-=======
-      expect(loadProfile).toHaveBeenCalledWith(
-        mockSuperJson,
-        ProfileId.fromId(mockProfileId),
-        undefined,
-        undefined
-      );
-      expect(loadMap).toHaveBeenCalledWith(
-        mockSuperJson,
-        ProfileId.fromId(mockProfileId),
-        mockProviderName,
-        {},
-        undefined,
-        undefined
-      );
       expect(loadProvider).toHaveBeenCalledWith(
->>>>>>> 0f46fc79
         mockSuperJson,
         mockProviderName,
         undefined
@@ -533,31 +493,13 @@
       ).resolves.toBeUndefined();
 
       expect(createSpy).not.toHaveBeenCalled();
-<<<<<<< HEAD
       expect(loadProfile).toHaveBeenCalledWith(mockSuperJson, profile, {
         dryRun: true,
       });
       expect(loadMap).toHaveBeenCalledWith(map, mockSuperJson, {
         dryRun: true,
       });
-      expect(findLocalProviderSource).toHaveBeenCalledWith(
-=======
-      expect(loadProfile).toHaveBeenCalledWith(
-        mockSuperJson,
-        ProfileId.fromId(mockProfileId),
-        undefined,
-        { dryRun: true }
-      );
-      expect(loadMap).toHaveBeenCalledWith(
-        mockSuperJson,
-        ProfileId.fromId(mockProfileId),
-        mockProviderName,
-        {},
-        undefined,
-        { dryRun: true }
-      );
       expect(loadProvider).toHaveBeenCalledWith(
->>>>>>> 0f46fc79
         mockSuperJson,
         mockProviderName,
         { dryRun: true }
@@ -664,27 +606,9 @@
       ).resolves.toBeUndefined();
 
       expect(createSpy).toHaveBeenCalledWith(mockMapSource);
-<<<<<<< HEAD
       expect(loadProfile).toHaveBeenCalledWith(mockSuperJson, profile, {});
       expect(loadMap).toHaveBeenCalledWith(map, mockSuperJson, {});
-      expect(findLocalProviderSource).toHaveBeenCalledWith(
-=======
-      expect(loadProfile).toHaveBeenCalledWith(
-        mockSuperJson,
-        ProfileId.fromId(mockProfileId),
-        undefined,
-        undefined
-      );
-      expect(loadMap).toHaveBeenCalledWith(
-        mockSuperJson,
-        ProfileId.fromId(mockProfileId),
-        mockProviderName,
-        {},
-        undefined,
-        undefined
-      );
       expect(loadProvider).toHaveBeenCalledWith(
->>>>>>> 0f46fc79
         mockSuperJson,
         mockProviderName,
         undefined
@@ -765,12 +689,8 @@
         profile,
         undefined
       );
-<<<<<<< HEAD
       expect(loadMap).toHaveBeenCalledWith(map, mockSuperJson, undefined);
-      expect(findLocalProviderSource).toHaveBeenCalledWith(
-=======
       expect(loadProvider).toHaveBeenCalledWith(
->>>>>>> 0f46fc79
         mockSuperJson,
         mockProviderName,
         undefined
@@ -844,27 +764,9 @@
       ).resolves.toBeUndefined();
 
       expect(createSpy).toHaveBeenCalledWith(mockMapSource);
-<<<<<<< HEAD
       expect(loadProfile).toHaveBeenCalledWith(mockSuperJson, profile, {});
       expect(loadMap).toHaveBeenCalledWith(map, mockSuperJson, {});
-      expect(findLocalProviderSource).toHaveBeenCalledWith(
-=======
-      expect(loadProfile).toHaveBeenCalledWith(
-        mockSuperJson,
-        ProfileId.fromId(mockProfileId),
-        DEFAULT_PROFILE_VERSION_STR,
-        undefined
-      );
-      expect(loadMap).toHaveBeenCalledWith(
-        mockSuperJson,
-        ProfileId.fromId(mockProfileId),
-        mockProviderName,
-        {},
-        DEFAULT_PROFILE_VERSION_STR,
-        undefined
-      );
       expect(loadProvider).toHaveBeenCalledWith(
->>>>>>> 0f46fc79
         mockSuperJson,
         mockProviderName,
         undefined
@@ -928,31 +830,13 @@
       ).resolves.toBeUndefined();
 
       expect(createSpy).not.toHaveBeenCalled();
-<<<<<<< HEAD
       expect(loadProfile).toHaveBeenCalledWith(mockSuperJson, profile, {
         dryRun: true,
       });
       expect(loadMap).toHaveBeenCalledWith(map, mockSuperJson, {
         dryRun: true,
       });
-      expect(findLocalProviderSource).toHaveBeenCalledWith(
-=======
-      expect(loadProfile).toHaveBeenCalledWith(
-        mockSuperJson,
-        ProfileId.fromId(mockProfileId),
-        DEFAULT_PROFILE_VERSION_STR,
-        { dryRun: true }
-      );
-      expect(loadMap).toHaveBeenCalledWith(
-        mockSuperJson,
-        ProfileId.fromId(mockProfileId),
-        mockProviderName,
-        {},
-        DEFAULT_PROFILE_VERSION_STR,
-        { dryRun: true }
-      );
       expect(loadProvider).toHaveBeenCalledWith(
->>>>>>> 0f46fc79
         mockSuperJson,
         mockProviderName,
         { dryRun: true }
@@ -1041,12 +925,8 @@
         profile,
         undefined
       );
-<<<<<<< HEAD
       expect(loadMap).toHaveBeenCalledWith(map, mockSuperJson, undefined);
-      expect(findLocalProviderSource).toHaveBeenCalledWith(
-=======
       expect(loadProvider).toHaveBeenCalledWith(
->>>>>>> 0f46fc79
         mockSuperJson,
         mockProviderName,
         undefined
@@ -1189,12 +1069,8 @@
         profile,
         undefined
       );
-<<<<<<< HEAD
       expect(loadMap).toHaveBeenCalledWith(map, mockSuperJson, undefined);
-      expect(findLocalProviderSource).toHaveBeenCalledWith(
-=======
       expect(loadProvider).toHaveBeenCalledWith(
->>>>>>> 0f46fc79
         mockSuperJson,
         provider,
         undefined
@@ -1292,12 +1168,8 @@
         profile,
         undefined
       );
-<<<<<<< HEAD
       expect(loadMap).toHaveBeenCalledWith(map, mockSuperJson, undefined);
-      expect(findLocalProviderSource).toHaveBeenCalledWith(
-=======
       expect(loadProvider).toHaveBeenCalledWith(
->>>>>>> 0f46fc79
         mockSuperJson,
         provider,
         undefined
@@ -1376,31 +1248,13 @@
       );
 
       expect(createSpy).not.toHaveBeenCalled();
-<<<<<<< HEAD
       expect(loadProfile).toHaveBeenCalledWith(mockSuperJson, profile, {
         dryRun: true,
       });
       expect(loadMap).toHaveBeenCalledWith(map, mockSuperJson, {
         dryRun: true,
       });
-      expect(findLocalProviderSource).toHaveBeenCalledWith(
-=======
-      expect(loadProfile).toHaveBeenCalledWith(
-        mockSuperJson,
-        ProfileId.fromId(mockProfileId),
-        DEFAULT_PROFILE_VERSION_STR,
-        { dryRun: true }
-      );
-      expect(loadMap).toHaveBeenCalledWith(
-        mockSuperJson,
-        ProfileId.fromId(mockProfileId),
-        mockProviderName,
-        {},
-        DEFAULT_PROFILE_VERSION_STR,
-        { dryRun: true }
-      );
       expect(loadProvider).toHaveBeenCalledWith(
->>>>>>> 0f46fc79
         mockSuperJson,
         mockProviderName,
         { dryRun: true }
@@ -1486,36 +1340,13 @@
       ).resolves.toBeUndefined();
 
       expect(createSpy).not.toHaveBeenCalled();
-<<<<<<< HEAD
       expect(loadProfile).toHaveBeenCalledWith(mockSuperJson, profile, {
         dryRun: true,
       });
       expect(loadMap).toHaveBeenCalledWith(map, mockSuperJson, {
         dryRun: true,
       });
-      expect(findLocalProviderSource).toHaveBeenCalledWith(
-        mockSuperJson,
-        provider
-      );
-=======
-      expect(loadProfile).toHaveBeenCalledWith(
-        mockSuperJson,
-        ProfileId.fromId(mockProfileId),
-        DEFAULT_PROFILE_VERSION_STR,
-        { dryRun: true }
-      );
-      expect(loadMap).toHaveBeenCalledWith(
-        mockSuperJson,
-        ProfileId.fromId(mockProfileId),
-        provider,
-        {},
-        DEFAULT_PROFILE_VERSION_STR,
-        { dryRun: true }
-      );
-      expect(loadProvider).toHaveBeenCalledWith(mockSuperJson, provider, {
-        dryRun: true,
-      });
->>>>>>> 0f46fc79
+      expect(loadProvider).toHaveBeenCalledWith(mockSuperJson, provider);
       expect(fetchProviderInfo).not.toHaveBeenCalled();
       expect(prePublishCheck).toHaveBeenCalledWith({
         publishing: 'provider',
@@ -1644,31 +1475,13 @@
       );
 
       expect(createSpy).not.toHaveBeenCalled();
-<<<<<<< HEAD
       expect(loadProfile).toHaveBeenCalledWith(mockSuperJson, profile, {
         dryRun: true,
       });
       expect(loadMap).toHaveBeenCalledWith(map, mockSuperJson, {
         dryRun: true,
       });
-      expect(findLocalProviderSource).toHaveBeenCalledWith(
-=======
-      expect(loadProfile).toHaveBeenCalledWith(
-        mockSuperJson,
-        ProfileId.fromId(mockProfileId),
-        DEFAULT_PROFILE_VERSION_STR,
-        { dryRun: true }
-      );
-      expect(loadMap).toHaveBeenCalledWith(
-        mockSuperJson,
-        ProfileId.fromId(mockProfileId),
-        mockProviderName,
-        {},
-        DEFAULT_PROFILE_VERSION_STR,
-        { dryRun: true }
-      );
       expect(loadProvider).toHaveBeenCalledWith(
->>>>>>> 0f46fc79
         mockSuperJson,
         mockProviderName,
         { dryRun: true }
@@ -1768,31 +1581,13 @@
       );
 
       expect(createSpy).not.toHaveBeenCalled();
-<<<<<<< HEAD
       expect(loadProfile).toHaveBeenCalledWith(mockSuperJson, profile, {
         dryRun: true,
       });
       expect(loadMap).toHaveBeenCalledWith(map, mockSuperJson, {
         dryRun: true,
       });
-      expect(findLocalProviderSource).toHaveBeenCalledWith(
-=======
-      expect(loadProfile).toHaveBeenCalledWith(
-        mockSuperJson,
-        ProfileId.fromId(mockProfileId),
-        DEFAULT_PROFILE_VERSION_STR,
-        { dryRun: true }
-      );
-      expect(loadMap).toHaveBeenCalledWith(
-        mockSuperJson,
-        ProfileId.fromId(mockProfileId),
-        mockProviderName,
-        {},
-        DEFAULT_PROFILE_VERSION_STR,
-        { dryRun: true }
-      );
       expect(loadProvider).toHaveBeenCalledWith(
->>>>>>> 0f46fc79
         mockSuperJson,
         mockProviderName,
         { dryRun: true }
@@ -1883,7 +1678,6 @@
       );
 
       expect(createSpy).not.toHaveBeenCalled();
-<<<<<<< HEAD
       expect(loadProfile).toHaveBeenCalledWith(mockSuperJson, profile, {
         dryRun: true,
         json: true,
@@ -1892,24 +1686,7 @@
         dryRun: true,
         json: true,
       });
-      expect(findLocalProviderSource).toHaveBeenCalledWith(
-=======
-      expect(loadProfile).toHaveBeenCalledWith(
-        mockSuperJson,
-        ProfileId.fromId(mockProfileId),
-        DEFAULT_PROFILE_VERSION_STR,
-        { dryRun: true, json: true }
-      );
-      expect(loadMap).toHaveBeenCalledWith(
-        mockSuperJson,
-        ProfileId.fromId(mockProfileId),
-        mockProviderName,
-        {},
-        DEFAULT_PROFILE_VERSION_STR,
-        { dryRun: true, json: true }
-      );
       expect(loadProvider).toHaveBeenCalledWith(
->>>>>>> 0f46fc79
         mockSuperJson,
         mockProviderName,
         { dryRun: true, json: true }
