import { CLIError } from '@oclif/errors';
import { MapDocumentNode, ProfileDocumentNode } from '@superfaceai/ast';
import { Parser, SuperJson } from '@superfaceai/one-sdk';
import {
  DEFAULT_MAP_VERSION,
  DEFAULT_PROFILE_VERSION,
  MapId,
  ProfileId,
} from '@superfaceai/parser';
import { mocked } from 'ts-jest/utils';

<<<<<<< HEAD
import { fetchMapAST, fetchProfileAST } from '../common/http';
=======
import {
  fetchMapAST,
  fetchProfileAST,
  fetchProviderInfo,
} from '../common/http';
import { ProfileId } from '../common/profile';
>>>>>>> 0f46fc79
import { ProfileMapReport } from '../common/report.interfaces';
import {
  findLocalMapSource,
  findLocalProfileSource,
  findLocalProviderSource,
} from './check.utils';
import {
  loadMap,
  loadProfile,
  loadProvider,
  MapFromMetadata,
  prePublishCheck,
  prePublishLint,
  ProfileFromMetadata,
  ProviderFromMetadata,
} from './publish.utils';

//Mock check util
jest.mock('./check.utils', () => ({
  ...jest.requireActual<Record<string, unknown>>('./check.utils'),
  findLocalProfileSource: jest.fn(),
  findLocalMapSource: jest.fn(),
  findLocalProviderSource: jest.fn(),
}));

//Mock http
jest.mock('../common/http', () => ({
  fetchProfileAST: jest.fn(),
  fetchMapAST: jest.fn(),
  fetchProviderInfo: jest.fn(),
}));

const mockLogCb = jest.fn();

describe('Publish logic utils', () => {
  const mockProfileId = 'starwars/character-information';
  const mockProfile = ProfileId.fromId(mockProfileId);
  const mockProviderName = 'unverified-swapi';
  const validProfileDocument: ProfileDocumentNode = {
    kind: 'ProfileDocument',
    header: {
      kind: 'ProfileHeader',
      name: mockProfile.name,
      scope: mockProfile.scope,
      version: {
        major: 1,
        minor: 0,
        patch: 0,
      },
    },
    definitions: [],
  };

  const invalidProfileDocument: ProfileDocumentNode = {
    kind: 'ProfileDocument',
    header: {
      kind: 'ProfileHeader',
      name: 'someName',
      version: {
        major: 1,
        minor: 0,
        patch: 0,
      },
    },
    definitions: [],
  };

  const validMapDocument: MapDocumentNode = {
    kind: 'MapDocument',
    header: {
      kind: 'MapHeader',
      profile: {
        name: mockProfile.name,
        scope: mockProfile.scope,
        version: {
          major: 1,
          minor: 0,
          patch: 0,
        },
      },
      provider: mockProviderName,
    },
    definitions: [],
  };

  const invalidMapDocument: MapDocumentNode = {
    kind: 'MapDocument',
    header: {
      kind: 'MapHeader',
      profile: {
        name: mockProfile.name,
        scope: mockProfile.scope,
        version: {
          major: 3,
          minor: 0,
          patch: 0,
        },
      },
      provider: 'test-profile',
    },
    definitions: [],
  };

  const validProviderSource = {
    name: mockProviderName,
    services: [
      {
        id: 'default',
        baseUrl: 'https://swapi.dev/api',
      },
    ],
    defaultService: 'default',
  };

  const invalidProviderSource = {
    name: 'someName',
    services: [
      {
        id: 'default',
        baseUrl: 'https://swapi.dev/api',
      },
    ],
    defaultService: 'default',
  };

  const emptyLintResult: ProfileMapReport = {
    kind: 'compatibility',
    profile: '',
    path: '',
    errors: [],
    warnings: [],
  };

  const mockProfileSource = 'profile source';
  const mockMapSource = 'map source';
  const mockSuperJson = new SuperJson();

  const mockProfileFrom: ProfileFromMetadata = {
    kind: 'local',
    source: mockProfileSource,
    path: 'mock profile path',
  };

  const mockMapFrom: MapFromMetadata = {
    kind: 'local',
    source: mockMapSource,
    path: 'mock map path',
  };

  const mockProviderFrom: ProviderFromMetadata = {
    kind: 'local',
    path: 'mock provider path',
  };

  afterEach(() => {
    jest.resetAllMocks();
  });

  describe('when running pre publish check', () => {
    it('throws error on invalid profile document structure', async () => {
      expect(() =>
        prePublishCheck({
          publishing: 'profile',
          profileAst: {} as ProfileDocumentNode,
          mapAst: validMapDocument,
          providerJson: validProviderSource,
          profileFrom: mockProfileFrom,
          providerFrom: mockProviderFrom,
          mapFrom: mockMapFrom,
        })
      ).toThrow(
        new CLIError(
          `validation failed at $: expected 'kind' in object, found: {}`
        )
      );
    });

    it('throws error on invalid map document structure', async () => {
      expect(() =>
        prePublishCheck({
          publishing: 'profile',
          profileAst: validProfileDocument,
          mapAst: {} as MapDocumentNode,
          providerJson: validProviderSource,
          profileFrom: mockProfileFrom,
          providerFrom: mockProviderFrom,
          mapFrom: mockMapFrom,
        })
      ).toThrow(
        new CLIError(
          `validation failed at $: expected 'kind' in object, found: {}`
        )
      );
    });

    it('returns empty array on valid documents', async () => {
      expect(
        prePublishCheck({
          publishing: 'profile',
          profileAst: validProfileDocument,
          mapAst: validMapDocument,
          providerJson: validProviderSource,
          profileFrom: mockProfileFrom,
          providerFrom: mockProviderFrom,
          mapFrom: mockMapFrom,
        })
      ).toEqual([
        {
          kind: 'profileMap',
          issues: [],
          profileId: 'starwars/character-information@1.0.0',
          provider: 'unverified-swapi',
          profileFrom: mockProfileFrom,
          mapFrom: mockMapFrom,
        },
        {
          issues: [],
          kind: 'mapProvider',
          profileId: 'starwars/character-information',
          provider: 'unverified-swapi',
          providerFrom: mockProviderFrom,
          mapFrom: mockMapFrom,
        },
      ]);
    });

    it('returns array with errors on invalid profile', async () => {
      expect(
        prePublishCheck({
          publishing: 'profile',
          profileAst: invalidProfileDocument,
          mapAst: validMapDocument,
          providerJson: validProviderSource,
          profileFrom: mockProfileFrom,
          providerFrom: mockProviderFrom,
          mapFrom: mockMapFrom,
        })
          .flatMap(checkResult => checkResult.issues)
          .filter(err => err.kind === 'error').length
      ).toBeGreaterThan(0);
    });

    it('returns array with warnings on invalid profile', async () => {
      expect(
        prePublishCheck({
          publishing: 'provider',
          profileAst: invalidProfileDocument,
          mapAst: {
            ...validMapDocument,
            definitions: [
              {
                kind: 'MapDefinition',
                name: 'RetrieveCharacterInformation',
                usecaseName: 'RetrieveCharacterInformation',
                statements: [],
              },
            ],
          },
          providerJson: validProviderSource,
          profileFrom: mockProfileFrom,
          providerFrom: mockProviderFrom,
          mapFrom: mockMapFrom,
        })
          .flatMap(checkResult => checkResult.issues)
          .filter(err => err.kind === 'warn').length
      ).toBeGreaterThan(0);
    });

    it('returns array with errors on invalid map', async () => {
      expect(
        prePublishCheck({
          publishing: 'map',
          profileAst: invalidProfileDocument,
          mapAst: invalidMapDocument,
          providerJson: validProviderSource,
          profileFrom: mockProfileFrom,
          providerFrom: mockProviderFrom,
          mapFrom: mockMapFrom,
        })
          .flatMap(checkResult => checkResult.issues)
          .filter(err => err.kind === 'error').length
      ).toBeGreaterThan(0);
    });

    it('returns array with warnings on invalid map', async () => {
      expect(
        prePublishCheck({
          publishing: 'provider',
          profileAst: invalidProfileDocument,
          mapAst: {
            ...invalidMapDocument,
            definitions: [
              {
                kind: 'MapDefinition',
                name: 'RetrieveCharacterInformation',
                usecaseName: 'RetrieveCharacterInformation',
                statements: [],
              },
            ],
          },
          providerJson: validProviderSource,
          profileFrom: mockProfileFrom,
          providerFrom: mockProviderFrom,
          mapFrom: mockMapFrom,
        })
          .flatMap(checkResult => checkResult.issues)
          .filter(err => err.kind === 'warn').length
      ).toBeGreaterThan(0);
    });

    it('returns array with errors on invalid provider', async () => {
      expect(
        prePublishCheck({
          publishing: 'provider',
          profileAst: validProfileDocument,
          mapAst: validMapDocument,
          providerJson: invalidProviderSource,
          profileFrom: mockProfileFrom,
          providerFrom: mockProviderFrom,
          mapFrom: mockMapFrom,
        })
          .flatMap(checkResult => checkResult.issues)
          .filter(err => err.kind === 'error').length
      ).toBeGreaterThan(0);
    });
  });

  describe('when running pre publish lint', () => {
    it('returns empty report on valid documents', async () => {
      expect(prePublishLint(validProfileDocument, validMapDocument)).toEqual(
        emptyLintResult
      );
    });

    it('returns reprot on invalid profile', async () => {
      expect(
        prePublishLint(invalidProfileDocument, validMapDocument).errors.length
      ).toBeGreaterThan(0);
    });

    it('returns report on invalid map', async () => {
      expect(
        prePublishLint(invalidProfileDocument, invalidMapDocument).errors.length
      ).toBeGreaterThan(0);
    });
  });

  describe('when loading profile', () => {
    it('loads local profile source and parses it to AST', async () => {
      mocked(findLocalProfileSource).mockResolvedValue({
        source: mockProfileSource,
        path: 'mock profile path',
      });
      const parseProfileSpy = jest
        .spyOn(Parser, 'parseProfile')
        .mockResolvedValue(validProfileDocument);

      await expect(
        loadProfile(mockSuperJson, mockProfile, undefined, { logCb: mockLogCb })
      ).resolves.toEqual({
        ast: validProfileDocument,
        from: {
          kind: 'local',
          source: mockProfileSource,
          path: 'mock profile path',
        },
      });

      expect(parseProfileSpy).toHaveBeenCalledWith(
        mockProfileSource,
        mockProfile.withoutVersion,
        {
          profileName: mockProfile.name,
          scope: mockProfile.scope,
        }
      );
      expect(mockLogCb).toHaveBeenCalledWith(
        `Profile: "${mockProfile.id}" found on local file system at path: "mock profile path"`
      );
    });

    it('loads AST from store', async () => {
      mocked(findLocalProfileSource).mockResolvedValue(undefined);
      mocked(fetchProfileAST).mockResolvedValue(validProfileDocument);
      const parseProfileSpy = jest.spyOn(Parser, 'parseProfile');

      await expect(
        loadProfile(mockSuperJson, mockProfile, undefined, { logCb: mockLogCb })
      ).resolves.toEqual({
        ast: validProfileDocument,
        from: {
          kind: 'remote',
          version: '1.0.0',
        },
      });

      expect(parseProfileSpy).not.toHaveBeenCalled();
<<<<<<< HEAD
      expect(fetchProfileAST).toHaveBeenCalledWith(mockProfile);
=======
      expect(fetchProfileAST).toHaveBeenCalledWith(mockProfile.id);
      expect(mockLogCb).toHaveBeenCalledWith(
        `Loading profile: "${mockProfile.id}" in version: "1.0.0" from Superface store`
      );
>>>>>>> 0f46fc79
    });
  });

  describe('when loading map', () => {
    it('loads local map source and parses it to AST', async () => {
      mocked(findLocalMapSource).mockResolvedValue({
        source: mockMapSource,
        path: 'mock map path',
      });
      const parseMapSpy = jest
        .spyOn(Parser, 'parseMap')
        .mockResolvedValue(validMapDocument);

<<<<<<< HEAD
      const map = MapId.fromParameters({
        profile: ProfileId.fromId(
          mockProfileId,
          DEFAULT_PROFILE_VERSION.toString()
        ),
        provider: mockProviderName,
        version: DEFAULT_MAP_VERSION,
      });
      await expect(loadMap(map, mockSuperJson, {})).resolves.toEqual({
        ast: validMapDocument,
        source: mockMapSource,
=======
      await expect(
        loadMap(mockSuperJson, mockProfile, mockProviderName, {}, undefined, {
          logCb: mockLogCb,
        })
      ).resolves.toEqual({
        ast: validMapDocument,
        from: {
          kind: 'local',
          source: mockMapSource,
          path: 'mock map path',
        },
>>>>>>> 0f46fc79
      });

      expect(parseMapSpy).toHaveBeenCalledWith(
        mockMapSource,
        `${mockProfile.name}.${mockProviderName}`,
        {
          profileName: mockProfile.name,
          scope: mockProfile.scope,
          providerName: mockProviderName,
        }
      );

      expect(mockLogCb).toHaveBeenCalledWith(
        `Map for profile: "${mockProfile.id}" and provider: "${mockProviderName}" found on local filesystem at path: "mock map path"`
      );
    });

    it('loads AST from store', async () => {
      mocked(findLocalMapSource).mockResolvedValue(undefined);
      mocked(fetchMapAST).mockResolvedValue(validMapDocument);
      const parseMapSpy = jest.spyOn(Parser, 'parseMap');
      const map = MapId.fromParameters({
        profile: ProfileId.fromId(
          mockProfileId,
          DEFAULT_PROFILE_VERSION.toString()
        ),
        provider: mockProviderName,
        version: DEFAULT_MAP_VERSION,
      });

<<<<<<< HEAD
      await expect(loadMap(map, mockSuperJson, {})).resolves.toEqual({
        ast: validMapDocument,
      });

      expect(parseMapSpy).not.toHaveBeenCalled();
      expect(fetchMapAST).toHaveBeenCalledWith(map);
=======
      await expect(
        loadMap(mockSuperJson, mockProfile, mockProviderName, {}, undefined, {
          logCb: mockLogCb,
        })
      ).resolves.toEqual({
        ast: validMapDocument,
        from: {
          kind: 'remote',
          version: '1.0.0',
        },
      });

      expect(parseMapSpy).not.toHaveBeenCalled();
      expect(fetchMapAST).toHaveBeenCalledWith(
        mockProfile.name,
        mockProviderName,
        mockProfile.scope,
        undefined,
        undefined
      );

      expect(mockLogCb).toHaveBeenCalledWith(
        `Loading map for profile: "${mockProfile.id}" and provider: "${mockProviderName}" in version: "1.0.0" from Superface store`
      );
    });
  });

  describe('when loading provider', () => {
    it('loads local provider source', async () => {
      mocked(findLocalProviderSource).mockResolvedValue({
        source: validProviderSource,
        path: 'mock provider path',
      });

      await expect(
        loadProvider(mockSuperJson, mockProviderName, { logCb: mockLogCb })
      ).resolves.toEqual({
        source: validProviderSource,
        from: {
          kind: 'local',
          path: 'mock provider path',
        },
      });
      expect(mockLogCb).toHaveBeenCalledWith(
        `Provider: "${mockProviderName}" found on local file system at path: "mock provider path"`
      );
    });

    it('loads provider json from store', async () => {
      mocked(findLocalProviderSource).mockResolvedValue(undefined);
      mocked(fetchProviderInfo).mockResolvedValue(validProviderSource);

      await expect(
        loadProvider(mockSuperJson, mockProviderName, { logCb: mockLogCb })
      ).resolves.toEqual({
        source: validProviderSource,
        from: {
          kind: 'remote',
        },
      });

      expect(fetchProviderInfo).toHaveBeenCalledWith(mockProviderName);
      expect(mockLogCb).toHaveBeenCalledWith(
        `Loading provider: "${mockProviderName}" from Superface store`
      );
>>>>>>> 0f46fc79
    });
  });
});<|MERGE_RESOLUTION|>--- conflicted
+++ resolved
@@ -9,16 +9,11 @@
 } from '@superfaceai/parser';
 import { mocked } from 'ts-jest/utils';
 
-<<<<<<< HEAD
-import { fetchMapAST, fetchProfileAST } from '../common/http';
-=======
 import {
   fetchMapAST,
   fetchProfileAST,
   fetchProviderInfo,
 } from '../common/http';
-import { ProfileId } from '../common/profile';
->>>>>>> 0f46fc79
 import { ProfileMapReport } from '../common/report.interfaces';
 import {
   findLocalMapSource,
@@ -377,7 +372,7 @@
         .mockResolvedValue(validProfileDocument);
 
       await expect(
-        loadProfile(mockSuperJson, mockProfile, undefined, { logCb: mockLogCb })
+        loadProfile(mockSuperJson, mockProfile, { logCb: mockLogCb })
       ).resolves.toEqual({
         ast: validProfileDocument,
         from: {
@@ -396,7 +391,7 @@
         }
       );
       expect(mockLogCb).toHaveBeenCalledWith(
-        `Profile: "${mockProfile.id}" found on local file system at path: "mock profile path"`
+        `Profile: "${mockProfile.withoutVersion}" found on local file system at path: "mock profile path"`
       );
     });
 
@@ -406,7 +401,7 @@
       const parseProfileSpy = jest.spyOn(Parser, 'parseProfile');
 
       await expect(
-        loadProfile(mockSuperJson, mockProfile, undefined, { logCb: mockLogCb })
+        loadProfile(mockSuperJson, mockProfile, { logCb: mockLogCb })
       ).resolves.toEqual({
         ast: validProfileDocument,
         from: {
@@ -416,14 +411,10 @@
       });
 
       expect(parseProfileSpy).not.toHaveBeenCalled();
-<<<<<<< HEAD
       expect(fetchProfileAST).toHaveBeenCalledWith(mockProfile);
-=======
-      expect(fetchProfileAST).toHaveBeenCalledWith(mockProfile.id);
       expect(mockLogCb).toHaveBeenCalledWith(
-        `Loading profile: "${mockProfile.id}" in version: "1.0.0" from Superface store`
-      );
->>>>>>> 0f46fc79
+        `Loading profile: "${mockProfile.withoutVersion}" in version: "1.0.0" from Superface store`
+      );
     });
   });
 
@@ -437,7 +428,6 @@
         .spyOn(Parser, 'parseMap')
         .mockResolvedValue(validMapDocument);
 
-<<<<<<< HEAD
       const map = MapId.fromParameters({
         profile: ProfileId.fromId(
           mockProfileId,
@@ -448,20 +438,11 @@
       });
       await expect(loadMap(map, mockSuperJson, {})).resolves.toEqual({
         ast: validMapDocument,
-        source: mockMapSource,
-=======
-      await expect(
-        loadMap(mockSuperJson, mockProfile, mockProviderName, {}, undefined, {
-          logCb: mockLogCb,
-        })
-      ).resolves.toEqual({
-        ast: validMapDocument,
         from: {
           kind: 'local',
           source: mockMapSource,
           path: 'mock map path',
         },
->>>>>>> 0f46fc79
       });
 
       expect(parseMapSpy).toHaveBeenCalledWith(
@@ -475,7 +456,7 @@
       );
 
       expect(mockLogCb).toHaveBeenCalledWith(
-        `Map for profile: "${mockProfile.id}" and provider: "${mockProviderName}" found on local filesystem at path: "mock map path"`
+        `Map for profile: "${mockProfile.withoutVersion}" and provider: "${mockProviderName}" found on local filesystem at path: "mock map path"`
       );
     });
 
@@ -492,19 +473,7 @@
         version: DEFAULT_MAP_VERSION,
       });
 
-<<<<<<< HEAD
-      await expect(loadMap(map, mockSuperJson, {})).resolves.toEqual({
-        ast: validMapDocument,
-      });
-
-      expect(parseMapSpy).not.toHaveBeenCalled();
-      expect(fetchMapAST).toHaveBeenCalledWith(map);
-=======
-      await expect(
-        loadMap(mockSuperJson, mockProfile, mockProviderName, {}, undefined, {
-          logCb: mockLogCb,
-        })
-      ).resolves.toEqual({
+      await expect(loadMap(map, mockSuperJson)).resolves.toEqual({
         ast: validMapDocument,
         from: {
           kind: 'remote',
@@ -522,7 +491,7 @@
       );
 
       expect(mockLogCb).toHaveBeenCalledWith(
-        `Loading map for profile: "${mockProfile.id}" and provider: "${mockProviderName}" in version: "1.0.0" from Superface store`
+        `Loading map for profile: "${mockProfile.withoutVersion}" and provider: "${mockProviderName}" in version: "1.0.0" from Superface store`
       );
     });
   });
@@ -565,7 +534,6 @@
       expect(mockLogCb).toHaveBeenCalledWith(
         `Loading provider: "${mockProviderName}" from Superface store`
       );
->>>>>>> 0f46fc79
     });
   });
 });