--- conflicted
+++ resolved
@@ -3,34 +3,8 @@
 import { buildSuperfaceDirPath } from '../../../common/file-structure';
 import { ProfileId } from '../../../common/profile';
 import type { ApplicationCodeWriter } from '../application-code';
-<<<<<<< HEAD
-import { prepareParametersString } from './parameters';
-import { prepareSecurityString } from './security';
-
-export const pythonApplicationCode: ApplicationCodeWriter = (
-  {
-    profile,
-    useCaseName,
-    provider,
-    input,
-    parameters,
-    security,
-  }: {
-    profile: {
-      name: string;
-      scope?: string;
-    };
-    useCaseName: string;
-    provider: string;
-    input: string;
-    parameters?: IntegrationParameter[];
-    security?: SecurityScheme[];
-  },
-  { logger }: { logger: ILogger }
-) => {
-=======
-import { prepareParameters } from '../js/parameters';
-import { prepareSecurity } from '../js/security';
+import { prepareParameters } from './parameters';
+import { prepareSecurity } from './security';
 
 export const pythonApplicationCode: ApplicationCodeWriter = ({
   profile,
@@ -50,7 +24,6 @@
   parameters?: IntegrationParameter[];
   security?: SecurityScheme[];
 }) => {
->>>>>>> 6ca6758b
   const profileId = ProfileId.fromScopeName(profile.scope, profile.name).id;
 
   const preparedParameters = prepareParameters(provider, parameters);
@@ -80,17 +53,13 @@
   )
   print(f"RESULT: {result}")
 except Exception as e:
-<<<<<<< HEAD
   print(f"ERROR: {e}")
 finally:
   client.send_metrics_to_superface()`;
-=======
-  print(f"ERROR: {e}")`;
 
   return {
     code,
     requiredParameters: preparedParameters.required,
     requiredSecurity: preparedSecurity.required,
   };
->>>>>>> 6ca6758b
 };