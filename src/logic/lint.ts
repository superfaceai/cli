--- conflicted
+++ resolved
@@ -274,15 +274,9 @@
 };
 
 async function prepareLintedProfile(
-<<<<<<< HEAD
   superJson: SuperJsonDocument,
   superJsonPath: string,
-  profile: ProfileToValidate,
-  { logger }: { logger: ILogger }
-=======
-  superJson: SuperJson,
   profile: ProfileToValidate
->>>>>>> f0bc4c13
 ): Promise<PreparedProfile> {
   let ast: ProfileDocumentNode | undefined = undefined;
   let output: ProfileOutput | undefined = undefined;
@@ -423,18 +417,11 @@
   const reports: ReportFormat[] = [];
 
   for (const profile of profiles) {
-<<<<<<< HEAD
     const preparedProfile = await prepareLintedProfile(
       superJson,
       superJsonPath,
-      profile,
-      {
-        logger,
-      }
+      profile
     );
-=======
-    const preparedProfile = await prepareLintedProfile(superJson, profile);
->>>>>>> f0bc4c13
 
     reports.push(preparedProfile.report);
 
@@ -444,19 +431,12 @@
     }
 
     for (const map of profile.maps) {
-<<<<<<< HEAD
       const preparedMap = await prepareLintedMap(
         superJson,
         superJsonPath,
         profile,
-        map,
-        {
-          logger,
-        }
+        map
       );
-=======
-      const preparedMap = await prepareLintedMap(superJson, profile, map);
->>>>>>> f0bc4c13
       reports.push(preparedMap.report);
 
       //Return if we have errors or warnings
