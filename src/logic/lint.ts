import {
  EXTENSIONS,
  MapDocumentNode,
  MapHeaderNode,
  ProfileDocumentNode,
} from '@superfaceai/ast';
import { SuperJson } from '@superfaceai/one-sdk';
import {
  formatIssues,
  getProfileOutput,
  parseMap,
  parseMapId,
  parseProfile,
  ProfileHeaderStructure,
  Source,
  SyntaxError,
  validateMap,
  ValidationResult,
} from '@superfaceai/parser';
import { green, red, yellow } from 'chalk';
import { basename } from 'path';

import {
  composeVersion,
  DEFAULT_PROFILE_VERSION_STR,
} from '../common/document';
import { UserError } from '../common/error';
import { fetchMapAST, fetchProfileAST } from '../common/http';
import { ListWriter } from '../common/list-writer';
import { ILogger } from '../common/log';
import { MapId } from '../common/map';
import { ProfileId } from '../common/profile';
import {
  FileReport,
  ProfileMapReport,
  ReportFormat,
} from '../common/report.interfaces';
import { findLocalMapSource, findLocalProfileSource } from './check.utils';

//TODO: rewrite to return validation issue?
export function isValidHeader(
  profileHeader: ProfileHeaderStructure,
  mapHeader: MapHeaderNode
): boolean {
  if (
    profileHeader.scope !== mapHeader.profile.scope ||
    profileHeader.name !== mapHeader.profile.name ||
    profileHeader.version.major !== mapHeader.profile.version.major ||
    profileHeader.version.minor !== mapHeader.profile.version.minor
  ) {
    return false;
  }

  return true;
}
//TODO: rewrite to return validation issue?
export function isValidMapId(
  profileHeader: ProfileHeaderStructure,
  mapHeader: MapHeaderNode,
  mapPath: string,
  { userError }: { userError: UserError }
): boolean {
  const mapIdentifier = basename(mapPath, EXTENSIONS.map.source);
  const mapId = mapIdentifier.includes('@')
    ? mapIdentifier
    : `${mapIdentifier}@${composeVersion(mapHeader.profile.version, true)}`;
  const parsedMap = parseMapId(mapId);

  if (parsedMap.kind === 'error') {
    throw userError(parsedMap.message, 1);
  }

  const { name, version } = parsedMap.value;
  if (
    profileHeader.scope !== mapHeader.profile.scope ||
    profileHeader.name !== name ||
    profileHeader.version.major !== version.major ||
    profileHeader.version.minor !== version.minor
  ) {
    return false;
  }

  return true;
}

export const createProfileMapReport = (
  result: ValidationResult,
  profilePath: string,
  mapPath: string
): ProfileMapReport =>
  result.pass
    ? {
        kind: 'compatibility',
        profile: profilePath,
        path: mapPath,
        errors: [],
        warnings: result.warnings ?? [],
      }
    : {
        kind: 'compatibility',
        profile: profilePath,
        path: mapPath,
        errors: result.errors,
        warnings: result.warnings ?? [],
      };

export const createFileReport = (
  path: string,
  errors: SyntaxError[],
  warnings: string[]
): FileReport => ({
  kind: 'file',
  path,
  errors,
  warnings,
});

export function formatHuman({
  report,
  quiet,
  emoji,
  color,
  short,
}: {
  report: ReportFormat;
  quiet: boolean;
  emoji: boolean;
  color: boolean;
  short?: boolean;
}): string {
  const REPORT_OK = '🆗 ';
  const REPORT_WARN = '⚠️ ';
  const REPORT_ERR = '❌ ';

  let prefix;
  const noColor = (input: string) => input;
  let colorize: (inout: string) => string = noColor;

  if (report.errors.length > 0) {
    prefix = emoji ? REPORT_ERR : '';
    if (color) {
      colorize = red;
    }
  } else if (report.warnings.length > 0) {
    prefix = emoji ? REPORT_WARN : '';
    if (color) {
      colorize = yellow;
    }
  } else {
    prefix = emoji ? REPORT_OK : '';
    if (color) {
      colorize = green;
    }
  }

  let buffer = '';

  if (report.kind === 'file') {
    buffer += colorize(
      `${prefix}Parsing ${
        report.path.endsWith(EXTENSIONS.profile.source) ? 'profile' : 'map'
      } file: ${report.path}\n`
    );
    for (const error of report.errors) {
      if (short) {
        const message = `\t${error.location.start.line}:${error.location.start.column} ${error.message}\n`;
        buffer += color ? red(message) : message;
      } else {
        buffer += color ? red(error.format()) : error.format();
      }
    }
    if (report.errors.length > 0 && report.warnings.length > 0) {
      buffer += '\n';
    }

    // TODO
    if (!quiet) {
      for (const warning of report.warnings) {
        if (typeof warning === 'string') {
          const message = `\t${warning}\n`;
          buffer += color ? yellow(message) : message;
        }
      }
    }
  } else {
    buffer += colorize(
      `${prefix}Validating profile: ${report.profile} to map: ${report.path}\n`
    );

    buffer += color
      ? red(formatIssues(report.errors))
      : formatIssues(report.errors);

    if (!quiet && report.errors.length > 0 && report.warnings.length > 0) {
      buffer += '\n';
    }

    if (!quiet) {
      buffer += color
        ? yellow(formatIssues(report.warnings))
        : formatIssues(report.warnings);
      buffer += '\n';
    }
  }

  return buffer;
}

export function formatJson(report: ReportFormat): string {
  return JSON.stringify(report, (key, value) => {
    if (key === 'source') {
      return undefined;
    }

    // we are just passing the value along, nothing unsafe about that
    // eslint-disable-next-line @typescript-eslint/no-unsafe-return
    return value;
  });
}

export type MapToValidate = { provider: string; variant?: string };
export type ProfileToValidate = {
  id: ProfileId;
  maps: MapToValidate[];
  version?: string;
};
type MapToLintWithAst = MapToValidate & {
  ast?: MapDocumentNode;
  path: string;
  counts: [number, number][];
};
type ProfileToLintWithAst = ProfileToValidate & {
  ast?: ProfileDocumentNode;
  path: string;
  counts: [number, number][];
};

async function prepareLintedProfile(
  {
    superJson,
    profile,
    writer,
    reportFn,
  }: {
    superJson: SuperJson;
    profile: ProfileToValidate;
    writer: ListWriter;
    reportFn: (report: ReportFormat) => string;
  },
  { logger, userError }: { logger: ILogger; userError: UserError }
): Promise<ProfileToLintWithAst> {
  const counts: [number, number][] = [];
  let profileAst: ProfileDocumentNode | undefined = undefined;
  const profileSource = await findLocalProfileSource(
    superJson,
    profile.id,
    profile.version
  );
  //If we have local profile we lint it
  if (profileSource) {
    logger.info('localProfileFound', profile.id.id, profileSource.path);

    const report: FileReport = {
      kind: 'file',
      path: profileSource.path || profile.id.withVersion(profile.version),
      errors: [],
      warnings: [],
    };

    try {
      profileAst = parseProfile(
        new Source(profileSource.source, profileSource.path)
      );
    } catch (e) {
      report.errors.push(e);
    }
    await writer.writeElement(reportFn(report));

    counts.push([report.errors.length, report.warnings.length]);
  } else {
    logger.info('fetchProfile', profile.id.id, profile.version);
    profileAst = await fetchProfileAST(
      { profileId: profile.id.id },
      { userError }
    );
<<<<<<< HEAD
=======
    profileAst = await fetchProfileAST(profile.id, profile.version);
>>>>>>> 392ec7c4
  }

  return {
    ...profile,
    ast: profileAst,
    path: profileSource?.path || profile.id.withVersion(profile.version),
    counts,
  };
}

async function prepareLintedMap(
  {
    superJson,
    profile,
    map,
    writer,
    fn,
  }: {
    superJson: SuperJson;
    profile: ProfileToValidate;
    map: MapToValidate;
    writer: ListWriter;
    fn: (report: ReportFormat) => string;
  },
  { logger, userError }: { logger: ILogger; userError: UserError }
): Promise<MapToLintWithAst> {
  const counts: [number, number][] = [];
  let mapAst: MapDocumentNode | undefined = undefined;

  const mapSource = await findLocalMapSource(
    superJson,
    profile.id,
    map.provider
  );
  if (mapSource) {
    logger.info(
      'localMapFound',
      profile.id.withVersion(profile.version),
      map.provider,
      mapSource.path
    );
    const report: FileReport = {
      kind: 'file',
      path: mapSource.path,
      errors: [],
      warnings: [],
    };

    try {
      mapAst = parseMap(new Source(mapSource.source, mapSource.path));
    } catch (e) {
      report.errors.push(e);
    }
    await writer.writeElement(fn(report));

    counts.push([report.errors.length, report.warnings.length]);
  } else {
    logger.info(
      'fetchMap',
      profile.id.withVersion(profile.version),
      map.provider
    );
<<<<<<< HEAD
    mapAst = await fetchMapAST(
      {
        profile: profile.id.name,
        provider: map.provider,
        scope: profile.id.scope,
        version: profile.version,
        variant: map.variant,
      },
      { userError }
    );
=======
    mapAst = await fetchMapAST({
      name: profile.id.name,
      provider: map.provider,
      scope: profile.id.scope,
      version: profile.version,
      variant: map.variant,
    });
>>>>>>> 392ec7c4
  }

  const mapId = MapId.fromName({
    profile: {
      name: profile.id.name,
      scope: profile.id.scope,
    },
    provider: map.provider,
    variant: map.variant,
  });

  return {
    ...map,
    ast: mapAst,
    path:
      mapSource?.path ??
      mapId.withVersion(profile.version || DEFAULT_PROFILE_VERSION_STR),
    counts,
  };
}

export async function lint(
  {
    superJson,
    profiles,
    writer,
    reportFn,
  }: {
    superJson: SuperJson;
    profiles: ProfileToValidate[];
    writer: ListWriter;
    reportFn: (report: ReportFormat) => string;
  },
  { logger, userError }: { logger: ILogger; userError: UserError }
): Promise<[number, number][]> {
  const counts: [number, number][] = [];

  for (const profile of profiles) {
    const profileWithAst = await prepareLintedProfile(
      {
        superJson,
        profile,
        writer,
        reportFn: reportFn,
      },
      { logger, userError }
    );

    // Return if we have errors or warnings
    if (!profileWithAst.ast) {
      return profileWithAst.counts;
    }

    for (const map of profile.maps) {
      const preparedMap = await prepareLintedMap(
        {
          superJson,
          profile,
          map,
          writer,
          fn: reportFn,
        },
        { logger, userError }
      );

      // Return if we have errors or warnings
      if (!preparedMap.ast) {
        return preparedMap.counts;
      }

      try {
        const result = validateMap(
          getProfileOutput(profileWithAst.ast),
          preparedMap.ast
        );

        const report = createProfileMapReport(
          result,
          profileWithAst.path,
          preparedMap.path
        );

        await writer.writeElement(reportFn(report));

        counts.push([
          result.pass ? 0 : result.errors.length,
          result.warnings?.length ?? 0,
        ]);
        //We catch any unexpected error from parser validator to prevent ending the loop early
      } catch (error) {
        logger.error(
          'unexpectedLintError',
          preparedMap.path,
          profileWithAst.path
        );
      }
    }
  }

  return counts;
}<|MERGE_RESOLUTION|>--- conflicted
+++ resolved
@@ -247,7 +247,7 @@
     writer: ListWriter;
     reportFn: (report: ReportFormat) => string;
   },
-  { logger, userError }: { logger: ILogger; userError: UserError }
+  { logger }: { logger: ILogger }
 ): Promise<ProfileToLintWithAst> {
   const counts: [number, number][] = [];
   let profileAst: ProfileDocumentNode | undefined = undefined;
@@ -279,14 +279,7 @@
     counts.push([report.errors.length, report.warnings.length]);
   } else {
     logger.info('fetchProfile', profile.id.id, profile.version);
-    profileAst = await fetchProfileAST(
-      { profileId: profile.id.id },
-      { userError }
-    );
-<<<<<<< HEAD
-=======
     profileAst = await fetchProfileAST(profile.id, profile.version);
->>>>>>> 392ec7c4
   }
 
   return {
@@ -311,7 +304,7 @@
     writer: ListWriter;
     fn: (report: ReportFormat) => string;
   },
-  { logger, userError }: { logger: ILogger; userError: UserError }
+  { logger }: { logger: ILogger }
 ): Promise<MapToLintWithAst> {
   const counts: [number, number][] = [];
   let mapAst: MapDocumentNode | undefined = undefined;
@@ -349,18 +342,6 @@
       profile.id.withVersion(profile.version),
       map.provider
     );
-<<<<<<< HEAD
-    mapAst = await fetchMapAST(
-      {
-        profile: profile.id.name,
-        provider: map.provider,
-        scope: profile.id.scope,
-        version: profile.version,
-        variant: map.variant,
-      },
-      { userError }
-    );
-=======
     mapAst = await fetchMapAST({
       name: profile.id.name,
       provider: map.provider,
@@ -368,7 +349,6 @@
       version: profile.version,
       variant: map.variant,
     });
->>>>>>> 392ec7c4
   }
 
   const mapId = MapId.fromName({
@@ -402,7 +382,7 @@
     writer: ListWriter;
     reportFn: (report: ReportFormat) => string;
   },
-  { logger, userError }: { logger: ILogger; userError: UserError }
+  { logger }: { logger: ILogger }
 ): Promise<[number, number][]> {
   const counts: [number, number][] = [];
 
@@ -414,7 +394,7 @@
         writer,
         reportFn: reportFn,
       },
-      { logger, userError }
+      { logger }
     );
 
     // Return if we have errors or warnings
@@ -431,7 +411,7 @@
           writer,
           fn: reportFn,
         },
-        { logger, userError }
+        { logger }
       );
 
       // Return if we have errors or warnings
