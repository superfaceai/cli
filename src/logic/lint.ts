--- conflicted
+++ resolved
@@ -25,12 +25,7 @@
 } from '../common/document';
 import { UserError } from '../common/error';
 import { fetchMapAST, fetchProfileAST } from '../common/http';
-<<<<<<< HEAD
-import { ListWriter } from '../common/list-writer';
 import { ILogger } from '../common/log';
-=======
-import { LogCallback } from '../common/log';
->>>>>>> 65a8b92d
 import { MapId } from '../common/map';
 import { ProfileId } from '../common/profile';
 import {
@@ -106,18 +101,6 @@
         errors: result.errors,
         warnings: result.warnings ?? [],
       };
-
-<<<<<<< HEAD
-export const createFileReport = (
-  path: string,
-  errors: SyntaxError[],
-  warnings: string[]
-): FileReport => ({
-  kind: 'file',
-  path,
-  errors,
-  warnings,
-});
 
 export function formatHuman({
   report,
@@ -132,19 +115,9 @@
   color: boolean;
   short?: boolean;
 }): string {
-  const REPORT_OK = '🆗 ';
-  const REPORT_WARN = '⚠️ ';
-  const REPORT_ERR = '❌ ';
-=======
-export function formatHuman(
-  report: ReportFormat,
-  quiet: boolean,
-  short?: boolean
-): string {
   const REPORT_OK = '🆗';
   const REPORT_WARN = '⚠️';
   const REPORT_ERR = '❌';
->>>>>>> 65a8b92d
 
   let prefix;
   const noColor = (input: string) => input;
@@ -171,7 +144,7 @@
 
   if (report.kind === 'file') {
     buffer += colorize(
-      `${prefix}Parsing ${
+      `${prefix} Parsing ${
         report.path.endsWith(EXTENSIONS.profile.source) ? 'profile' : 'map'
       } file: ${report.path}\n`
     );
@@ -257,31 +230,11 @@
 };
 
 async function prepareLintedProfile(
-<<<<<<< HEAD
-  {
-    superJson,
-    profile,
-    writer,
-    reportFn,
-  }: {
-    superJson: SuperJson;
-    profile: ProfileToValidate;
-    writer: ListWriter;
-    reportFn: (report: ReportFormat) => string;
-  },
-  { logger }: { logger: ILogger }
-): Promise<ProfileToLintWithAst> {
-  const counts: [number, number][] = [];
-  let profileAst: ProfileDocumentNode | undefined = undefined;
-=======
   superJson: SuperJson,
   profile: ProfileToValidate,
-  options?: {
-    logCb?: LogCallback;
-  }
+  { logger }: { logger: ILogger }
 ): Promise<PreparedProfile> {
   let ast: ProfileDocumentNode | undefined = undefined;
->>>>>>> 65a8b92d
   const profileSource = await findLocalProfileSource(
     superJson,
     profile.id,
@@ -304,20 +257,9 @@
     } catch (e) {
       report.errors.push(e);
     }
-<<<<<<< HEAD
-    await writer.writeElement(reportFn(report));
-
-    counts.push([report.errors.length, report.warnings.length]);
   } else {
     logger.info('fetchProfile', profile.id.id, profile.version);
-    profileAst = await fetchProfileAST(profile.id, profile.version);
-=======
-  } else {
-    options?.logCb?.(
-      `Loading profile: "${profile.id.id}" from Superface store`
-    );
     ast = await fetchProfileAST(profile.id, profile.version);
->>>>>>> 65a8b92d
   }
 
   return {
@@ -329,31 +271,10 @@
 }
 
 async function prepareLintedMap(
-<<<<<<< HEAD
-  {
-    superJson,
-    profile,
-    map,
-    writer,
-    fn,
-  }: {
-    superJson: SuperJson;
-    profile: ProfileToValidate;
-    map: MapToValidate;
-    writer: ListWriter;
-    fn: (report: ReportFormat) => string;
-  },
-  { logger }: { logger: ILogger }
-): Promise<MapToLintWithAst> {
-  const counts: [number, number][] = [];
-  let mapAst: MapDocumentNode | undefined = undefined;
-=======
   superJson: SuperJson,
   profile: ProfileToValidate,
   map: MapToValidate,
-  options?: {
-    logCb?: LogCallback;
-  }
+  { logger }: { logger: ILogger }
 ): Promise<PreparedMap> {
   let ast: MapDocumentNode | undefined = undefined;
 
@@ -365,7 +286,6 @@
     provider: map.provider,
     variant: map.variant,
   });
->>>>>>> 65a8b92d
 
   const mapSource = await findLocalMapSource(
     superJson,
@@ -444,83 +364,29 @@
 }
 
 export async function lint(
-<<<<<<< HEAD
-  {
-    superJson,
-    profiles,
-    writer,
-    reportFn,
-  }: {
-    superJson: SuperJson;
-    profiles: ProfileToValidate[];
-    writer: ListWriter;
-    reportFn: (report: ReportFormat) => string;
-  },
-  { logger }: { logger: ILogger }
-): Promise<[number, number][]> {
-=======
   superJson: SuperJson,
   profiles: ProfileToValidate[],
-  options?: {
-    logCb?: LogCallback;
-    errCb?: LogCallback;
-  }
+  { logger }: { logger: ILogger }
 ): Promise<LintResult> {
->>>>>>> 65a8b92d
   const counts: [number, number][] = [];
   const reports: ReportFormat[] = [];
 
   for (const profile of profiles) {
-<<<<<<< HEAD
-    const profileWithAst = await prepareLintedProfile(
-      {
-        superJson,
-        profile,
-        writer,
-        reportFn: reportFn,
-      },
-      { logger }
-    );
-
-    // Return if we have errors or warnings
-    if (!profileWithAst.ast) {
-      return profileWithAst.counts;
-=======
-    const preparedProfile = await prepareLintedProfile(
-      superJson,
-      profile,
-      options
-    );
+    const preparedProfile = await prepareLintedProfile(superJson, profile, {
+      logger,
+    });
     reports.push(preparedProfile.report);
     //Return if we have errors or warnings
     if (!preparedProfile.ast) {
       return prepareResult(reports);
->>>>>>> 65a8b92d
     }
 
     for (const map of profile.maps) {
-      const preparedMap = await prepareLintedMap(
-<<<<<<< HEAD
-        {
-          superJson,
-          profile,
-          map,
-          writer,
-          fn: reportFn,
-        },
-        { logger }
-      );
-
-      // Return if we have errors or warnings
-=======
-        superJson,
-        profile,
-        map,
-        options
-      );
+      const preparedMap = await prepareLintedMap(superJson, profile, map, {
+        logger,
+      });
       reports.push(preparedMap.report);
       //Return if we have errors or warnings
->>>>>>> 65a8b92d
       if (!preparedMap.ast) {
         return prepareResult(reports);
       }
@@ -535,26 +401,16 @@
           createProfileMapReport(result, preparedProfile.path, preparedMap.path)
         );
 
-<<<<<<< HEAD
-        await writer.writeElement(reportFn(report));
-
-=======
->>>>>>> 65a8b92d
         counts.push([
           result.pass ? 0 : result.errors.length,
           result.warnings?.length ?? 0,
         ]);
         //We catch any unexpected error from parser validator to prevent ending the loop early
       } catch (error) {
-<<<<<<< HEAD
         logger.error(
           'unexpectedLintError',
           preparedMap.path,
-          profileWithAst.path
-=======
-        options?.errCb?.(
-          `\n\n\nUnexpected error during validation of map: ${preparedMap.path} to profile: ${preparedProfile.path}.\nThis error is probably not a problem in linted files but in parser itself.\nTry updating CLI and its dependencies or report an issue.\n\n\n`
->>>>>>> 65a8b92d
+          preparedProfile.path
         );
       }
     }
