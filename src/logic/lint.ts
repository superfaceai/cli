import {
  EXTENSIONS,
  MapDocumentNode,
  MapHeaderNode,
  ProfileDocumentNode,
} from '@superfaceai/ast';
import { SuperJson } from '@superfaceai/one-sdk';
import {
  formatIssues,
  getProfileOutput,
  MapId,
  parseMap,
  parseMapId,
  parseProfile,
  ProfileHeaderStructure,
  ProfileId,
  Source,
  SyntaxError,
  validateMap,
  ValidationResult,
} from '@superfaceai/parser';
import { green, red, yellow } from 'chalk';
import { basename } from 'path';

import { composeVersion } from '../common/document';
import { userError } from '../common/error';
import { fetchMapAST, fetchProfileAST } from '../common/http';
import { ListWriter } from '../common/list-writer';
import { LogCallback } from '../common/log';
import {
  FileReport,
  ProfileMapReport,
  ReportFormat,
} from '../common/report.interfaces';
import { findLocalMapSource, findLocalProfileSource } from './check.utils';

//TODO: rewrite to return validation issue?
export function isValidHeader(
  profileHeader: ProfileHeaderStructure,
  mapHeader: MapHeaderNode
): boolean {
  if (
    profileHeader.scope !== mapHeader.profile.scope ||
    profileHeader.name !== mapHeader.profile.name ||
    profileHeader.version.major !== mapHeader.profile.version.major ||
    profileHeader.version.minor !== mapHeader.profile.version.minor
  ) {
    return false;
  }

  return true;
}
//TODO: rewrite to return validation issue?
export function isValidMapId(
  profileHeader: ProfileHeaderStructure,
  mapHeader: MapHeaderNode,
  mapPath: string
): boolean {
  const mapIdentifier = basename(mapPath, EXTENSIONS.map.source);
  const mapId = mapIdentifier.includes('@')
    ? mapIdentifier
    : `${mapIdentifier}@${composeVersion(mapHeader.profile.version, true)}`;
  const parsedMap = parseMapId(mapId);

  if (parsedMap.kind === 'error') {
    throw userError(parsedMap.message, 1);
  }

  const { name, version } = parsedMap.value;
  if (
    profileHeader.scope !== mapHeader.profile.scope ||
    profileHeader.name !== name ||
    profileHeader.version.major !== version.major ||
    profileHeader.version.minor !== version.minor
  ) {
    return false;
  }

  return true;
}

export const createProfileMapReport = (
  result: ValidationResult,
  profilePath: string,
  mapPath: string
): ProfileMapReport =>
  result.pass
    ? {
        kind: 'compatibility',
        profile: profilePath,
        path: mapPath,
        errors: [],
        warnings: result.warnings ?? [],
      }
    : {
        kind: 'compatibility',
        profile: profilePath,
        path: mapPath,
        errors: result.errors,
        warnings: result.warnings ?? [],
      };

export const createFileReport = (
  path: string,
  errors: SyntaxError[],
  warnings: string[]
): FileReport => ({
  kind: 'file',
  path,
  errors,
  warnings,
});

export function formatHuman(
  report: ReportFormat,
  quiet: boolean,
  short?: boolean
): string {
  const REPORT_OK = '🆗';
  const REPORT_WARN = '⚠️';
  const REPORT_ERR = '❌';

  let prefix;
  let color: (inout: string) => string;

  if (report.errors.length > 0) {
    prefix = REPORT_ERR;
    color = red;
  } else if (report.warnings.length > 0) {
    prefix = REPORT_WARN;
    color = yellow;
  } else {
    prefix = REPORT_OK;
    color = green;
  }

  let buffer = '';

  if (report.kind === 'file') {
    buffer += color(
      `${prefix} Parsing ${
        report.path.endsWith(EXTENSIONS.profile.source) ? 'profile' : 'map'
      } file: ${report.path}\n`
    );
    for (const error of report.errors) {
      if (short) {
        buffer += red(
          `\t${error.location.line}:${error.location.column} ${error.message}\n`
        );
      } else {
        buffer += red(error.format());
      }
    }
    if (report.errors.length > 0 && report.warnings.length > 0) {
      buffer += '\n';
    }

    // TODO
    if (!quiet) {
      for (const warning of report.warnings) {
        if (typeof warning === 'string') {
          buffer += yellow(`\t${warning}\n`);
        }
      }
    }
  } else {
    buffer += color(
      `${prefix} Validating profile: ${report.profile} to map: ${report.path}\n`
    );

    buffer += red(formatIssues(report.errors));

    if (!quiet && report.errors.length > 0 && report.warnings.length > 0) {
      buffer += '\n';
    }

    if (!quiet) {
      buffer += yellow(formatIssues(report.warnings));
      buffer += '\n';
    }
  }

  return buffer;
}

export function formatJson(report: ReportFormat): string {
  return JSON.stringify(report, (key, value) => {
    if (key === 'source') {
      return undefined;
    }

    // we are just passing the value along, nothing unsafe about that
    // eslint-disable-next-line @typescript-eslint/no-unsafe-return
    return value;
  });
}

<<<<<<< HEAD
export type MapToLint = { id: MapId; path?: string };
export type ProfileToLint = {
  id: ProfileId;
  maps: MapToLint[];
  // version?: string;
  path?: string;
=======
export type MapToValidate = { provider: string; variant?: string };
export type ProfileToValidate = {
  id: ProfileId;
  maps: MapToValidate[];
  version?: string;
>>>>>>> 0f46fc79
};
type MapToLintWithAst = MapToValidate & {
  ast?: MapDocumentNode;
  path: string;
  counts: [number, number][];
};
type ProfileToLintWithAst = ProfileToValidate & {
  ast?: ProfileDocumentNode;
  path: string;
  counts: [number, number][];
};

async function prepareLintedProfile(
  superJson: SuperJson,
  profile: ProfileToValidate,
  writer: ListWriter,
  fn: (report: ReportFormat) => string,
  options?: {
    logCb?: LogCallback;
  }
): Promise<ProfileToLintWithAst> {
  const counts: [number, number][] = [];
  let profileAst: ProfileDocumentNode | undefined = undefined;
  const profileSource = await findLocalProfileSource(
    superJson,
    profile.id
    // profile.version
  );
  //If we have local profile we lint it
  if (profileSource) {
    options?.logCb?.(
      `Profile: "${profile.id.toString()}" found on local file system`
    );

    const report: FileReport = {
      kind: 'file',
<<<<<<< HEAD
      path: profile.path || profile.id.toString(),
=======
      path: profileSource.path || profile.id.withVersion(profile.version),
>>>>>>> 0f46fc79
      errors: [],
      warnings: [],
    };

    try {
      profileAst = parseProfile(
        new Source(profileSource.source, profileSource.path)
      );
    } catch (e) {
      report.errors.push(e);
    }
    await writer.writeElement(fn(report));

    counts.push([report.errors.length, report.warnings.length]);
  } else {
    options?.logCb?.(
      `Loading profile: "${profile.id.toString()}" from Superface store`
    );
    profileAst = await fetchProfileAST(profile.id);
  }

  return {
    ...profile,
    ast: profileAst,
<<<<<<< HEAD
    path: profile.path || profile.id.toString(),
=======
    path: profileSource?.path || profile.id.withVersion(profile.version),
>>>>>>> 0f46fc79
    counts,
  };
}

async function prepareLintedMap(
  superJson: SuperJson,
  profile: ProfileToValidate,
  map: MapToValidate,
  writer: ListWriter,
  fn: (report: ReportFormat) => string,
  options?: {
    logCb?: LogCallback;
  }
): Promise<MapToLintWithAst> {
  const counts: [number, number][] = [];
  let mapAst: MapDocumentNode | undefined = undefined;

  const mapSource = await findLocalMapSource(superJson, map.id);
  if (mapSource) {
    options?.logCb?.(
      `Map for profile: "${profile.id.toString()}" and provider: "${
        map.id.provider
      }" found on local filesystem`
    );
    const report: FileReport = {
      kind: 'file',
      path: mapSource.path,
      errors: [],
      warnings: [],
    };

    try {
      mapAst = parseMap(new Source(mapSource.source, mapSource.path));
    } catch (e) {
      report.errors.push(e);
    }
    await writer.writeElement(fn(report));

    counts.push([report.errors.length, report.warnings.length]);
  } else {
    options?.logCb?.(
      `Loading map for profile: "${profile.id.toString()}" and provider: "${
        map.id.provider
      }" from Superface store`
    );
    mapAst = await fetchMapAST(map.id);
  }

  return {
    ...map,
    ast: mapAst,
<<<<<<< HEAD
    path: map.path ?? map.id.toString(),
=======
    path:
      mapSource?.path ??
      mapId.withVersion(profile.version || DEFAULT_PROFILE_VERSION_STR),
>>>>>>> 0f46fc79
    counts,
  };
}

export async function lint(
  superJson: SuperJson,
  profiles: ProfileToValidate[],
  writer: ListWriter,
  fn: (report: ReportFormat) => string,
  options?: {
    logCb?: LogCallback;
    errCb?: LogCallback;
  }
): Promise<[number, number][]> {
  const counts: [number, number][] = [];

  for (const profile of profiles) {
    const profileWithAst = await prepareLintedProfile(
      superJson,
      profile,
      writer,
      fn,
      options
    );
    //Return if we have errors or warnings
    if (!profileWithAst.ast) {
      return profileWithAst.counts;
    }

    for (const map of profile.maps) {
      const preparedMap = await prepareLintedMap(
        superJson,
        profile,
        map,
        writer,
        fn,
        options
      );
      //Return if we have errors or warnings
      if (!preparedMap.ast) {
        return preparedMap.counts;
      }

      try {
        const result = validateMap(
          getProfileOutput(profileWithAst.ast),
          preparedMap.ast
        );

        const report = createProfileMapReport(
          result,
          profileWithAst.path,
          preparedMap.path
        );

        await writer.writeElement(fn(report));

        counts.push([
          result.pass ? 0 : result.errors.length,
          result.warnings?.length ?? 0,
        ]);
        //We catch any unexpected error from parser validator to prevent ending the loop early
      } catch (error) {
        options?.errCb?.(
          `\n\n\nUnexpected error during validation of map: ${preparedMap.path} to profile: ${profileWithAst.path}.\nThis error is probably not a problem in linted files but in parser itself.\nTry updating CLI and its dependencies or report an issue.\n\n\n`
        );
      }
    }
  }

  return counts;
}<|MERGE_RESOLUTION|>--- conflicted
+++ resolved
@@ -195,27 +195,17 @@
   });
 }
 
-<<<<<<< HEAD
-export type MapToLint = { id: MapId; path?: string };
-export type ProfileToLint = {
-  id: ProfileId;
-  maps: MapToLint[];
-  // version?: string;
-  path?: string;
-=======
-export type MapToValidate = { provider: string; variant?: string };
 export type ProfileToValidate = {
   id: ProfileId;
-  maps: MapToValidate[];
-  version?: string;
->>>>>>> 0f46fc79
+  maps: MapId[];
 };
-type MapToLintWithAst = MapToValidate & {
+type MapToValidateWithAst = {
+  id: MapId;
   ast?: MapDocumentNode;
   path: string;
   counts: [number, number][];
 };
-type ProfileToLintWithAst = ProfileToValidate & {
+type ProfileToValidateWithAst = ProfileToValidate & {
   ast?: ProfileDocumentNode;
   path: string;
   counts: [number, number][];
@@ -229,14 +219,10 @@
   options?: {
     logCb?: LogCallback;
   }
-): Promise<ProfileToLintWithAst> {
+): Promise<ProfileToValidateWithAst> {
   const counts: [number, number][] = [];
   let profileAst: ProfileDocumentNode | undefined = undefined;
-  const profileSource = await findLocalProfileSource(
-    superJson,
-    profile.id
-    // profile.version
-  );
+  const profileSource = await findLocalProfileSource(superJson, profile.id);
   //If we have local profile we lint it
   if (profileSource) {
     options?.logCb?.(
@@ -245,11 +231,7 @@
 
     const report: FileReport = {
       kind: 'file',
-<<<<<<< HEAD
-      path: profile.path || profile.id.toString(),
-=======
-      path: profileSource.path || profile.id.withVersion(profile.version),
->>>>>>> 0f46fc79
+      path: profileSource.path,
       errors: [],
       warnings: [],
     };
@@ -274,11 +256,7 @@
   return {
     ...profile,
     ast: profileAst,
-<<<<<<< HEAD
-    path: profile.path || profile.id.toString(),
-=======
-    path: profileSource?.path || profile.id.withVersion(profile.version),
->>>>>>> 0f46fc79
+    path: profileSource?.path || profile.id.toString(),
     counts,
   };
 }
@@ -286,21 +264,21 @@
 async function prepareLintedMap(
   superJson: SuperJson,
   profile: ProfileToValidate,
-  map: MapToValidate,
+  map: MapId,
   writer: ListWriter,
   fn: (report: ReportFormat) => string,
   options?: {
     logCb?: LogCallback;
   }
-): Promise<MapToLintWithAst> {
+): Promise<MapToValidateWithAst> {
   const counts: [number, number][] = [];
   let mapAst: MapDocumentNode | undefined = undefined;
 
-  const mapSource = await findLocalMapSource(superJson, map.id);
+  const mapSource = await findLocalMapSource(superJson, map);
   if (mapSource) {
     options?.logCb?.(
       `Map for profile: "${profile.id.toString()}" and provider: "${
-        map.id.provider
+        map.provider
       }" found on local filesystem`
     );
     const report: FileReport = {
@@ -321,22 +299,16 @@
   } else {
     options?.logCb?.(
       `Loading map for profile: "${profile.id.toString()}" and provider: "${
-        map.id.provider
+        map.provider
       }" from Superface store`
     );
-    mapAst = await fetchMapAST(map.id);
+    mapAst = await fetchMapAST(map);
   }
 
   return {
-    ...map,
+    id: map,
     ast: mapAst,
-<<<<<<< HEAD
-    path: map.path ?? map.id.toString(),
-=======
-    path:
-      mapSource?.path ??
-      mapId.withVersion(profile.version || DEFAULT_PROFILE_VERSION_STR),
->>>>>>> 0f46fc79
+    path: mapSource?.path ?? map.toString(),
     counts,
   };
 }
