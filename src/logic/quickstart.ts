--- conflicted
+++ resolved
@@ -30,17 +30,11 @@
 import { findLocalProfileSource } from './check.utils';
 import { installProvider } from './configure';
 import { initSuperface } from './init';
-<<<<<<< HEAD
 import { installProfiles } from './install';
 import {
-  loadProfileAst,
   profileExists,
   providerExists,
 } from './quickstart.utils';
-=======
-import { detectSuperJson, installProfiles } from './install';
-import { profileExists, providerExists } from './quickstart.utils';
->>>>>>> ce87fbd4
 
 export async function interactiveInstall(
   profileArg: string,
