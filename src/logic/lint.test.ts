import {
  AstMetadata,
  MapDocumentNode,
  MapHeaderNode,
  ProfileDocumentNode,
} from '@superfaceai/ast';
import { SuperJson } from '@superfaceai/one-sdk';
import {
  MapDocumentId,
  parseMap,
  parseMapId,
  parseProfile,
  ProfileHeaderStructure,
  Source,
  SyntaxError,
  ValidationResult,
} from '@superfaceai/parser';
import { SyntaxErrorCategory } from '@superfaceai/parser/dist/language/error';
import { MatchAttempts } from '@superfaceai/parser/dist/language/syntax/rule';
import { mocked } from 'ts-jest/utils';

import { createUserError } from '../common/error';
import { fetchMapAST, fetchProfileAST } from '../common/http';
<<<<<<< HEAD
import { ListWriter } from '../common/list-writer';
import { MockLogger } from '../common/log';
import { OutputStream } from '../common/output-stream';
=======
>>>>>>> 65a8b92d
import { ProfileId } from '../common/profile';
import { ReportFormat } from '../common/report.interfaces';
import { findLocalMapSource, findLocalProfileSource } from './check.utils';
import {
  createProfileMapReport,
  formatHuman,
  formatJson,
  isValidHeader,
  isValidMapId,
  lint,
  ProfileToValidate,
} from './lint';

jest.mock('../common/io', () => ({
  readFile: jest.fn(),
}));
jest.mock('../common/output-stream');
jest.mock('./check.utils', () => ({
  findLocalMapSource: jest.fn(),
  findLocalProfileSource: jest.fn(),
}));
jest.mock('../common/http', () => ({
  fetchMapAST: jest.fn(),
  fetchProfileAST: jest.fn(),
}));
jest.mock('@superfaceai/parser', () => ({
  ...jest.requireActual<Record<string, unknown>>('@superfaceai/parser'),
  parseProfile: jest.fn(),
  parseMap: jest.fn(),
  parseMapId: jest.fn(),
}));

describe('Lint logic', () => {
  let logger: MockLogger;
  const userError = createUserError(false);
  const mockMapPath = 'mockMapPath';
  const mockProfilePath = 'mockProfilePath';

  beforeEach(() => {
    logger = new MockLogger();
  });

  afterEach(() => {
    jest.resetAllMocks();
  });

  const astMetadata: AstMetadata = {
    sourceChecksum: 'check',
    astVersion: {
      major: 1,
      minor: 0,
      patch: 0,
    },
    parserVersion: {
      major: 1,
      minor: 0,
      patch: 0,
    },
  };

  const mockSyntaxErr: SyntaxError = {
    source: new Source('test'),
    location: {
      start: {
        line: 0,
        column: 0,
        charIndex: 0,
      },
      end: {
        line: 0,
        column: 0,
        charIndex: 0,
      },
    },
    category: SyntaxErrorCategory.PARSER,
    detail: '',
    format: () => 'detail',
    message: 'message',
  };

  describe('when validating header', () => {
    let mockValidProfileHeader: ProfileHeaderStructure;
    let mocValidMapHeader: MapHeaderNode;

    beforeEach(() => {
      mockValidProfileHeader = {
        name: 'mockProfileHeader',
        scope: 'some-scope',
        version: {
          major: 1,
          minor: 0,
          patch: 0,
        },
      };

      mocValidMapHeader = {
        kind: 'MapHeader',
        profile: {
          name: 'mockProfileHeader',
          scope: 'some-scope',
          version: {
            major: 1,
            minor: 0,
            patch: 0,
          },
        },
        provider: 'test-profile',
      };
    });

    it('returns true on valid headers', async () => {
      expect(isValidHeader(mockValidProfileHeader, mocValidMapHeader)).toEqual(
        true
      );
    });

    it('returns false on invalid scope', async () => {
      mockValidProfileHeader.scope = 'different-scope';
      expect(isValidHeader(mockValidProfileHeader, mocValidMapHeader)).toEqual(
        false
      );
    });

    it('returns false on invalid name', async () => {
      mocValidMapHeader.profile.name = 'different-name';
      expect(isValidHeader(mockValidProfileHeader, mocValidMapHeader)).toEqual(
        false
      );
    });

    it('returns false on invalid major version', async () => {
      mocValidMapHeader.profile.version.major = 3;
      expect(isValidHeader(mockValidProfileHeader, mocValidMapHeader)).toEqual(
        false
      );
    });

    it('returns false on invalid minor version', async () => {
      mocValidMapHeader.profile.version.minor = 3;
      expect(isValidHeader(mockValidProfileHeader, mocValidMapHeader)).toEqual(
        false
      );
    });
  });

  describe('when validating map id', () => {
    let mockValidProfileHeader: ProfileHeaderStructure;
    let mocValidMapHeader: MapHeaderNode;
    beforeEach(() => {
      mockValidProfileHeader = {
        name: 'mockProfileHeader',
        scope: 'some-scope',
        version: {
          major: 1,
          minor: 0,
          patch: 0,
        },
      };

      mocValidMapHeader = {
        kind: 'MapHeader',
        profile: {
          name: 'mockProfileHeader',
          scope: 'some-scope',
          version: {
            major: 1,
            minor: 0,
            patch: 0,
          },
        },
        provider: 'test-profile',
      };
    });

    it('returns true on valid map id', async () => {
      const mockDocument: MapDocumentId = {
        scope: 'some-map-scope',
        name: 'mockProfileHeader',
        provider: 'test-provider',
        version: {
          major: 1,
          minor: 0,
        },
      };
      const mockMapPath = 'testMapPath';
      mocked(parseMapId).mockReturnValue({
        kind: 'parsed',
        value: mockDocument,
      });
      expect(
        isValidMapId(mockValidProfileHeader, mocValidMapHeader, mockMapPath, {
          userError,
        })
      ).toEqual(true);
    });

    it('returns false on invalid scope', async () => {
      mockValidProfileHeader.scope = 'different-scope';
      const mockDocument: MapDocumentId = {
        scope: 'some-map-scope',
        name: 'mockProfileHeader',
        provider: 'test-provider',
        version: {
          major: 1,
          minor: 0,
        },
      };
      const mockMapPath = 'testMapPath';
      mocked(parseMapId).mockReturnValue({
        kind: 'parsed',
        value: mockDocument,
      });
      expect(
        isValidMapId(mockValidProfileHeader, mocValidMapHeader, mockMapPath, {
          userError,
        })
      ).toEqual(false);
    });

    it('returns false on invalid name', async () => {
      mocValidMapHeader.profile.name = 'different-name';
      const mockDocument: MapDocumentId = {
        scope: 'some-map-scope',
        name: 'different-name',
        provider: 'test-provider',
        version: {
          major: 1,
          minor: 0,
        },
      };
      const mockMapPath = 'testMapPath';
      mocked(parseMapId).mockReturnValue({
        kind: 'parsed',
        value: mockDocument,
      });
      expect(
        isValidMapId(mockValidProfileHeader, mocValidMapHeader, mockMapPath, {
          userError,
        })
      ).toEqual(false);
    });

    it('returns false on invalid major version', async () => {
      const mockDocument: MapDocumentId = {
        scope: 'some-map-scope',
        name: 'mockProfileHeader',
        provider: 'test-provider',
        version: {
          major: 2,
          minor: 0,
        },
      };
      const mockMapPath = 'testMapPath';
      mocked(parseMapId).mockReturnValue({
        kind: 'parsed',
        value: mockDocument,
      });
      expect(
        isValidMapId(mockValidProfileHeader, mocValidMapHeader, mockMapPath, {
          userError,
        })
      ).toEqual(false);
    });

    it('returns false on invalid minor version', async () => {
      const mockDocument: MapDocumentId = {
        scope: 'some-map-scope',
        name: 'mockProfileHeader',
        provider: 'test-provider',
        version: {
          major: 1,
          minor: 3,
        },
      };
      const mockMapPath = 'testMapPath';
      mocked(parseMapId).mockReturnValue({
        kind: 'parsed',
        value: mockDocument,
      });
      expect(
        isValidMapId(mockValidProfileHeader, mocValidMapHeader, mockMapPath, {
          userError,
        })
      ).toEqual(false);
    });

    it('throws error if there is a parse error', async () => {
      mocked(parseMapId).mockReturnValue({
        kind: 'error',
        message: 'parse-error',
      });
      const mockMapPath = 'testMapPath';
      expect(() =>
        isValidMapId(mockValidProfileHeader, mocValidMapHeader, mockMapPath, {
          userError,
        })
      ).toThrow('parse-error');
    });
  });

  describe('when creating profile map report', () => {
    const mockMapPath = 'map-path';
    const mockProfilePath = 'profile-path';

    it('returns empty error array if result pass is true', async () => {
      const mockValidationResult: ValidationResult = {
        pass: true,
        warnings: [
          {
            kind: 'wrongScope',
            context: {
              expected: 'this',
              actual: 'that',
            },
          },
        ],
      };

      expect(
        createProfileMapReport(
          mockValidationResult,
          mockProfilePath,
          mockMapPath
        )
      ).toEqual({
        kind: 'compatibility',
        profile: mockProfilePath,
        path: mockMapPath,
        errors: [],
        warnings: mockValidationResult.warnings,
      });
    });

    it('returns error array if result pass is false', async () => {
      const mockValidationResult: ValidationResult = {
        pass: false,
        errors: [
          {
            kind: 'wrongScope',
            context: {
              expected: 'this',
              actual: 'that',
            },
          },
        ],
        warnings: [
          {
            kind: 'wrongScope',
            context: {
              expected: 'this',
              actual: 'that',
            },
          },
        ],
      };

      expect(
        createProfileMapReport(
          mockValidationResult,
          mockProfilePath,
          mockMapPath
        )
      ).toEqual({
        kind: 'compatibility',
        profile: mockProfilePath,
        path: mockMapPath,
        errors: mockValidationResult.errors,
        warnings: mockValidationResult.warnings,
      });
    });
  });

  describe('when linting maps to profile', () => {
    const mockProfileContent = 'profile-content';
    const mockMapContent = 'map-content';

    const mockProfileDocument: ProfileDocumentNode = {
      kind: 'ProfileDocument',
      astMetadata,
      header: {
        kind: 'ProfileHeader',
        name: 'test-profile',
        scope: 'some-map-scope',
        version: {
          major: 1,
          minor: 0,
          patch: 0,
        },
      },
      definitions: [],
    };
    const mockMapDocumentMatching: MapDocumentNode = {
      kind: 'MapDocument',
      astMetadata,
      header: {
        kind: 'MapHeader',
        profile: {
          name: 'test-profile',
          scope: 'some-map-scope',
          version: {
            major: 1,
            minor: 0,
            patch: 0,
          },
        },
        provider: 'test-profile',
      },
      definitions: [],
    };
    const mockMapDocument: MapDocumentNode = {
      kind: 'MapDocument',
      astMetadata,
      header: {
        kind: 'MapHeader',
        profile: {
          name: 'different-test-profile',
          scope: 'some-map-scope',
          version: {
            major: 1,
            minor: 0,
            patch: 0,
          },
        },
        provider: 'test-profile',
      },
      definitions: [],
    };

    it('returns correct counts, local profile and map', async () => {
      const profile = ProfileId.fromScopeName(
        'starwars',
        'character-information'
      );
      const mockSuperJson = new SuperJson();
      const mockProfiles: ProfileToValidate[] = [
        {
          id: profile,
          maps: [
            {
              provider: 'swapi',
            },
            {
              provider: 'starwars',
            },
          ],
        },
      ];

      mocked(findLocalMapSource)
        .mockResolvedValueOnce({ source: mockMapContent, path: 'swapi path' })
        .mockResolvedValueOnce({
          source: mockMapContent,
          path: 'starwars path',
        });
      mocked(findLocalProfileSource).mockResolvedValue({
        source: mockProfileContent,
        path: mockProfilePath,
      });
      mocked(parseProfile).mockReturnValue(mockProfileDocument);
      mocked(parseMap)
        .mockReturnValueOnce(mockMapDocument)
        .mockReturnValueOnce(mockMapDocumentMatching);

<<<<<<< HEAD
      const writeElementSpy = jest
        .spyOn(mockListWriter, 'writeElement')
        .mockResolvedValue(undefined);

      await expect(
        lint(
          {
            superJson: mockSuperJson,
            profiles: mockProfiles,
            writer: mockListWriter,
            reportFn: mockReportFn,
          },
          { logger }
        )
      ).resolves.toEqual([
        [1, 0],
        [0, 0],
      ]);

      expect(writeElementSpy).toHaveBeenCalledTimes(5);

      expect(writeElementSpy).toHaveBeenNthCalledWith(
        1,
        mockReportFn({
          kind: 'file',
          path: mockProfilePath,
          errors: [],
          warnings: [],
        })
      );

      expect(writeElementSpy).toHaveBeenNthCalledWith(
        2,
        mockReportFn({
          kind: 'file',
          path: 'swapi path',
          errors: [],
          warnings: [],
        })
      );

      expect(writeElementSpy).toHaveBeenNthCalledWith(
        3,
        mockReportFn({
          kind: 'compatibility',
          profile: mockProfilePath,
          path: 'swapi path',
          errors: [
            {
              kind: 'wrongProfileName',
              context: {
                path: ['MapHeader'],
                expected: 'test-profile',
                actual: 'different-test-profile',
=======
      await expect(lint(mockSuperJson, mockProfiles)).resolves.toEqual({
        reports: [
          {
            errors: [],
            kind: 'file',
            path: 'mockProfilePath',
            warnings: [],
          },
          {
            errors: [],
            kind: 'file',
            path: 'swapi path',
            warnings: [],
          },
          {
            errors: [
              {
                context: {
                  actual: 'different-test-profile',
                  expected: 'test-profile',
                  path: ['MapHeader'],
                },
                kind: 'wrongProfileName',
>>>>>>> 65a8b92d
              },
            ],
            kind: 'compatibility',
            path: 'swapi path',
            profile: 'mockProfilePath',
            warnings: [],
          },
          {
            errors: [],
            kind: 'file',
            path: 'starwars path',
            warnings: [],
          },
          {
            errors: [],
            kind: 'compatibility',
            path: 'starwars path',
            profile: 'mockProfilePath',
            warnings: [],
          },
        ],
        total: { errors: 1, warnings: 0 },
      });
    });

    it('returns correct counts, local profile and remote maps', async () => {
      const profile = ProfileId.fromScopeName(
        'starwars',
        'character-information'
      );
      const mockSuperJson = new SuperJson();
      const mockProfiles: ProfileToValidate[] = [
        {
          id: profile,
          maps: [
            {
              provider: 'swapi',
              variant: 'test',
            },
            {
              provider: 'starwars',
              variant: 'test',
            },
          ],
        },
      ];

      mocked(findLocalMapSource).mockResolvedValue(undefined);
      mocked(findLocalProfileSource).mockResolvedValue({
        source: mockProfileContent,
        path: mockProfilePath,
      });
      mocked(parseProfile).mockReturnValue(mockProfileDocument);
      mocked(fetchMapAST)
        .mockResolvedValueOnce(mockMapDocument)
        .mockResolvedValueOnce(mockMapDocumentMatching);

<<<<<<< HEAD
      const writeElementSpy = jest
        .spyOn(mockListWriter, 'writeElement')
        .mockResolvedValue(undefined);

      await expect(
        lint(
          {
            superJson: mockSuperJson,
            profiles: mockProfiles,
            writer: mockListWriter,
            reportFn: mockReportFn,
          },
          { logger }
        )
      ).resolves.toEqual([
        [1, 0],
        [0, 0],
      ]);

      expect(writeElementSpy).toHaveBeenCalledTimes(3);

      expect(writeElementSpy).toHaveBeenNthCalledWith(
        1,
        mockReportFn({
          kind: 'file',
          path: mockProfilePath,
          errors: [],
          warnings: [],
        })
      );

      expect(writeElementSpy).toHaveBeenNthCalledWith(
        2,
        mockReportFn({
          kind: 'compatibility',
          profile: mockProfilePath,
          path: `${profile.id}.swapi.test@1.0.0`,
          errors: [
            {
              kind: 'wrongProfileName',
              context: {
                path: ['MapHeader'],
                expected: 'test-profile',
                actual: 'different-test-profile',
=======
      await expect(lint(mockSuperJson, mockProfiles)).resolves.toEqual({
        reports: [
          {
            errors: [],
            kind: 'file',
            path: 'mockProfilePath',
            warnings: [],
          },
          {
            errors: [],
            kind: 'file',
            path: 'starwars/character-information.swapi.test@1.0.0',
            warnings: [],
          },
          {
            errors: [
              {
                context: {
                  actual: 'different-test-profile',
                  expected: 'test-profile',
                  path: ['MapHeader'],
                },
                kind: 'wrongProfileName',
>>>>>>> 65a8b92d
              },
            ],
            kind: 'compatibility',
            path: 'starwars/character-information.swapi.test@1.0.0',
            profile: 'mockProfilePath',
            warnings: [],
          },
          {
            errors: [],
            kind: 'file',
            path: 'starwars/character-information.starwars.test@1.0.0',
            warnings: [],
          },
          {
            errors: [],
            kind: 'compatibility',
            path: 'starwars/character-information.starwars.test@1.0.0',
            profile: 'mockProfilePath',
            warnings: [],
          },
        ],
        total: { errors: 1, warnings: 0 },
      });
    });

    it('returns correct counts, remote profile and map', async () => {
      const profile = ProfileId.fromScopeName(
        'starwars',
        'character-information'
      );
      const mockSuperJson = new SuperJson();
      const mockProfiles: ProfileToValidate[] = [
        {
          id: profile,
          maps: [
            {
              provider: 'swapi',
              variant: 'test',
            },
            {
              provider: 'starwars',
              variant: 'test',
            },
          ],
          version: '1.0.0',
        },
      ];

      mocked(findLocalMapSource).mockResolvedValue(undefined);
      mocked(findLocalProfileSource).mockResolvedValue(undefined);
      mocked(fetchMapAST)
        .mockResolvedValueOnce(mockMapDocument)
        .mockResolvedValueOnce(mockMapDocumentMatching);

      mocked(fetchProfileAST).mockResolvedValue(mockProfileDocument);

<<<<<<< HEAD
      const writeElementSpy = jest
        .spyOn(mockListWriter, 'writeElement')
        .mockResolvedValue(undefined);

      await expect(
        lint(
          {
            superJson: mockSuperJson,
            profiles: mockProfiles,
            writer: mockListWriter,
            reportFn: mockReportFn,
          },
          { logger }
        )
      ).resolves.toEqual([
        [1, 0],
        [0, 0],
      ]);

      expect(writeElementSpy).toHaveBeenCalledTimes(2);

      expect(writeElementSpy).toHaveBeenNthCalledWith(
        1,
        mockReportFn({
          kind: 'compatibility',
          profile: profile.withVersion('1.0.0'),
          path: `${profile.id}.swapi.test@1.0.0`,
          errors: [
            {
              kind: 'wrongProfileName',
              context: {
                path: ['MapHeader'],
                expected: 'test-profile',
                actual: 'different-test-profile',
=======
      await expect(lint(mockSuperJson, mockProfiles)).resolves.toEqual({
        reports: [
          {
            errors: [],
            kind: 'file',
            path: 'starwars/character-information@1.0.0',
            warnings: [],
          },
          {
            errors: [],
            kind: 'file',
            path: 'starwars/character-information.swapi.test@1.0.0',
            warnings: [],
          },

          {
            errors: [
              {
                context: {
                  actual: 'different-test-profile',
                  expected: 'test-profile',
                  path: ['MapHeader'],
                },
                kind: 'wrongProfileName',
>>>>>>> 65a8b92d
              },
            ],
            kind: 'compatibility',
            path: 'starwars/character-information.swapi.test@1.0.0',
            profile: 'starwars/character-information@1.0.0',
            warnings: [],
          },
          {
            errors: [],
            kind: 'file',
            path: 'starwars/character-information.starwars.test@1.0.0',
            warnings: [],
          },
          {
            errors: [],
            kind: 'compatibility',
            path: 'starwars/character-information.starwars.test@1.0.0',
            profile: 'starwars/character-information@1.0.0',
            warnings: [],
          },
        ],
        total: { errors: 1, warnings: 0 },
      });
    });

    it('returns correct counts, corrupted profile', async () => {
      const mockSyntaxErr: SyntaxError = {
        source: new Source('test'),
        location: {
          start: {
            line: 0,
            column: 0,
            charIndex: 0,
          },
          end: {
            line: 0,
            column: 0,
            charIndex: 0,
          },
        },
        category: SyntaxErrorCategory.PARSER,
        detail: '',
        format: () => 'detail',
        message: 'message',
      };

      const profile = ProfileId.fromScopeName(
        'starwars',
        'character-information'
      );
      const mockSuperJson = new SuperJson();
      const mockProfiles: ProfileToValidate[] = [
        {
          id: profile,
          maps: [
            {
              provider: 'swapi',
              variant: 'test',
            },
            {
              provider: 'starwars',
              variant: 'test',
            },
          ],
          version: '1.0.0',
        },
      ];

      mocked(findLocalProfileSource).mockResolvedValue({
        source: mockProfileContent,
        path: mockProfilePath,
      });
      mocked(parseProfile).mockImplementation(() => {
        throw mockSyntaxErr;
      });

<<<<<<< HEAD
      const writeElementSpy = jest
        .spyOn(mockListWriter, 'writeElement')
        .mockResolvedValue(undefined);

      await expect(
        lint(
          {
            superJson: mockSuperJson,
            profiles: mockProfiles,
            writer: mockListWriter,
            reportFn: mockReportFn,
          },
          { logger }
        )
      ).resolves.toEqual([[1, 0]]);

      expect(writeElementSpy).toHaveBeenCalledTimes(1);

      expect(writeElementSpy).toHaveBeenCalledWith(
        mockReportFn({
          kind: 'file',
          path: mockProfilePath,
          errors: [mockSyntaxErr],
          warnings: [],
        })
      );
=======
      await expect(lint(mockSuperJson, mockProfiles)).resolves.toEqual({
        reports: [
          {
            errors: [
              {
                category: 'Parser',
                detail: '',
                format: expect.any(Function),
                location: {
                  end: {
                    charIndex: 0,
                    column: 0,
                    line: 0,
                  },
                  start: {
                    charIndex: 0,
                    column: 0,
                    line: 0,
                  },
                },
                message: 'message',
                source: new Source('test', undefined, {
                  column: 0,
                  line: 0,
                }),
              },
            ],
            kind: 'file',
            path: 'mockProfilePath',
            warnings: [],
          },
        ],
        total: { errors: 1, warnings: 0 },
      });
>>>>>>> 65a8b92d
    });
    it('returns correct counts, corrupted map', async () => {
      const mockSyntaxErr: SyntaxError = {
        source: new Source('test'),
        location: {
          start: {
            line: 0,
            column: 0,
            charIndex: 0,
          },
          end: {
            line: 0,
            column: 0,
            charIndex: 0,
          },
        },
        category: SyntaxErrorCategory.PARSER,
        detail: '',
        format: () => 'detail',
        message: 'message',
      };

      const profile = ProfileId.fromScopeName(
        'starwars',
        'character-information'
      );
      const mockSuperJson = new SuperJson();
      const mockProfiles: ProfileToValidate[] = [
        {
          id: profile,
          maps: [
            {
              provider: 'swapi',
              variant: 'test',
            },
          ],
          version: '1.0.0',
        },
      ];

      mocked(findLocalProfileSource).mockResolvedValue({
        source: mockProfileContent,
        path: mockProfilePath,
      });
      mocked(parseProfile).mockReturnValue(mockProfileDocument);
      mocked(findLocalMapSource).mockResolvedValue({
        source: mockMapContent,
        path: mockMapPath,
      });
      mocked(parseMap).mockImplementation(() => {
        throw mockSyntaxErr;
      });
<<<<<<< HEAD
      const writeElementSpy = jest
        .spyOn(mockListWriter, 'writeElement')
        .mockResolvedValue(undefined);

      await expect(
        lint(
          {
            superJson: mockSuperJson,
            profiles: mockProfiles,
            writer: mockListWriter,
            reportFn: mockReportFn,
          },
          { logger }
        )
      ).resolves.toEqual([[1, 0]]);

      expect(writeElementSpy).toHaveBeenCalledTimes(2);

      expect(writeElementSpy).toHaveBeenNthCalledWith(
        1,
        mockReportFn({
          kind: 'file',
          path: mockProfilePath,
          errors: [],
          warnings: [],
        })
      );
      expect(writeElementSpy).toHaveBeenNthCalledWith(
        2,
        mockReportFn({
          kind: 'file',
          path: mockMapPath,
          errors: [mockSyntaxErr],
          warnings: [],
        })
      );
=======

      await expect(lint(mockSuperJson, mockProfiles)).resolves.toEqual({
        reports: [
          {
            errors: [],
            kind: 'file',
            path: 'mockProfilePath',
            warnings: [],
          },
          {
            errors: [
              {
                category: 'Parser',
                detail: '',
                format: expect.any(Function),
                location: {
                  end: {
                    charIndex: 0,
                    column: 0,
                    line: 0,
                  },
                  start: {
                    charIndex: 0,
                    column: 0,
                    line: 0,
                  },
                },
                message: 'message',
                source: new Source('test', undefined, {
                  column: 0,
                  line: 0,
                }),
              },
            ],
            kind: 'file',
            path: 'mockMapPath',
            warnings: [],
          },
        ],
        total: { errors: 1, warnings: 0 },
      });
>>>>>>> 65a8b92d
    });
  });

  describe('when formating for human', () => {
    it('formats file with errors and warnings correctly', async () => {
      const mockPath = 'some/path.suma';
      const mockErr = SyntaxError.fromSyntaxRuleNoMatch(
        new Source('mock-content', mockPath),
        {
          kind: 'nomatch',
          attempts: ({
            token: undefined,
            rules: [],
          } as unknown) as MatchAttempts,
        }
      );

      const mockFileReport: ReportFormat = {
        path: mockPath,
        kind: 'file',
        errors: [mockErr],
        warnings: ['ouch!'],
      };

      const formated = formatHuman({
        report: mockFileReport,
        quiet: false,
        emoji: false,
        color: false,
      });
      expect(formated).toMatch(`Parsing map file: ${mockPath}`);
      expect(formated).toMatch('SyntaxError: Expected  but found <NONE>');
      expect(formated).toMatch('--> some/path.suma:0:0');

      expect(formated).toMatch('-1 | mock-content');
      expect(formated).toMatch('ouch!');
    });

    it('formats file with errors and warnings correctly - short output', async () => {
      const mockPath = 'some/path.supr';

      const mockFileReport: ReportFormat = {
        path: mockPath,
        kind: 'file',
        errors: [mockSyntaxErr],
        warnings: ['ouch!'],
      };

      const formated = formatHuman({
        report: mockFileReport,
        quiet: false,
        short: true,
        emoji: false,
        color: false,
      });
      expect(formated).toMatch(`Parsing profile file: ${mockPath}`);
      expect(formated).toMatch('0:0 message');
      expect(formated).toMatch('ouch!');
    });

    it('formats file with errors and warnings correctly - quiet', async () => {
      const mockPath = 'some/path.suma';

      const mockFileReport: ReportFormat = {
        path: mockPath,
        kind: 'file',
        errors: [mockSyntaxErr],
        warnings: ['ouch!'],
      };

      const formated = formatHuman({
        report: mockFileReport,
        quiet: true,
        emoji: false,
        color: false,
      });
      expect(formated).toMatch('Parsing map file: some/path.suma');
      expect(formated).toMatch('detail');
    });

    it('formats file with errors correctly', async () => {
      const mockPath = 'some/path.supr';

      const mockFileReport: ReportFormat = {
        path: mockPath,
        kind: 'file',
        errors: [mockSyntaxErr],
        warnings: [],
      };
      const formated = formatHuman({
        report: mockFileReport,
        quiet: false,
        emoji: false,
        color: false,
      });
      expect(formated).toMatch(`Parsing profile file: ${mockPath}`);
      expect(formated).toMatch('detail');
    });

    it('formats file with warnings correctly', async () => {
      const mockPath = 'some/path.suma';

      const mockFileReport: ReportFormat = {
        path: mockPath,
        kind: 'file',
        errors: [],
        warnings: ['ouch!'],
      };

      const formated = formatHuman({
        report: mockFileReport,
        quiet: false,
        emoji: false,
        color: false,
      });
      expect(formated).toMatch(`Parsing map file: ${mockPath}`);
      expect(formated).toMatch('ouch!');
    });

    it('formats ok file correctly', async () => {
      const mockPath = 'some/path.suma';

      const mockFileReport: ReportFormat = {
        path: mockPath,
        kind: 'file',
        errors: [],
        warnings: [],
      };

      const formated = formatHuman({
        report: mockFileReport,
        quiet: false,
        emoji: false,
        color: false,
      });
      expect(formated).toMatch(`Parsing map file: ${mockPath}`);
    });

    it('formats compatibility correctly', async () => {
      const mockPath = 'some/path.supr';

      const mockFileReport: ReportFormat = {
        path: mockPath,
        kind: 'compatibility',
        profile: 'test-profile',
        errors: [
          {
            kind: 'wrongScope',
            context: {
              expected: 'this',
              actual: 'that',
            },
          },
        ],
        warnings: [
          {
            kind: 'wrongScope',
            context: {
              expected: 'this',
              actual: 'that',
            },
          },
        ],
      };

      const formated = formatHuman({
        report: mockFileReport,
        quiet: false,
        emoji: false,
        color: false,
      });
      expect(formated).toMatch(
        `Validating profile: test-profile to map: ${mockPath}`
      );
      expect(formated).toMatch(' - Wrong Scope: expected this, but got that');
      expect(formated).toMatch(' - Wrong Scope: expected this, but got that');
    });
  });
  describe('when formating json', () => {
    const mockPath = 'some/path';

    const mockFileReport: ReportFormat = {
      path: mockPath,
      kind: 'file',
      errors: [mockSyntaxErr],
      warnings: [],
    };
    it('formats json correctly', async () => {
      expect(formatJson(mockFileReport)).toEqual(
        expect.not.stringMatching('source')
      );
    });
  });
});<|MERGE_RESOLUTION|>--- conflicted
+++ resolved
@@ -21,12 +21,7 @@
 
 import { createUserError } from '../common/error';
 import { fetchMapAST, fetchProfileAST } from '../common/http';
-<<<<<<< HEAD
-import { ListWriter } from '../common/list-writer';
 import { MockLogger } from '../common/log';
-import { OutputStream } from '../common/output-stream';
-=======
->>>>>>> 65a8b92d
 import { ProfileId } from '../common/profile';
 import { ReportFormat } from '../common/report.interfaces';
 import { findLocalMapSource, findLocalProfileSource } from './check.utils';
@@ -490,63 +485,9 @@
         .mockReturnValueOnce(mockMapDocument)
         .mockReturnValueOnce(mockMapDocumentMatching);
 
-<<<<<<< HEAD
-      const writeElementSpy = jest
-        .spyOn(mockListWriter, 'writeElement')
-        .mockResolvedValue(undefined);
-
       await expect(
-        lint(
-          {
-            superJson: mockSuperJson,
-            profiles: mockProfiles,
-            writer: mockListWriter,
-            reportFn: mockReportFn,
-          },
-          { logger }
-        )
-      ).resolves.toEqual([
-        [1, 0],
-        [0, 0],
-      ]);
-
-      expect(writeElementSpy).toHaveBeenCalledTimes(5);
-
-      expect(writeElementSpy).toHaveBeenNthCalledWith(
-        1,
-        mockReportFn({
-          kind: 'file',
-          path: mockProfilePath,
-          errors: [],
-          warnings: [],
-        })
-      );
-
-      expect(writeElementSpy).toHaveBeenNthCalledWith(
-        2,
-        mockReportFn({
-          kind: 'file',
-          path: 'swapi path',
-          errors: [],
-          warnings: [],
-        })
-      );
-
-      expect(writeElementSpy).toHaveBeenNthCalledWith(
-        3,
-        mockReportFn({
-          kind: 'compatibility',
-          profile: mockProfilePath,
-          path: 'swapi path',
-          errors: [
-            {
-              kind: 'wrongProfileName',
-              context: {
-                path: ['MapHeader'],
-                expected: 'test-profile',
-                actual: 'different-test-profile',
-=======
-      await expect(lint(mockSuperJson, mockProfiles)).resolves.toEqual({
+        lint(mockSuperJson, mockProfiles, { logger })
+      ).resolves.toEqual({
         reports: [
           {
             errors: [],
@@ -569,7 +510,6 @@
                   path: ['MapHeader'],
                 },
                 kind: 'wrongProfileName',
->>>>>>> 65a8b92d
               },
             ],
             kind: 'compatibility',
@@ -627,53 +567,9 @@
         .mockResolvedValueOnce(mockMapDocument)
         .mockResolvedValueOnce(mockMapDocumentMatching);
 
-<<<<<<< HEAD
-      const writeElementSpy = jest
-        .spyOn(mockListWriter, 'writeElement')
-        .mockResolvedValue(undefined);
-
       await expect(
-        lint(
-          {
-            superJson: mockSuperJson,
-            profiles: mockProfiles,
-            writer: mockListWriter,
-            reportFn: mockReportFn,
-          },
-          { logger }
-        )
-      ).resolves.toEqual([
-        [1, 0],
-        [0, 0],
-      ]);
-
-      expect(writeElementSpy).toHaveBeenCalledTimes(3);
-
-      expect(writeElementSpy).toHaveBeenNthCalledWith(
-        1,
-        mockReportFn({
-          kind: 'file',
-          path: mockProfilePath,
-          errors: [],
-          warnings: [],
-        })
-      );
-
-      expect(writeElementSpy).toHaveBeenNthCalledWith(
-        2,
-        mockReportFn({
-          kind: 'compatibility',
-          profile: mockProfilePath,
-          path: `${profile.id}.swapi.test@1.0.0`,
-          errors: [
-            {
-              kind: 'wrongProfileName',
-              context: {
-                path: ['MapHeader'],
-                expected: 'test-profile',
-                actual: 'different-test-profile',
-=======
-      await expect(lint(mockSuperJson, mockProfiles)).resolves.toEqual({
+        lint(mockSuperJson, mockProfiles, { logger })
+      ).resolves.toEqual({
         reports: [
           {
             errors: [],
@@ -696,7 +592,6 @@
                   path: ['MapHeader'],
                 },
                 kind: 'wrongProfileName',
->>>>>>> 65a8b92d
               },
             ],
             kind: 'compatibility',
@@ -753,43 +648,9 @@
 
       mocked(fetchProfileAST).mockResolvedValue(mockProfileDocument);
 
-<<<<<<< HEAD
-      const writeElementSpy = jest
-        .spyOn(mockListWriter, 'writeElement')
-        .mockResolvedValue(undefined);
-
       await expect(
-        lint(
-          {
-            superJson: mockSuperJson,
-            profiles: mockProfiles,
-            writer: mockListWriter,
-            reportFn: mockReportFn,
-          },
-          { logger }
-        )
-      ).resolves.toEqual([
-        [1, 0],
-        [0, 0],
-      ]);
-
-      expect(writeElementSpy).toHaveBeenCalledTimes(2);
-
-      expect(writeElementSpy).toHaveBeenNthCalledWith(
-        1,
-        mockReportFn({
-          kind: 'compatibility',
-          profile: profile.withVersion('1.0.0'),
-          path: `${profile.id}.swapi.test@1.0.0`,
-          errors: [
-            {
-              kind: 'wrongProfileName',
-              context: {
-                path: ['MapHeader'],
-                expected: 'test-profile',
-                actual: 'different-test-profile',
-=======
-      await expect(lint(mockSuperJson, mockProfiles)).resolves.toEqual({
+        lint(mockSuperJson, mockProfiles, { logger })
+      ).resolves.toEqual({
         reports: [
           {
             errors: [],
@@ -813,7 +674,6 @@
                   path: ['MapHeader'],
                 },
                 kind: 'wrongProfileName',
->>>>>>> 65a8b92d
               },
             ],
             kind: 'compatibility',
@@ -890,35 +750,9 @@
         throw mockSyntaxErr;
       });
 
-<<<<<<< HEAD
-      const writeElementSpy = jest
-        .spyOn(mockListWriter, 'writeElement')
-        .mockResolvedValue(undefined);
-
       await expect(
-        lint(
-          {
-            superJson: mockSuperJson,
-            profiles: mockProfiles,
-            writer: mockListWriter,
-            reportFn: mockReportFn,
-          },
-          { logger }
-        )
-      ).resolves.toEqual([[1, 0]]);
-
-      expect(writeElementSpy).toHaveBeenCalledTimes(1);
-
-      expect(writeElementSpy).toHaveBeenCalledWith(
-        mockReportFn({
-          kind: 'file',
-          path: mockProfilePath,
-          errors: [mockSyntaxErr],
-          warnings: [],
-        })
-      );
-=======
-      await expect(lint(mockSuperJson, mockProfiles)).resolves.toEqual({
+        lint(mockSuperJson, mockProfiles, { logger })
+      ).resolves.toEqual({
         reports: [
           {
             errors: [
@@ -952,7 +786,6 @@
         ],
         total: { errors: 1, warnings: 0 },
       });
->>>>>>> 65a8b92d
     });
     it('returns correct counts, corrupted map', async () => {
       const mockSyntaxErr: SyntaxError = {
@@ -1005,46 +838,10 @@
       mocked(parseMap).mockImplementation(() => {
         throw mockSyntaxErr;
       });
-<<<<<<< HEAD
-      const writeElementSpy = jest
-        .spyOn(mockListWriter, 'writeElement')
-        .mockResolvedValue(undefined);
 
       await expect(
-        lint(
-          {
-            superJson: mockSuperJson,
-            profiles: mockProfiles,
-            writer: mockListWriter,
-            reportFn: mockReportFn,
-          },
-          { logger }
-        )
-      ).resolves.toEqual([[1, 0]]);
-
-      expect(writeElementSpy).toHaveBeenCalledTimes(2);
-
-      expect(writeElementSpy).toHaveBeenNthCalledWith(
-        1,
-        mockReportFn({
-          kind: 'file',
-          path: mockProfilePath,
-          errors: [],
-          warnings: [],
-        })
-      );
-      expect(writeElementSpy).toHaveBeenNthCalledWith(
-        2,
-        mockReportFn({
-          kind: 'file',
-          path: mockMapPath,
-          errors: [mockSyntaxErr],
-          warnings: [],
-        })
-      );
-=======
-
-      await expect(lint(mockSuperJson, mockProfiles)).resolves.toEqual({
+        lint(mockSuperJson, mockProfiles, { logger })
+      ).resolves.toEqual({
         reports: [
           {
             errors: [],
@@ -1084,7 +881,6 @@
         ],
         total: { errors: 1, warnings: 0 },
       });
->>>>>>> 65a8b92d
     });
   });
 
