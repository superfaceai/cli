--- conflicted
+++ resolved
@@ -455,29 +455,16 @@
         {
           id: profile,
           maps: [
-            {
-<<<<<<< HEAD
-              id: MapId.fromParameters({
-                profile,
-                version: DEFAULT_MAP_VERSION,
-                provider: 'swapi',
-              }),
-              path: 'swapi path',
-            },
-            {
-              id: MapId.fromParameters({
-                profile,
-                version: DEFAULT_MAP_VERSION,
-                provider: 'starwars',
-              }),
-              path: 'starwars path',
-=======
+            MapId.fromParameters({
+              profile,
+              version: DEFAULT_MAP_VERSION,
               provider: 'swapi',
-            },
-            {
+            }),
+            MapId.fromParameters({
+              profile,
+              version: DEFAULT_MAP_VERSION,
               provider: 'starwars',
->>>>>>> 0f46fc79
-            },
+            }),
           ],
         },
       ];
@@ -583,22 +570,18 @@
         {
           id: profile,
           maps: [
-            {
-              id: MapId.fromParameters({
-                profile,
-                version: MapVersion.fromString('1.2'),
-                provider: 'swapi',
-                variant: 'test',
-              }),
-            },
-            {
-              id: MapId.fromParameters({
-                profile,
-                version: MapVersion.fromString('1.2'),
-                provider: 'starwars',
-                variant: 'test',
-              }),
-            },
+            MapId.fromParameters({
+              profile,
+              version: MapVersion.fromString('1.2'),
+              provider: 'swapi',
+              variant: 'test',
+            }),
+            MapId.fromParameters({
+              profile,
+              version: MapVersion.fromString('1.2'),
+              provider: 'starwars',
+              variant: 'test',
+            }),
           ],
         },
       ];
@@ -640,13 +623,8 @@
         2,
         mockReportFn({
           kind: 'compatibility',
-<<<<<<< HEAD
           profile: 'profile path',
           path: `${profile.withoutVersion}.swapi.test@1.2`,
-=======
-          profile: mockProfilePath,
-          path: `${profile.id}.swapi.test@1.0.0`,
->>>>>>> 0f46fc79
           errors: [
             {
               kind: 'wrongProfileName',
@@ -664,13 +642,8 @@
         3,
         mockReportFn({
           kind: 'compatibility',
-<<<<<<< HEAD
           profile: 'profile path',
           path: `${profile.withoutVersion}.starwars.test@1.2`,
-=======
-          profile: mockProfilePath,
-          path: `${profile.id}.starwars.test@1.0.0`,
->>>>>>> 0f46fc79
           errors: [],
           warnings: [],
         })
@@ -688,22 +661,18 @@
         {
           id: profile,
           maps: [
-            {
-              id: MapId.fromParameters({
-                profile,
-                version: DEFAULT_MAP_VERSION,
-                provider: 'swapi',
-                variant: 'test',
-              }),
-            },
-            {
-              id: MapId.fromParameters({
-                profile,
-                version: DEFAULT_MAP_VERSION,
-                provider: 'starwars',
-                variant: 'test',
-              }),
-            },
+            MapId.fromParameters({
+              profile,
+              version: DEFAULT_MAP_VERSION,
+              provider: 'swapi',
+              variant: 'test',
+            }),
+            MapId.fromParameters({
+              profile,
+              version: DEFAULT_MAP_VERSION,
+              provider: 'starwars',
+              variant: 'test',
+            }),
           ],
         },
       ];
@@ -787,22 +756,18 @@
         {
           id: profile,
           maps: [
-            {
-              id: MapId.fromParameters({
-                profile,
-                version: DEFAULT_MAP_VERSION,
-                provider: 'swapi',
-                variant: 'test',
-              }),
-            },
-            {
-              id: MapId.fromParameters({
-                profile,
-                version: DEFAULT_MAP_VERSION,
-                provider: 'starwars',
-                variant: 'test',
-              }),
-            },
+            MapId.fromParameters({
+              profile,
+              version: DEFAULT_MAP_VERSION,
+              provider: 'swapi',
+              variant: 'test',
+            }),
+            MapId.fromParameters({
+              profile,
+              version: DEFAULT_MAP_VERSION,
+              provider: 'starwars',
+              variant: 'test',
+            }),
           ],
         },
       ];
@@ -861,14 +826,12 @@
         {
           id: profile,
           maps: [
-            {
-              id: MapId.fromParameters({
-                profile,
-                version: DEFAULT_MAP_VERSION,
-                provider: 'swapi',
-                variant: 'test',
-              }),
-            },
+            MapId.fromParameters({
+              profile,
+              version: DEFAULT_MAP_VERSION,
+              provider: 'swapi',
+              variant: 'test',
+            }),
           ],
         },
       ];
