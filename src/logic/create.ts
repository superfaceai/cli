--- conflicted
+++ resolved
@@ -3,12 +3,7 @@
 import { DocumentVersion } from '@superfaceai/parser';
 import { dirname, join as joinPath, relative as relativePath } from 'path';
 
-<<<<<<< HEAD
 import { composeVersion, META_FILE } from '../common/document';
-import { CreateMode } from '../common/document.interfaces';
-=======
-import { composeVersion, EXTENSIONS, META_FILE } from '../common/document';
->>>>>>> ce87fbd4
 import { userError } from '../common/error';
 import { formatShellLog, LogCallback } from '../common/log';
 import { OutputStream } from '../common/output-stream';
