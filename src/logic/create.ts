--- conflicted
+++ resolved
@@ -2,11 +2,8 @@
 import { join as joinPath } from 'path';
 
 import { composeVersion, EXTENSIONS } from '../common/document';
-<<<<<<< HEAD
 import { OutputStream } from '../common/output-stream';
-=======
-import { LogCallback, OutputStream } from '../common/io';
->>>>>>> 742dc760
+import { LogCallback } from '../common/log';
 import * as mapTemplate from '../templates/map';
 import * as profileTemplate from '../templates/profile';
 import { defaultProvider } from '../templates/provider';
