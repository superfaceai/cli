<<<<<<< HEAD
import { EXTENSIONS, ProfileDocumentNode } from '@superfaceai/ast';
=======
>>>>>>> ce87fbd4
import { SuperJson } from '@superfaceai/one-sdk';
import { mocked } from 'ts-jest/utils';

<<<<<<< HEAD
import { userError } from '../common/error';
import { exists, readdir, readFile } from '../common/io';
import {
  loadProfileAst,
  profileExists,
  providerExists,
} from './quickstart.utils';
=======
import { exists } from '../common/io';
import { ProfileId } from '../common/profile';
import { profileExists, providerExists } from './quickstart.utils';
>>>>>>> ce87fbd4

jest.mock('../common/io');
describe('Quickstart logic', () => {
  afterEach(() => {
    jest.resetAllMocks();
  });

  describe('when checking that profile already exists', () => {
    it('returns true if source file exists', async () => {
      const mockSuperJson = new SuperJson();
      mocked(exists).mockResolvedValue(true);

      await expect(
        profileExists(mockSuperJson, {
          id: ProfileId.fromId('starwars/character-information'),
          version: '1.0.0',
        })
      ).resolves.toEqual(true);

      expect(exists).toHaveBeenCalledTimes(1);
    });

    it('returns false if source file does not exist', async () => {
      const mockSuperJson = new SuperJson();
      mocked(exists).mockResolvedValue(false);

      await expect(
        profileExists(mockSuperJson, {
          id: ProfileId.fromId('starwars/character-information'),
          version: '1.0.0',
        })
      ).resolves.toEqual(false);

      expect(exists).toHaveBeenCalledTimes(1);
    });

    it('returns true if there is correct file property', async () => {
      const mockSuperJson = new SuperJson({
        profiles: {
          ['communication/send-email']: {
            file: 'some/path',
            providers: {
              sendgrid: {},
            },
          },
        },
        providers: {
          sendgrid: {
            security: [],
          },
        },
      });
      mocked(exists).mockResolvedValueOnce(false).mockResolvedValueOnce(true);

      await expect(
        profileExists(mockSuperJson, {
          id: ProfileId.fromId('communication/send-email'),
          version: '1.0.0',
        })
      ).resolves.toEqual(true);

      expect(exists).toHaveBeenCalledTimes(2);
    });

    it('returns false if there is different file property', async () => {
      const mockSuperJson = new SuperJson({
        profiles: {
          ['communication/send-email']: {
            file: 'some/path',
            providers: {
              sendgrid: {},
            },
          },
        },
        providers: {
          sendgrid: {
            security: [],
          },
        },
      });
      mocked(exists).mockResolvedValueOnce(false).mockResolvedValueOnce(true);

      await expect(
        profileExists(mockSuperJson, {
          id: ProfileId.fromId('vcs/pull-request'),
          version: '1.0.0',
        })
      ).resolves.toEqual(false);

      expect(exists).toHaveBeenCalledTimes(1);
    });
  });

  describe('when checking that provider already exists', () => {
    it('returns true if provider is defined in super.json', async () => {
      const mockSuperJson = new SuperJson({
        profiles: {
          ['communication/send-email']: {
            file: 'some/path',
            providers: {
              sendgrid: {},
            },
          },
        },
        providers: {
          sendgrid: {
            security: [],
          },
        },
      });

      expect(providerExists(mockSuperJson, 'sendgrid')).toEqual(true);
    });

    it('returns false if source file does not exist', async () => {
      const mockSuperJson = new SuperJson();

      expect(providerExists(mockSuperJson, 'sendgrid')).toEqual(false);
    });
  });
});<|MERGE_RESOLUTION|>--- conflicted
+++ resolved
@@ -1,23 +1,9 @@
-<<<<<<< HEAD
-import { EXTENSIONS, ProfileDocumentNode } from '@superfaceai/ast';
-=======
->>>>>>> ce87fbd4
 import { SuperJson } from '@superfaceai/one-sdk';
 import { mocked } from 'ts-jest/utils';
 
-<<<<<<< HEAD
-import { userError } from '../common/error';
-import { exists, readdir, readFile } from '../common/io';
-import {
-  loadProfileAst,
-  profileExists,
-  providerExists,
-} from './quickstart.utils';
-=======
 import { exists } from '../common/io';
 import { ProfileId } from '../common/profile';
 import { profileExists, providerExists } from './quickstart.utils';
->>>>>>> ce87fbd4
 
 jest.mock('../common/io');
 describe('Quickstart logic', () => {
