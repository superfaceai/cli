import { ProfileDocumentNode } from '@superfaceai/ast';
import { ok, OnFail, SuperJson } from '@superfaceai/one-sdk';
import inquirer from 'inquirer';
import { mocked } from 'ts-jest/utils';

import { fetchProviders, getStoreUrl } from '../common/http';
import { exists, readFile } from '../common/io';
import { OutputStream } from '../common/output-stream';
import { Parser } from '../common/parser';
import { findLocalProfileSource } from './check.utils';
import { initSuperface } from './init';
import { detectSuperJson } from './install';
import { interactiveInstall } from './quickstart';
import { profileExists, providerExists } from './quickstart.utils';

//Mock package manager
jest.mock('../common/package-manager');

//Mock install logic
jest.mock('./install');

//Mock configure logic
jest.mock('./configure');

//Mock init logic
jest.mock('./init');

//Mock check.utils logic
jest.mock('./check.utils');

//Mock quickstart logic
jest.mock('./quickstart.utils');

//Mock http
jest.mock('../common/http');

//Mock IO
jest.mock('../common/io');

//Mock inquirer
jest.mock('inquirer');

describe('Quickstart logic', () => {
  const logCb = jest.fn();
  const warnCb = jest.fn();
  const successCb = jest.fn();
  // eslint-disable-next-line @typescript-eslint/unbound-method
  const originalLoad = SuperJson.load;
  let mockLoad = jest.fn();

  afterEach(() => {
    jest.resetAllMocks();
  });

  beforeEach(() => {
    mockLoad = jest.fn();
    SuperJson.load = mockLoad;
  });
  afterAll(() => {
    SuperJson.load = originalLoad;
  });

  const mockProfileAst: ProfileDocumentNode = {
    kind: 'ProfileDocument',
    header: {
      kind: 'ProfileHeader',
      scope: 'communication',
      name: 'send-email',
      version: { major: 1, minor: 1, patch: 0 },
      location: { line: 1, column: 1 },
      span: { start: 0, end: 100 },
      title: 'Send Email',
      description: 'Send one transactional email',
    },
    definitions: [
      {
        kind: 'UseCaseDefinition',
        useCaseName: 'SendEmail',
        safety: 'unsafe',
        asyncResult: undefined,
        title: 'Send transactional email to one recipient',
        description: 'Email can contain text and/or html representation',
      },
      {
        kind: 'UseCaseDefinition',
        useCaseName: 'SendTemplatedEmail',
        safety: 'unsafe',
        asyncResult: undefined,
        title: 'Send templated transactional email to one recipient',
        description: 'Requires template defined on provider side.',
      },
      {
        kind: 'NamedModelDefinition',
        modelName: 'Error',
      },
    ],
    location: { line: 1, column: 1 },
    span: { start: 0, end: 775 },
  };
  describe('when installing sdk', () => {
    const profile = {
      scope: 'communication',
      profile: 'send-email',
      version: '1.0.1',
    };

    const mockProfileSource = 'mock source';
    const mockSuperJson = new SuperJson({
      profiles: {
        [`${profile.scope}/${profile.profile}`]: {
          version: profile.version,
          providers: {
            mailchimp: {},
            sendgrid: {},
            mock: {},
            mailgun: {},
          },
        },
      },
      providers: {
        sendgrid: {
          security: [
            {
              id: 'bearer_token',
              token: '$SENDGRID_TOKEN',
            },
          ],
        },
        mailgun: {
          security: [
            {
              id: 'basic',
              username: '$MAILGUN_USERNAME',
              password: '$MAILGUN_PASSWORD',
            },
          ],
        },
        test: {
          security: [
            {
              id: 'digest',
              digest: '$TEST_DIGEST',
            },
            {
              id: 'apikey',
              apikey: '$TEST_API_KEY',
            },
          ],
        },
        mock: {
          security: [],
        },
      },
    });

    it('sets up sf correctly - non existing super.json and .env', async () => {
      mocked(detectSuperJson).mockResolvedValue(undefined);
      mocked(initSuperface).mockResolvedValue(new SuperJson({}));
      mocked(findLocalProfileSource).mockResolvedValue(mockProfileSource);
      jest.spyOn(Parser, 'parseProfile').mockResolvedValue(mockProfileAst);
      mocked(getStoreUrl).mockReturnValue('https://superface.ai/');
      //We re-load superjson after initial install (profile and providers)
      mockLoad.mockResolvedValue(
        ok(
          new SuperJson({
            profiles: {
              [`${profile.scope}/${profile.profile}`]: {
                version: profile.version,
                providers: {
                  sendgrid: {},
                  mailgun: {},
                  test: {},
                },
              },
            },
            providers: {
              sendgrid: {
                security: [
                  {
                    id: 'bearer_token',
                    token: '$SENDGRID_TOKEN',
                  },
                ],
              },
              test: {
                security: [
                  {
                    id: 'digest',
                    digest: '$TEST_DIGEST',
                  },
                  {
                    id: 'apikey',
                    apikey: '$TEST_API_KEY',
                  },
                ],
              },
              mailgun: {
                security: [
                  {
                    id: 'basic',
                    username: '$MAILGUN_USERNAME',
                    password: '$MAILGUN_PASSWORD',
                  },
                ],
              },
            },
          })
        )
      );

      mocked(fetchProviders).mockResolvedValue([
        { name: 'sendgrid', services: [], defaultService: '' },
        { name: 'mailgun', services: [], defaultService: '' },
        { name: 'mailchimp', services: [], defaultService: '' },
        { name: 'mock', services: [], defaultService: '' },
        { name: 'test', services: [], defaultService: '' },
      ]);
      mocked(exists).mockResolvedValue(false);
      const writeOnceSpy = jest
        .spyOn(OutputStream, 'writeOnce')
        .mockResolvedValue(undefined);
      jest
        .spyOn(inquirer, 'prompt')
        //Select providers priority
        .mockResolvedValueOnce({
          provider: { name: 'sendgrid', priority: 1, exit: false },
        })
        .mockResolvedValueOnce({
          provider: { name: 'mailgun', priority: 2, exit: false },
        })
        .mockResolvedValueOnce({
          provider: { name: 'test', priority: 3, exit: false },
        })
        .mockResolvedValueOnce({
          provider: { name: undefined, priority: undefined, exit: true },
        })
        //Select usecase
        .mockResolvedValueOnce({
          useCase: 'SendEmail',
        })
        //Confirm provider failover
        .mockResolvedValueOnce({ continue: true })
        //Select retry policy for sendgrid
        .mockResolvedValueOnce({ policy: OnFail.NONE })
        //Select retry policy for mailgun
        .mockResolvedValueOnce({ policy: OnFail.CIRCUIT_BREAKER })
        //Use circuit breaker defauts
        .mockResolvedValueOnce({ continue: false })
        //Select retry policy for test
        .mockResolvedValueOnce({ policy: OnFail.CIRCUIT_BREAKER })
        //Set circuit breaker defauts
        .mockResolvedValueOnce({ continue: true })
        .mockResolvedValueOnce({ maxContiguousRetries: 5 })
        .mockResolvedValueOnce({ requestTimeout: 30_000 })
        .mockResolvedValueOnce({ start: 1000 })
        .mockResolvedValueOnce({ factor: 2 })
        //Set sendgrid bearer
        .mockResolvedValueOnce({ value: 'sendgridBearer' })
        //Select security schema
        .mockResolvedValueOnce({
          schema: mockSuperJson.normalized.providers['test'].security[0],
        })
        //Set test digest
        .mockResolvedValueOnce({ value: 'testDigest' })
        //Set mailgun username
        .mockResolvedValueOnce({ value: 'mailgunUsername' })
        //Set mailgun password
        .mockResolvedValueOnce({ value: 'mailgunPassword' })
        //Init PM
        .mockResolvedValueOnce({ pm: 'yarn' })
        //Install dotenv
        .mockResolvedValueOnce({ continue: true })
        //Set SDK token
        .mockResolvedValueOnce({
          token:
            'sfs_bb064dd57c302911602dd097bc29bedaea6a021c25a66992d475ed959aa526c7_37bce8b5',
        });

      await interactiveInstall(`${profile.scope}/${profile.profile}`, {
        logCb,
        warnCb,
        successCb,
      });

      expect(detectSuperJson).toHaveBeenCalled();
      expect(initSuperface).toHaveBeenCalled();
      expect(fetchProviders).toHaveBeenCalled();
      expect(exists).toHaveBeenCalled();

      expect(writeOnceSpy).toHaveBeenCalledWith(
        '.env',
        'SENDGRID_TOKEN=sendgridBearer\nTEST_DIGEST=testDigest\nMAILGUN_USERNAME=mailgunUsername\nMAILGUN_PASSWORD=mailgunPassword\nSUPERFACE_SDK_TOKEN=sfs_bb064dd57c302911602dd097bc29bedaea6a021c25a66992d475ed959aa526c7_37bce8b5\n'
      );

      expect(successCb).toHaveBeenCalledWith(
        'Initializing superface directory'
      );
      expect(successCb).toHaveBeenCalledWith('\nInstalling providers');
      expect(successCb).toHaveBeenCalledWith(
        '\nConfiguring providers security'
      );
      expect(logCb).toHaveBeenCalledWith('\nConfiguring "sendgrid" security');
      expect(logCb).toHaveBeenCalledWith('\nConfiguring "mailgun" security');
      expect(logCb).toHaveBeenCalledWith('\nConfiguring "test" security');
      expect(successCb).toHaveBeenCalledWith(
        '\nInstalling package "@superfaceai/one-sdk"'
      );
      expect(successCb).toHaveBeenCalledWith(
        '\n🆗 Superface have been configured successfully!'
      );
      expect(successCb).toHaveBeenCalledWith(
        `\nNow you can follow our documentation to use installed capability: "https://superface.ai/${profile.scope}/${profile.profile}"`
      );
    });

    it('sets up sf correctly - non existing super.json and existing .env', async () => {
      mocked(detectSuperJson).mockResolvedValue(undefined);
      mocked(initSuperface).mockResolvedValue(new SuperJson({}));
      mocked(findLocalProfileSource).mockResolvedValue(mockProfileSource);
      jest.spyOn(Parser, 'parseProfile').mockResolvedValue(mockProfileAst);
      mocked(getStoreUrl).mockReturnValue('https://superface.ai/');
      mockLoad.mockResolvedValue(
        ok(
          new SuperJson({
            profiles: {
              [`${profile.scope}/${profile.profile}`]: {
                version: profile.version,
                providers: {
                  sendgrid: {},
                  mailgun: {},
                  test: {},
                },
              },
            },
            providers: {
              sendgrid: {
                security: [
                  {
                    id: 'bearer_token',
                    token: '$SENDGRID_TOKEN',
                  },
                ],
              },
              test: {
                security: [
                  {
                    id: 'digest',
                    digest: '$TEST_DIGEST',
                  },
                  {
                    id: 'apikey',
                    apikey: '$TEST_API_KEY',
                  },
                ],
              },
              mailgun: {
                security: [
                  {
                    id: 'basic',
                    username: '$MAILGUN_USERNAME',
                    password: '$MAILGUN_PASSWORD',
                  },
                ],
              },
            },
          })
        )
      );
      mocked(fetchProviders).mockResolvedValue([
        { name: 'sendgrid', services: [], defaultService: '' },
        { name: 'mailgun', services: [], defaultService: '' },
        { name: 'mailchimp', services: [], defaultService: '' },
        { name: 'mock', services: [], defaultService: '' },
        { name: 'test', services: [], defaultService: '' },
      ]);
      mocked(exists).mockResolvedValue(true);
      mocked(readFile).mockResolvedValue('SOME=env\n');
      const writeOnceSpy = jest
        .spyOn(OutputStream, 'writeOnce')
        .mockResolvedValue(undefined);
      jest
        .spyOn(inquirer, 'prompt')
        //Select providers priority
        .mockResolvedValueOnce({
          provider: { name: 'sendgrid', priority: 1, exit: false },
        })
        .mockResolvedValueOnce({
          provider: { name: 'mailgun', priority: 2, exit: false },
        })
        .mockResolvedValueOnce({
          provider: { name: 'test', priority: 3, exit: false },
        })
        .mockResolvedValueOnce({
          provider: { name: undefined, priority: undefined, exit: true },
        })
        //Select usecase
        .mockResolvedValueOnce({
          useCase: 'SendEmail',
        })
        //Confirm provider failover
        .mockResolvedValueOnce({ continue: true })
        //Select retry policy for sendgrid
        .mockResolvedValueOnce({ policy: OnFail.NONE })
        //Select retry policy for mailgun
        .mockResolvedValueOnce({ policy: OnFail.CIRCUIT_BREAKER })
        //Use circuit breaker defauts
        .mockResolvedValueOnce({ continue: false })
        //Select retry policy for test
        .mockResolvedValueOnce({ policy: OnFail.CIRCUIT_BREAKER })
        //Set circuit breaker defauts
        .mockResolvedValueOnce({ continue: true })
        .mockResolvedValueOnce({ maxContiguousRetries: 5 })
        .mockResolvedValueOnce({ requestTimeout: 30_000 })
        .mockResolvedValueOnce({ start: 1000 })
        .mockResolvedValueOnce({ factor: 2 })
        //Set sendgrid bearer
        .mockResolvedValueOnce({ value: 'sendgridBearer' })
        //Select security schema
        .mockResolvedValueOnce({
          schema: mockSuperJson.normalized.providers['test'].security[1],
        })
        //Set test digest
        .mockResolvedValueOnce({ value: 'testApiKey' })
        //Set mailgun username
        .mockResolvedValueOnce({ value: 'mailgunUsername' })
        //Set mailgun password
        .mockResolvedValueOnce({ value: 'mailgunPassword' })
        //Init PM
        .mockResolvedValueOnce({ pm: 'npm' })
        //Install dotenv
        .mockResolvedValueOnce({ continue: true })
        //Set SDK token
        .mockResolvedValueOnce({
          token:
            'sfs_bb064dd57c302911602dd097bc29bedaea6a021c25a66992d475ed959aa526c7_37bce8b5',
        });

      await interactiveInstall(
        `${profile.scope}/${profile.profile}@${profile.version}`,
        { logCb, warnCb, successCb }
      );

      expect(detectSuperJson).toHaveBeenCalled();
      expect(initSuperface).toHaveBeenCalled();
      expect(fetchProviders).toHaveBeenCalled();
      expect(exists).toHaveBeenCalled();
      expect(writeOnceSpy).toHaveBeenCalledWith(
        '.env',
        'SOME=env\nSENDGRID_TOKEN=sendgridBearer\nTEST_API_KEY=testApiKey\nMAILGUN_USERNAME=mailgunUsername\nMAILGUN_PASSWORD=mailgunPassword\nSUPERFACE_SDK_TOKEN=sfs_bb064dd57c302911602dd097bc29bedaea6a021c25a66992d475ed959aa526c7_37bce8b5\n'
      );

      expect(successCb).toHaveBeenCalledWith(
        'Initializing superface directory'
      );
      expect(successCb).toHaveBeenCalledWith('\nInstalling providers');
      expect(successCb).toHaveBeenCalledWith(
        '\nConfiguring providers security'
      );
      expect(logCb).toHaveBeenCalledWith('\nConfiguring "sendgrid" security');
      expect(logCb).toHaveBeenCalledWith('\nConfiguring "mailgun" security');
      expect(logCb).toHaveBeenCalledWith('\nConfiguring "test" security');
      expect(successCb).toHaveBeenCalledWith(
        '\nInstalling package "@superfaceai/one-sdk"'
      );
      expect(successCb).toHaveBeenCalledWith(
        '\n🆗 Superface have been configured successfully!'
      );
      expect(successCb).toHaveBeenCalledWith(
        `\nNow you can follow our documentation to use installed capability: "https://superface.ai/${profile.scope}/${profile.profile}"`
      );
    });

    it('sets up sf correctly - misconfigured super.json', async () => {
      const mockMisconfiguredSuperJson = new SuperJson({
        profiles: {
          [`${profile.scope}/${profile.profile}`]: {
            version: profile.version,
            providers: {
              test: {},
              mock: {},
              sendgrid: {},
              mailgun: {},
            },
          },
        },
        providers: {
          sendgrid: {
            security: [
              {
                id: 'bearer_token',
                //Misconfigured
                token: 'SENDGRID_TOKEN',
              },
            ],
          },
          mailgun: {
            security: [
              {
                id: 'basic',
                username: '$MAILGUN_USERNAME',
                password: '$MAILGUN_PASSWORD',
              },
            ],
          },
          test: {
            security: [
              {
                id: 'digest',
                digest: '$TEST_DIGEST',
              },
              {
                id: 'apikey',
                apikey: '$TEST_API_KEY',
              },
            ],
          },
          mock: {
            security: [],
          },
        },
      });

      mocked(detectSuperJson).mockResolvedValue(undefined);
      mocked(initSuperface).mockResolvedValue(new SuperJson({}));
      mocked(findLocalProfileSource).mockResolvedValue(mockProfileSource);
      jest.spyOn(Parser, 'parseProfile').mockResolvedValue(mockProfileAst);
      mocked(getStoreUrl).mockReturnValue('https://superface.ai/');
      mockLoad.mockResolvedValue(ok(mockMisconfiguredSuperJson));
      mocked(fetchProviders).mockResolvedValue([
        { name: 'sendgrid', services: [], defaultService: '' },
        { name: 'mailgun', services: [], defaultService: '' },
        { name: 'mailchimp', services: [], defaultService: '' },
        { name: 'mock', services: [], defaultService: '' },
        { name: 'test', services: [], defaultService: '' },
      ]);
      mocked(exists).mockResolvedValue(true);
      mocked(readFile).mockResolvedValue('TEST_API_KEY=env\n');
      const writeOnceSpy = jest
        .spyOn(OutputStream, 'writeOnce')
        .mockResolvedValue(undefined);
      jest
        .spyOn(inquirer, 'prompt')
        //Select providers priority
        .mockResolvedValueOnce({
          provider: { name: 'sendgrid', priority: 1, exit: false },
        })
        .mockResolvedValueOnce({
          provider: { name: 'mailgun', priority: 2, exit: false },
        })
        .mockResolvedValueOnce({
          provider: { name: undefined, priority: undefined, exit: true },
        })
        //Select usecase
        .mockResolvedValueOnce({
          useCase: 'SendEmail',
        })
        //Confirm provider failover
        .mockResolvedValueOnce({ continue: true })
        //Select retry policy for sendgrid
        .mockResolvedValueOnce({ policy: OnFail.NONE })
        //Select retry policy for mailgun
        .mockResolvedValueOnce({ policy: OnFail.CIRCUIT_BREAKER })
        //Use circuit breaker defauts
        .mockResolvedValueOnce({ continue: false })
        //Set mailgun username
        .mockResolvedValueOnce({ value: 'mailgunUsername' })
        //Set mailgun password
        .mockResolvedValueOnce({ value: 'mailgunPassword' })
        //Init PM
        .mockResolvedValueOnce({ pm: 'yarn' })
        //Install dotenv
        .mockResolvedValueOnce({ continue: true })
        //Set SDK token
        .mockResolvedValueOnce({
          token:
            'sfs_bb064dd57c302911602dd097bc29bedaea6a021c25a66992d475ed959aa526c7_37bce8b5',
        });

      await interactiveInstall(`${profile.scope}/${profile.profile}`, {
        logCb,
        warnCb,
        successCb,
      });

      expect(detectSuperJson).toHaveBeenCalled();
      expect(initSuperface).toHaveBeenCalled();
      expect(fetchProviders).toHaveBeenCalled();
      expect(exists).toHaveBeenCalled();
      expect(writeOnceSpy).toHaveBeenCalledWith(
        '',
        mockMisconfiguredSuperJson.stringified,
        { force: true }
      );
      expect(writeOnceSpy).toHaveBeenCalledWith(
        '.env',
        'TEST_API_KEY=env\nMAILGUN_USERNAME=mailgunUsername\nMAILGUN_PASSWORD=mailgunPassword\nSUPERFACE_SDK_TOKEN=sfs_bb064dd57c302911602dd097bc29bedaea6a021c25a66992d475ed959aa526c7_37bce8b5\n'
      );

      expect(successCb).toHaveBeenCalledWith(
        'Initializing superface directory'
      );
      expect(successCb).toHaveBeenCalledWith('\nInstalling providers');
      expect(successCb).toHaveBeenCalledWith(
        '\nConfiguring providers security'
      );
      expect(logCb).toHaveBeenCalledWith('\nConfiguring "sendgrid" security');
      expect(warnCb).toHaveBeenCalledWith(
        'Value of SENDGRID_TOKEN in "sendgrid" "bearer" security schema does not start with $ character.'
      );
      expect(logCb).toHaveBeenCalledWith('\nConfiguring "mailgun" security');
      expect(successCb).toHaveBeenCalledWith(
        '\nInstalling package "@superfaceai/one-sdk"'
      );
      expect(successCb).toHaveBeenCalledWith(
        '\n🆗 Superface have been configured successfully!'
      );
    });

    it('sets up sf correctly - existing super.json and existing .env', async () => {
      const mockEnv = `test=test\nMAILGUN_USERNAME=u\nMAILGUN_PASSWORD=p\nSENDGRID_TOKEN=t\ntest2=test2\n`;
      //Super.json affter install
      const mockSuperJson = new SuperJson({
        profiles: {
          [`${profile.scope}/${profile.profile}`]: {
            version: '1.0.1',
            providers: {
              mailgun: {},
              mock: {},
              test: {},
              sendgrid: {},
            },
          },
        },
        providers: {
          sendgrid: {
            security: [
              {
                id: 'bearer_token',
                token: '$SENDGRID_TOKEN',
              },
            ],
          },
          mailgun: {
            security: [
              {
                id: 'basic',
                username: '$MAILGUN_USERNAME',
                password: '$MAILGUN_PASSWORD',
              },
            ],
          },
          test: {
            security: [
              {
                id: 'digest',
                digest: '$TEST_DIGEST',
              },
              {
                id: 'apikey',
                apikey: '$TEST_API_KEY',
              },
            ],
          },
          mock: {
            security: [],
          },
        },
      });
      mocked(detectSuperJson).mockResolvedValue('some/path');
      mocked(initSuperface).mockResolvedValue(new SuperJson({}));
      mockLoad.mockResolvedValue(ok(mockSuperJson));
      mocked(profileExists).mockResolvedValueOnce(true);
      mocked(providerExists).mockReturnValue(true);
<<<<<<< HEAD
      mocked(loadProfileAst).mockResolvedValue(mockProfileAst);
=======
      mocked(fetchProfiles).mockResolvedValue([profile]);
      mocked(findLocalProfileSource).mockResolvedValue(mockProfileSource);
      jest.spyOn(Parser, 'parseProfile').mockResolvedValue(mockProfileAst);
>>>>>>> 8346ce52
      mocked(getStoreUrl).mockReturnValue('https://superface.ai/');
      mocked(fetchProviders).mockResolvedValue([
        { name: 'sendgrid', services: [], defaultService: '' },
        { name: 'mailgun', services: [], defaultService: '' },
        { name: 'mailchimp', services: [], defaultService: '' },
        { name: 'mock', services: [], defaultService: '' },
        { name: 'test', services: [], defaultService: '' },
      ]);
      //Env
      mocked(exists).mockResolvedValue(true);
      mocked(readFile).mockResolvedValueOnce(mockEnv);
      const writeOnceSpy = jest
        .spyOn(OutputStream, 'writeOnce')
        .mockResolvedValue(undefined);
      jest
        .spyOn(inquirer, 'prompt')
        //Override profile
        .mockResolvedValueOnce({ continue: true })
        //Select providers priority
        .mockResolvedValueOnce({
          provider: { name: 'sendgrid', priority: 1, exit: false },
        })
        .mockResolvedValueOnce({
          provider: { name: 'mailgun', priority: 2, exit: false },
        })
        .mockResolvedValueOnce({
          provider: { name: 'test', priority: 3, exit: false },
        })
        .mockResolvedValueOnce({
          provider: { name: undefined, priority: undefined, exit: true },
        })
        //Do NOT override first provider
        .mockResolvedValueOnce({ continue: false })
        //Override second provider
        .mockResolvedValueOnce({ continue: true })
        //Override third provider
        .mockResolvedValueOnce({ continue: true })
        //Select usecase
        .mockResolvedValueOnce({
          useCase: 'SendEmail',
        })
        //Confirm provider failover
        .mockResolvedValueOnce({ continue: true })
        //Select retry policy for mailgun
        .mockResolvedValueOnce({ policy: OnFail.NONE })
        //Select retry policy for sendgrid
        .mockResolvedValueOnce({ policy: OnFail.CIRCUIT_BREAKER })
        //Use circuit breaker defauts
        .mockResolvedValueOnce({ continue: false })

        //Override first env
        .mockResolvedValueOnce({ continue: true })
        //Set mailgun username
        .mockResolvedValueOnce({ value: 'mailgunUsername' })
        //Override second env
        .mockResolvedValueOnce({ continue: true })
        //Set mailgun password
        .mockResolvedValueOnce({ value: 'mailgunPassword' })
        //Select security schema
        .mockResolvedValueOnce({
          schema: mockSuperJson.normalized.providers['test'].security[0],
        })
        //Set test digest
        .mockResolvedValueOnce({ value: 'testDigest' })
        //Init PM
        .mockResolvedValueOnce({ pm: 'npm' })
        //Install dotenv
        .mockResolvedValueOnce({ continue: true })
        //Set SDK token
        .mockResolvedValueOnce({
          token:
            'sfs_bb064dd57c302911602dd097bc29bedaea6a021c25a66992d475ed959aa526c7_37bce8b5',
        });
      await interactiveInstall(`${profile.scope}/${profile.profile}`, {
        logCb,
        warnCb,
        successCb,
      });

      expect(detectSuperJson).toHaveBeenCalled();
      expect(initSuperface).not.toHaveBeenCalled();
      expect(fetchProviders).toHaveBeenCalled();
      expect(exists).toHaveBeenCalled();

      expect(writeOnceSpy).toHaveBeenCalledWith('', mockSuperJson.stringified, {
        force: true,
      });
      expect(writeOnceSpy).toHaveBeenCalledWith(
        '.env',
        'test=test\nSENDGRID_TOKEN=t\ntest2=test2\nMAILGUN_USERNAME=mailgunUsername\nMAILGUN_PASSWORD=mailgunPassword\nTEST_DIGEST=testDigest\nSUPERFACE_SDK_TOKEN=sfs_bb064dd57c302911602dd097bc29bedaea6a021c25a66992d475ed959aa526c7_37bce8b5\n'
      );

      expect(successCb).toHaveBeenCalledWith('\nInstalling providers');
      expect(successCb).toHaveBeenCalledWith(
        '\nConfiguring providers security'
      );
      //User dont want to override sendgrid
      expect(logCb).not.toHaveBeenCalledWith(
        '\nConfiguring "sendgrid" security'
      );
      expect(logCb).toHaveBeenCalledWith('\nConfiguring "mailgun" security');
      expect(logCb).toHaveBeenCalledWith('\nConfiguring "test" security');
      expect(successCb).toHaveBeenCalledWith(
        '\nInstalling package "@superfaceai/one-sdk"'
      );
      expect(successCb).toHaveBeenCalledWith(
        '\n🆗 Superface have been configured successfully!'
      );
      expect(successCb).toHaveBeenCalledWith(
        `\nNow you can follow our documentation to use installed capability: "https://superface.ai/${profile.scope}/${profile.profile}"`
      );
    });
  });
});<|MERGE_RESOLUTION|>--- conflicted
+++ resolved
@@ -671,13 +671,8 @@
       mockLoad.mockResolvedValue(ok(mockSuperJson));
       mocked(profileExists).mockResolvedValueOnce(true);
       mocked(providerExists).mockReturnValue(true);
-<<<<<<< HEAD
-      mocked(loadProfileAst).mockResolvedValue(mockProfileAst);
-=======
-      mocked(fetchProfiles).mockResolvedValue([profile]);
       mocked(findLocalProfileSource).mockResolvedValue(mockProfileSource);
       jest.spyOn(Parser, 'parseProfile').mockResolvedValue(mockProfileAst);
->>>>>>> 8346ce52
       mocked(getStoreUrl).mockReturnValue('https://superface.ai/');
       mocked(fetchProviders).mockResolvedValue([
         { name: 'sendgrid', services: [], defaultService: '' },
