import {
  assertMapDocumentNode,
  assertProfileDocumentNode,
  MapDocumentNode,
  ProfileDocumentNode,
  ProviderJson,
} from '@superfaceai/ast';
import { Parser, SuperJson } from '@superfaceai/one-sdk';
import {
  composeVersion,
  getProfileOutput,
  validateMap,
} from '@superfaceai/parser';

import { UserError } from '../common/error';
import {
  fetchMapAST,
  fetchProfileAST,
  fetchProviderInfo,
} from '../common/http';
import { ILogger } from '../common/log';
import { ProfileId } from '../common/profile';
import { ProfileMapReport } from '../common/report.interfaces';
import {
  checkIntegrationParameters,
  checkMapAndProfile,
  checkMapAndProvider,
  CheckResult,
} from './check';
import {
  findLocalMapSource,
  findLocalProfileSource,
  findLocalProviderSource,
} from './check.utils';
import { createProfileMapReport } from './lint';

export function prePublishCheck(
  params: {
    publishing: 'map' | 'profile' | 'provider';
    profileAst: ProfileDocumentNode;
    mapAst: MapDocumentNode;
    providerJson: ProviderJson;
    profileFrom: ProfileFromMetadata;
    mapFrom: MapFromMetadata;
    providerFrom: ProviderFromMetadata;
    superJson: SuperJson;
  },
  { logger, userError }: { logger: ILogger; userError: UserError }
): CheckResult[] {
  try {
    logger.info('assertProfile');
    assertProfileDocumentNode(params.profileAst);
  } catch (error) {
    throw userError(error, 1);
  }
  try {
    logger.info('assertMap');
    assertMapDocumentNode(params.mapAst);
  } catch (error) {
    throw userError(error, 1);
  }

  //Check map and profile
  const result: CheckResult[] = [];
  result.push({
    ...checkMapAndProfile(params.profileAst, params.mapAst, {
      //strict when we are publishing profile or map
      strict: params.publishing !== 'provider',
      logger,
    }),
    profileFrom: params.profileFrom,
    mapFrom: params.mapFrom,
  });

  //Check map and provider
  result.push({
    ...checkMapAndProvider(params.providerJson, params.mapAst),
    mapFrom: params.mapFrom,
    providerFrom: params.providerFrom,
  });

  //Check integration parameters
  result.push({
    ...checkIntegrationParameters(params.providerJson, params.superJson),
    providerFrom: params.providerFrom,
    superJsonPath: params.superJson.path,
  });

  return result;
}

export function prePublishLint(
  profileAst: ProfileDocumentNode,
  mapAst: MapDocumentNode
): ProfileMapReport {
  const profileOutput = getProfileOutput(profileAst);
  const result = validateMap(profileOutput, mapAst);

  //TODO: paths
  return createProfileMapReport(result, '', '');
}

/**
 * Represents information about source of the profile
 */
export type ProfileFromMetadata =
  | { kind: 'local'; source: string; path: string }
  | { kind: 'remote'; version: string };
/**
 * Loads profile source (if present on local filesystem) and AST (downloaded when source not found locally, compiled when found)
 */
export async function loadProfile(
  {
    superJson,
    profile,
    version,
  }: {
    superJson: SuperJson;
    profile: ProfileId;
    version?: string;
  },
  { logger, userError }: { logger: ILogger; userError: UserError }
): Promise<{
  ast: ProfileDocumentNode;
  from: ProfileFromMetadata;
}> {
  let ast: ProfileDocumentNode;

  const source = await findLocalProfileSource(superJson, profile, version);

  const profileId = `${profile.id}${version ? `@${version}` : ''}`;

  if (source) {
    ast = await Parser.parseProfile(source.source, profileId, {
      profileName: profile.name,
      scope: profile.scope,
    });
    logger.info('localProfileFound', profileId, source.path);

    return { ast, from: { kind: 'local', ...source } };
  } else {
    //Load from store
<<<<<<< HEAD
    ast = await fetchProfileAST({ profileId }, { userError });
    const version = composeVersion(ast.header.version);
    logger.info('fetchProfile', profile.id, version);
=======
    ast = await fetchProfileAST(profile, version);
    const versionString = composeVersion(ast.header.version);
    options?.logCb?.(
      `Loading profile: "${profile.id}" in version: "${versionString}" from Superface store`
    );
>>>>>>> 392ec7c4

    return {
      ast,
      from: { kind: 'remote', version: versionString },
    };
  }
}
/**
 * Represents information about source of the map
 */
export type MapFromMetadata =
  | { kind: 'local'; source: string; path: string }
  | { kind: 'remote'; variant?: string; version: string };

/**
 * Loads map source (if present on local filesystem) and AST (downloaded when source not found locally, compiled when found)
 */
export async function loadMap(
  {
    superJson,
    profile,
    provider,
    map,
    version,
  }: {
    superJson: SuperJson;
    profile: ProfileId;
    provider: string;
    map: {
      variant?: string;
    };
    version?: string;
  },
  { logger, userError }: { logger: ILogger; userError: UserError }
): Promise<{
  ast: MapDocumentNode;
  from: MapFromMetadata;
}> {
  const source = await findLocalMapSource(superJson, profile, provider);
  if (source) {
    const ast = await Parser.parseMap(
      source.source,
      `${profile.name}.${provider}`,
      {
        profileName: profile.name,
        scope: profile.scope,
        providerName: provider,
      }
    );
    logger.info(
      'localMapFound',
      profile.withVersion(version),
      provider,
      source.path
    );

    return {
      ast,
      from: {
        kind: 'local',
        ...source,
      },
    };
  } else {
    //Load from store
<<<<<<< HEAD
    const ast = await fetchMapAST(
      {
        profile: profile.name,
        provider,
        scope: profile.scope,
        version,
        variant: map.variant,
      },
      { userError }
    );
=======
    const ast = await fetchMapAST({
      name: profile.name,
      provider,
      scope: profile.scope,
      version,
      variant: map.variant,
    });
>>>>>>> 392ec7c4
    const astVersion = composeVersion(ast.header.profile.version);
    logger.info('fetchMap', profile.withVersion(version), provider, astVersion);

    return {
      ast,
      from: {
        kind: 'remote',
        variant: ast.header.variant,
        version: astVersion,
      },
    };
  }
}
/**
 * Represents information about source of the provider
 */
export type ProviderFromMetadata =
  | { kind: 'remote' }
  | { kind: 'local'; path: string };
/**
 * Loads provider source downloaded when source not found locally, loaded from file when found
 */
export async function loadProvider(
  superJson: SuperJson,
  provider: string,
  { logger }: { logger: ILogger }
): Promise<{
  source: ProviderJson;
  from: ProviderFromMetadata;
}> {
  const providerSource = await findLocalProviderSource(superJson, provider);
  if (providerSource) {
    logger.info('localProviderFound', provider, providerSource.path);

    return {
      source: providerSource.source,
      from: { kind: 'local', path: providerSource.path },
    };
  }
  logger.info('fetchProvider', provider);

  return {
    source: await fetchProviderInfo(provider),
    from: { kind: 'remote' },
  };
}<|MERGE_RESOLUTION|>--- conflicted
+++ resolved
@@ -119,7 +119,7 @@
     profile: ProfileId;
     version?: string;
   },
-  { logger, userError }: { logger: ILogger; userError: UserError }
+  { logger }: { logger: ILogger }
 ): Promise<{
   ast: ProfileDocumentNode;
   from: ProfileFromMetadata;
@@ -140,17 +140,9 @@
     return { ast, from: { kind: 'local', ...source } };
   } else {
     //Load from store
-<<<<<<< HEAD
-    ast = await fetchProfileAST({ profileId }, { userError });
-    const version = composeVersion(ast.header.version);
-    logger.info('fetchProfile', profile.id, version);
-=======
     ast = await fetchProfileAST(profile, version);
     const versionString = composeVersion(ast.header.version);
-    options?.logCb?.(
-      `Loading profile: "${profile.id}" in version: "${versionString}" from Superface store`
-    );
->>>>>>> 392ec7c4
+    logger.info('fetchProfile', profile.id, version);
 
     return {
       ast,
@@ -184,7 +176,7 @@
     };
     version?: string;
   },
-  { logger, userError }: { logger: ILogger; userError: UserError }
+  { logger }: { logger: ILogger }
 ): Promise<{
   ast: MapDocumentNode;
   from: MapFromMetadata;
@@ -216,18 +208,6 @@
     };
   } else {
     //Load from store
-<<<<<<< HEAD
-    const ast = await fetchMapAST(
-      {
-        profile: profile.name,
-        provider,
-        scope: profile.scope,
-        version,
-        variant: map.variant,
-      },
-      { userError }
-    );
-=======
     const ast = await fetchMapAST({
       name: profile.name,
       provider,
@@ -235,7 +215,6 @@
       version,
       variant: map.variant,
     });
->>>>>>> 392ec7c4
     const astVersion = composeVersion(ast.header.profile.version);
     logger.info('fetchMap', profile.withVersion(version), provider, astVersion);
 
