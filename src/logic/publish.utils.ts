import type {
  MapDocumentNode,
  ProfileDocumentNode,
  ProviderJson,
  SuperJsonDocument,
} from '@superfaceai/ast';
import {
  assertMapDocumentNode,
  assertProfileDocumentNode,
} from '@superfaceai/ast';
import {
  composeVersion,
  getProfileOutput,
  parseMap,
  parseProfile,
  Source,
  validateMap,
} from '@superfaceai/parser';

import type { UserError } from '../common/error';
import {
  fetchMapAST,
  fetchProfileAST,
  fetchProviderInfo,
} from '../common/http';
import type { ILogger } from '../common/log';
import type { ProfileId } from '../common/profile';
import type { ProfileMapReport } from '../common/report.interfaces';
import type { CheckResult } from './check';
import {
  checkIntegrationParameters,
  checkMapAndProfile,
  checkMapAndProvider,
} from './check';
import {
  findLocalMapSource,
  findLocalProfileSource,
  findLocalProviderSource,
} from './check.utils';
import { createProfileMapReport } from './lint';

export function prePublishCheck(
  params: {
    publishing: 'map' | 'profile' | 'provider';
    profileAst: ProfileDocumentNode;
    mapAst: MapDocumentNode;
    providerJson: ProviderJson;
    profileFrom: ProfileFromMetadata;
    mapFrom: MapFromMetadata;
    providerFrom: ProviderFromMetadata;
    superJson: SuperJsonDocument;
    superJsonPath: string;
  },
  { logger, userError }: { logger: ILogger; userError: UserError }
): CheckResult[] {
  try {
    logger.info('assertProfile');
    assertProfileDocumentNode(params.profileAst);
  } catch (error) {
<<<<<<< HEAD
    throw userError(String(error), 1);
=======
    throw userError(
      `Profile AST validation failed ${(error as { message: string }).message}`,
      1
    );
>>>>>>> 97da3094
  }
  try {
    logger.info('assertMap');
    assertMapDocumentNode(params.mapAst);
  } catch (error) {
<<<<<<< HEAD
    throw userError(String(error), 1);
=======
    throw userError(
      `Map AST validation failed ${(error as { message: string }).message}`,
      1
    );
>>>>>>> 97da3094
  }

  // Check map and profile
  const result: CheckResult[] = [];
  result.push({
    ...checkMapAndProfile(params.profileAst, params.mapAst, {
      // strict when we are publishing profile or map
      strict: params.publishing !== 'provider',
      logger,
    }),
    profileFrom: params.profileFrom,
    mapFrom: params.mapFrom,
  });

  // Check map and provider
  result.push({
    ...checkMapAndProvider(params.providerJson, params.mapAst),
    mapFrom: params.mapFrom,
    providerFrom: params.providerFrom,
  });

  // Check integration parameters
  result.push({
    ...checkIntegrationParameters(params.providerJson, params.superJson),
    providerFrom: params.providerFrom,
    superJsonPath: params.superJsonPath,
  });

  return result;
}

export function prePublishLint(
  profileAst: ProfileDocumentNode,
  mapAst: MapDocumentNode
): ProfileMapReport {
  const profileOutput = getProfileOutput(profileAst);
  const result = validateMap(profileOutput, mapAst);

  // TODO: paths
  return createProfileMapReport(result, '', '');
}

/**
 * Represents information about source of the profile
 */
export type ProfileFromMetadata =
  | { kind: 'local'; source: string; path: string }
  | { kind: 'remote'; version: string };
/**
 * Loads profile source (if present on local filesystem) and AST (downloaded when source not found locally, compiled when found)
 */
export async function loadProfile(
  {
    superJson,
    superJsonPath,
    profile,
    version,
  }: {
    superJson: SuperJsonDocument;
    superJsonPath: string;
    profile: ProfileId;
    version?: string;
  },
  { logger }: { logger: ILogger }
): Promise<{
  ast: ProfileDocumentNode;
  from: ProfileFromMetadata;
}> {
  let ast: ProfileDocumentNode;

  const source = await findLocalProfileSource(
    superJson,
    superJsonPath,
    profile,
    version
  );

  const profileId = `${profile.id}${
    version !== undefined ? `@${version}` : ''
  }`;

  if (source) {
    ast = parseProfile(new Source(source.source, profileId));
    logger.info('localProfileFound', profileId, source.path);

    return { ast, from: { kind: 'local', ...source } };
  } else {
    // Load from store
    ast = await fetchProfileAST(profile, version);
    const versionString = composeVersion(ast.header.version);
    logger.info('fetchProfile', profile.id, version);

    return {
      ast,
      from: { kind: 'remote', version: versionString },
    };
  }
}
/**
 * Represents information about source of the map
 */
export type MapFromMetadata =
  | { kind: 'local'; source: string; path: string }
  | { kind: 'remote'; variant?: string; version: string };

/**
 * Loads map source (if present on local filesystem) and AST (downloaded when source not found locally, compiled when found)
 */
export async function loadMap(
  {
    superJson,
    superJsonPath,
    profile,
    provider,
    map,
    version,
  }: {
    superJson: SuperJsonDocument;
    superJsonPath: string;
    profile: ProfileId;
    provider: string;
    map: {
      variant?: string;
    };
    version?: string;
  },
  { logger }: { logger: ILogger }
): Promise<{
  ast: MapDocumentNode;
  from: MapFromMetadata;
}> {
  const source = await findLocalMapSource(
    superJson,
    superJsonPath,
    profile,
    provider
  );
  if (source) {
    const ast = parseMap(
      new Source(source.source, `${profile.name}.${provider}`)
    );
    logger.info(
      'localMapFound',
      profile.withVersion(version),
      provider,
      source.path
    );

    return {
      ast,
      from: {
        kind: 'local',
        ...source,
      },
    };
  } else {
    // Load from store
    const ast = await fetchMapAST({
      name: profile.name,
      provider,
      scope: profile.scope,
      version,
      variant: map.variant,
    });
    const astVersion = composeVersion(ast.header.profile.version);
    logger.info('fetchMap', profile.withVersion(version), provider, astVersion);

    return {
      ast,
      from: {
        kind: 'remote',
        variant: ast.header.variant,
        version: astVersion,
      },
    };
  }
}
/**
 * Represents information about source of the provider
 */
export type ProviderFromMetadata =
  | { kind: 'remote' }
  | { kind: 'local'; path: string };
/**
 * Loads provider source downloaded when source not found locally, loaded from file when found
 */
export async function loadProvider(
  superJson: SuperJsonDocument,
  superJsonPath: string,
  provider: string,
  { logger }: { logger: ILogger }
): Promise<{
  source: ProviderJson;
  from: ProviderFromMetadata;
}> {
  const providerSource = await findLocalProviderSource(
    superJson,
    superJsonPath,
    provider
  );
  if (providerSource) {
    logger.info('localProviderFound', provider, providerSource.path);

    return {
      source: providerSource.source,
      from: { kind: 'local', path: providerSource.path },
    };
  }
  logger.info('fetchProvider', provider);

  return {
    source: await fetchProviderInfo(provider),
    from: { kind: 'remote' },
  };
}<|MERGE_RESOLUTION|>--- conflicted
+++ resolved
@@ -57,27 +57,19 @@
     logger.info('assertProfile');
     assertProfileDocumentNode(params.profileAst);
   } catch (error) {
-<<<<<<< HEAD
-    throw userError(String(error), 1);
-=======
     throw userError(
       `Profile AST validation failed ${(error as { message: string }).message}`,
       1
     );
->>>>>>> 97da3094
   }
   try {
     logger.info('assertMap');
     assertMapDocumentNode(params.mapAst);
   } catch (error) {
-<<<<<<< HEAD
-    throw userError(String(error), 1);
-=======
     throw userError(
       `Map AST validation failed ${(error as { message: string }).message}`,
       1
     );
->>>>>>> 97da3094
   }
 
   // Check map and profile
