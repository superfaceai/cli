import { parseDocumentId } from '@superfaceai/parser';
<<<<<<< HEAD
import { FILE_URI_PROTOCOL, SuperJson } from '@superfaceai/sdk';
=======
import { ProfileSettings, ProviderSettings } from '@superfaceai/sdk';
>>>>>>> cba073ed
import { Dirent } from 'fs';
import { basename, join as joinPath, resolve as resolvePath } from 'path';

import Compile from '../commands/compile';
import {
  BUILD_DIR,
  composeUsecaseName,
  DEFAULT_PROFILE_VERSION,
<<<<<<< HEAD
  DEFAULT_PROFILE_VERSION_STR,
  EXTENSIONS
=======
  EXTENSIONS,
  META_FILE,
  SUPERFACE_DIR,
>>>>>>> cba073ed
} from '../common/document';
import {
  assertIsExecError,
  assertIsGenericError,
  userError,
} from '../common/error';
import { SkipFileType } from '../common/flags';
import {
  execFile,
  isDirectoryQuiet,
  isFileQuiet,
  mkdir,
  readdir,
  readFile,
  realpath,
  resolveSkipFile,
  rimraf,
} from '../common/io';
<<<<<<< HEAD
import { formatShellLog } from '../common/log';
import {
  ProfileProvider,
  ProfileSettings,
  ProviderSettings,
} from '../common/super.interfaces';
import { TemplateType } from '../templates/common';
import * as playgroundTemplate from '../templates/playground';
import { createMap, createProfile, createProviderJson } from './create';
import { BUILD_DIR, initSuperface, META_FILE, SUPERFACE_DIR } from './init';
=======
import { formatShellLog, LogCallback } from '../common/log';
import { OutputStream } from '../common/output-stream';
import { TemplateType } from '../templates/common';
import * as playgroundTemplate from '../templates/playground';
import { createMap, createProfile, createProviderJson } from './create';
import { initSuperface } from './init';
>>>>>>> cba073ed

export interface PlaygroundInstance {
  /**
   * Absolute path to the playground instance.
   */
  path: string;
  /**
   * Scope of the instance.
   */
  scope?: string;
  /**
   * Name of the instance. Corresponds to the name of the profile that is executed.
   */
  name: string;
  profilePath: string;
  /**
   * Set of providers that are contained within the playground instance.
   */
  providers: { name: string; mapPath: string }[];
}

const PLAY_DIR = joinPath(SUPERFACE_DIR, 'play');

type PlaygroundPaths = {
  /** Path to the default profile source. */
  defaultProfile: string;
  /** Path to the default map sources. */
  defaultMaps: string[];
  /** Path to the play script. */
  script: string;
  packageJson: string;

  /** Paths to build artifacts. */
  build: {
    /** Path to the build directory. */
    base: string;
    /** Profile ast */
    profile: string;
    /** Map asts */
    maps: { name: string; mapPath: string }[];
    /** Transpiled play script */
    script: string;
    nodeModules: string;
    packageLock: string;
  };
};

/** Returns paths for build artifacts for given playground. */
function playgroundBuildPaths(
  playground: PlaygroundInstance
): PlaygroundPaths['build'] {
  const superfacePath = joinPath(playground.path, SUPERFACE_DIR);

  let buildPath = joinPath(playground.path, BUILD_DIR);
  if (playground.scope) {
    buildPath = joinPath(buildPath, playground.scope);
  }

  const profile = playground.profilePath.slice(0, playground.profilePath.length - EXTENSIONS.profile.source.length) + EXTENSIONS.profile.build;
  const maps = playground.providers.map(
    p => {
      return {
        name: p.name,
        mapPath: p.mapPath.slice(0, p.mapPath.length - EXTENSIONS.map.source.length) + EXTENSIONS.map.build
      };
    }
  );

  const script = joinPath(buildPath, `${playground.name}${EXTENSIONS.play.build}`);
  const packageLock = joinPath(superfacePath, 'package-lock.json');
  const nodeModules = joinPath(superfacePath, 'node_modules');

  return {
    base: buildPath,
    profile,
    maps,
    script,
    packageLock,
    nodeModules,
  };
}

/** Returns paths for all files for given playground. */
function playgroundFilePaths(
  playground: PlaygroundInstance
): PlaygroundPaths {
<<<<<<< HEAD
  let sourcesBase = playground.path;
  let playPath = joinPath(sourcesBase, PLAY_DIR);
  if (playground.scope) {
    sourcesBase = joinPath(sourcesBase, playground.scope);
    playPath = joinPath(playPath, playground.scope);
=======
  let sourcesBase = appPath;
  let playPath = joinPath(appPath, PLAY_DIR);
  if (id.scope) {
    sourcesBase = joinPath(sourcesBase, id.scope);
    playPath = joinPath(playPath, id.scope);
>>>>>>> cba073ed
  }

  const superfacePath = joinPath(playground.path, SUPERFACE_DIR);

  const defaultProfile = joinPath(
    sourcesBase,
<<<<<<< HEAD
    `${playground.name}${EXTENSIONS.profile.source}`
  );
  const defaultMaps = playground.providers.map(provider =>
    joinPath(sourcesBase, `${playground.name}.${provider.name}${EXTENSIONS.map.source}`)
=======
    `${id.name}${EXTENSIONS.profile.source}`
  );
  const defaultMaps = id.providers.map(provider =>
    joinPath(sourcesBase, `${id.name}.${provider}${EXTENSIONS.map.source}`)
>>>>>>> cba073ed
  );

  const script = joinPath(playPath, `${playground.name}${EXTENSIONS.play.source}`);
  const packageJson = joinPath(superfacePath, 'package.json');

  return {
    defaultProfile,
    defaultMaps,
    script,
    packageJson,
<<<<<<< HEAD
    build: playgroundBuildPaths(playground)
=======
    build: playgroundBuildPaths(appPath, id),
>>>>>>> cba073ed
  };
}

/**
 * Detects `.play.ts` files inside the play directory and first-level subdirectories.
 *
 * The play directory is `appPath/superface/play`.
 */
async function detectPlayScripts(
  appPath: string
): Promise<{ id: { scope?: string; name: string }; path: string }[]> {
  const playDir = joinPath(appPath, PLAY_DIR);

  const topEntries = await readdir(playDir, { withFileTypes: true });

  const fileParseFn = (basePath: string, entry: Dirent, nested?: boolean) => {
    if (entry.isFile() && entry.name.endsWith('.play.ts')) {
      let maybeId = entry.name.slice(0, entry.name.length - '.play.ts'.length);
      if (nested === true) {
        maybeId = basename(basePath) + '/' + maybeId;
      }

      const result = parseDocumentId(maybeId);
      if (result.kind !== 'error') {
        const id = result.value;
        if (id.version === undefined && id.middle.length === 1) {
          return {
            id: { scope: id.scope, name: id.middle[0] },
            path: joinPath(basePath, entry.name),
          };
        }
      }
    }

    return undefined;
  };

  const results = await Promise.all(
    topEntries.map(async entry => {
      const result = [];

      if (entry.isDirectory()) {
        const subdirPath = joinPath(playDir, entry.name);
        const subEntries = await readdir(subdirPath, { withFileTypes: true });

        for (const subEntry of subEntries) {
          const parseResult = fileParseFn(subdirPath, subEntry, true);
          if (parseResult !== undefined) {
            result.push(parseResult);
          }
        }
      } else {
        const parseResult = fileParseFn(playDir, entry);
        if (parseResult !== undefined) {
          result.push(parseResult);
        }
      }

      return result;
    })
  ).then(arr => arr.reduce((acc, curr) => acc.concat(curr)));

  return results;
}

/**
<<<<<<< HEAD
=======
 * Detects `<scope>/<name>.<provider>.suma` files at the application path.
 */
/*
async function detectPlayMaps(
  appPath: string,
  id: {
    scope?: string;
    name: string;
  }
): Promise<string[]> {
  const dirPath =
    id.scope !== undefined ? joinPath(appPath, id.scope) : appPath;

  const entries = await readdir(dirPath, { withFileTypes: true });

  const nameStart = id.name + '.';
  const providers = entries
    .filter(
      e =>
        e.isFile() &&
        e.name.startsWith(nameStart) &&
        e.name.endsWith(EXTENSIONS.map.source)
    )
    .map(e =>
      e.name.slice(
        nameStart.length,
        e.name.length - EXTENSIONS.profile.source.length
      )
    );

  return providers;
}
*/

/**
 * Detects the existence of a `<scope>/<name>.supr` file at the application path.
 */
/*
async function detectPlayProfile(
  appPath: string,
  id: {
    scope?: string;
    name: string;
  }
): Promise<boolean> {
  const profileFile = id.name + EXTENSIONS.profile.source;

  return isFileQuiet(
    id.scope !== undefined
      ? joinPath(appPath, id.scope, profileFile)
      : joinPath(appPath, profileFile)
  );
}
*/

/**
>>>>>>> cba073ed
 * Detects playground at specified directory path or rejects.
 *
 * Looks for `superface/package.json`, `<name>.supr` and corresponding `<name>.<provider>.suma` and `superface/play/<name>.play.ts`.
 */
export async function detectPlayground(
  path: string
): Promise<PlaygroundInstance[]> {
  // Ensure that the folder exists, is accesible and is a directory.
  let realPath: string;
  try {
    realPath = await realpath(path);
  } catch (e) {
    throw userError('The playground path must exist and be accessible', 31);
  }

  // check the directory exists
  if (!(await isDirectoryQuiet(realPath))) {
    throw userError('The playground path must be a directory', 32);
  }

  // look for "superface/package.json"
  const packageJsonPath = joinPath(realPath, SUPERFACE_DIR, 'package.json');
  if (!(await isFileQuiet(packageJsonPath))) {
    throw userError(
      `The directory at playground path is not a playground: no "${packageJsonPath}" found`,
      34
    );
  }

  // look for "superface/super.json"
  const superJsonPath = joinPath(realPath, SUPERFACE_DIR, META_FILE);
  if (!(await isFileQuiet(superJsonPath))) {
    throw userError(
      `The directory at playground path is not a playground: no "${superJsonPath}" found`,
      35
    );
  }

<<<<<<< HEAD
  const superJson = new SuperJson(
    SuperJson.parseSuperJson(
      JSON.parse(
        await readFile(superJsonPath).then(b => b.toString())
      )
    ).unwrap()
  ).normalized;
=======
  // TODO: use sdk superjson parser/validator
  // eslint-disable-next-line @typescript-eslint/no-unsafe-assignment
  const superJson: SuperJsonStructure = JSON.parse(
    (await readFile(superJsonPath)).toString()
  );
>>>>>>> cba073ed

  const instances: PlaygroundInstance[] = [];

  const playScripts = await detectPlayScripts(realPath);
  if (playScripts.length === 0) {
    throw userError(
      'The directory at playground path is not a playground: no play scripts found',
      36
    );
  }

  for (const playScript of playScripts) {
    const key =
      playScript.id.scope !== undefined
        ? `${playScript.id.scope}/${playScript.id.name}`
        : playScript.id.name;

    const profileSettings = superJson.profiles[key];
<<<<<<< HEAD
    if ('file' in profileSettings) {
      const profilePath = resolvePath(realPath, profileSettings.file);

      const localProviders = [];
      for (const [providerName, profileProviderSettings] of Object.entries(profileSettings.providers)) {
        if ('file' in profileProviderSettings) {
          const mapPath = resolvePath(realPath, profileProviderSettings.file);
=======
    // TODO: extract the parsing into a shared library and implement normalization
    if (
      profileSettings !== undefined &&
      typeof profileSettings === 'object' &&
      profileSettings.file !== undefined &&
      profileSettings.providers !== undefined
    ) {
      const profilePath = resolvePath(
        realPath,
        profileSettings.file.slice('file:'.length)
      );

      const localProviders = [];
      for (const [providerName, providerSettings] of Object.entries(
        profileSettings.providers
      )) {
        if (providerSettings.file !== undefined) {
          const mapPath = resolvePath(
            realPath,
            providerSettings.file.slice('file:'.length)
          );
>>>>>>> cba073ed

          localProviders.push({
            name: providerName,
            mapPath,
          });
        }
      }

      if (localProviders.length > 0) {
        instances.push({
          path: realPath,
          scope: playScript.id.scope,
          name: playScript.id.name,
          profilePath,
          providers: localProviders,
        });
      }
    }
  }

  if (instances.length === 0) {
    throw userError(
<<<<<<< HEAD
      'The directory at playground path is not a playground: no local profile-provider pairs found in super.json',
      37
=======
      'The directory at playground path is not a playground: no providers or play scripts found',
      36
>>>>>>> cba073ed
    );
  }

  return instances;
}

/**
 * Initializes a new playground at `appPath`.
 * The structure of the whole playground app is
 * just enhanced `initSuperface` structure:
 * ```
 * appPath/
 *   name.supr
 *   name.provider.suma
 *   provider.provider.json
 *   .npmrc
 *   superface/
 *     super.json
 *     .gitignore
 *     grid/
 *     build/
 *     types/
 *     package.json
 *     play/
 *       scope/
 *         name.play.ts
 * ```
 */
export async function initializePlayground(
  appPath: string,
  id: {
    scope?: string;
    name: string;
    providers: string[];
  },
  template: TemplateType,
  options?: {
    force?: boolean;
    logCb?: LogCallback;
  }
): Promise<void> {
  const paths = playgroundFilePaths(
    {
      path: appPath,
      scope: id.scope,
      name: id.name,
      profilePath: '',
      providers: id.providers.map(p => ({ name: p, mapPath: '' }))
    }
  );

  // TODO: super.json editing in sdk
  const profileProviders: ProfileProvider = {};
  for (let i = 0; i < id.providers.length; i += 1) {
    const key = id.providers[i];
    const file = paths.defaultMaps[i];

    profileProviders[key] = FILE_URI_PROTOCOL + file;
  }

<<<<<<< HEAD
  const profileKey = id.scope ? `${id.scope}/${id.name}` : id.name;
  const profiles: ProfileSettings = {
    [profileKey]: {
      file: paths.defaultProfile,
=======
  // initialize the superface directory
  const scope = id.scope ? `${id.scope}/` : '';
  const profileProviders: ProfileProvider = {};
  for (let i = 0; i < id.providers.length; i += 1) {
    const key = id.providers[i];
    const file = paths.defaultMaps[i];

    profileProviders[key] = {
      file: 'file:' + file,
    };
  }

  const profileKey = id.scope ? `${id.scope}/${id.name}` : id.name;
  const profiles: ProfileSettings = {
    [profileKey]: {
      file: 'file:' + paths.defaultProfile,
>>>>>>> cba073ed
      version: DEFAULT_PROFILE_VERSION_STR,
      providers: profileProviders,
    },
  };

  const providers: Record<string, ProviderSettings> = {};
  id.providers.forEach(
    providerName => {
      providers[providerName] = `${FILE_URI_PROTOCOL}${providerName}.provider.json`;
    }
  );

  // ensure superface is initialized in the directory
  await initSuperface(appPath, { profiles, providers }, options);

  // create appPath/superface/package.json
  {
    const created = await OutputStream.writeIfAbsent(
      paths.packageJson,
      playgroundTemplate.packageJson,
      { force: options?.force }
    );

    if (created) {
      options?.logCb?.(
        formatShellLog("echo '<package.json template>' >", [paths.packageJson])
      );
    }
  }

  const usecases = [composeUsecaseName(id.name)];

  // create appPath/superface/play/scope/name.play.ts
  {
    const created = await OutputStream.writeIfAbsent(
      paths.script,
      () => playgroundTemplate.glueScript(template, usecases[0]),
      { force: options?.force, dirs: true }
    );

    if (created) {
      options?.logCb?.(
        formatShellLog("echo '<play.ts template>' >", [paths.script])
      );
    }
  }

  // appPath/scope/name.supr
  await createProfile(
    appPath,
    {
      scope: id.scope,
      name: id.name,
      version: DEFAULT_PROFILE_VERSION,
    },
    usecases,
    template,
    options
  );

  for (const provider of id.providers) {
    // appPath/scope/name.provider.supr
    await createMap(
      appPath,
      {
        scope: id.scope,
        name: id.name,
        provider: provider,
        version: DEFAULT_PROFILE_VERSION,
      },
      usecases,
      template,
      options
    );

    // appPath/provider.provider.json
    await createProviderJson(appPath, provider, template, options);
  }
}

export async function executePlayground(
  playground: PlaygroundInstance,
  selectedProviders: string[],
  skip: Record<'npm' | 'ast' | 'tsc', SkipFileType>,
  options: {
    debugLevel: string;
    logCb?: LogCallback;
  }
): Promise<void> {
<<<<<<< HEAD
  const paths = playgroundFilePaths(playground);

  const providers = playground.providers.filter(p =>
    selectedProviders.includes(p.name)
    );
    const selectedProvidersMapPaths = playground.providers.filter(
      p => selectedProviders.includes(p.name)
    ).map(p => p.mapPath);
      
=======
  const providers = playground.providers.filter(p =>
    selectedProviders.includes(p.name)
  );

  const paths = playgroundFilePaths(playground.path, {
    scope: playground.scope,
    name: playground.name,
    providers: selectedProviders, // TODO: Or empty array, this is unused
  });
>>>>>>> cba073ed
  await mkdir(paths.build.base, { recursive: true, mode: 0o744 });

  const skipNpm = await resolveSkipFile(skip.npm, [
    paths.build.packageLock,
    paths.build.nodeModules,
  ]);
  if (!skipNpm) {
    const npmInstallPath = joinPath(playground.path, SUPERFACE_DIR);
    options.logCb?.(formatShellLog(`npm install # in ${npmInstallPath}`));
    try {
      await execFile('npm', ['install'], {
        cwd: npmInstallPath,
      });
    } catch (err) {
      assertIsExecError(err);
      throw userError(`npm install failed:\n${err.stderr}`, 22);
    }
  }

  const skipAst = await resolveSkipFile(skip.ast, selectedProvidersMapPaths);
  if (!skipAst) {
    options.logCb?.(
<<<<<<< HEAD
      formatShellLog('superface compile', [
        playground.profilePath,
        ...selectedProvidersMapPaths
=======
      formatShellLog('superface compile --output', [
        paths.build.base,
        playground.profilePath,
        ...providers.map(p => p.mapPath),
>>>>>>> cba073ed
      ])
    );

    try {
      await Compile.run([
<<<<<<< HEAD
        playground.profilePath,
        ...selectedProvidersMapPaths
=======
        '--output',
        paths.build.base,
        playground.profilePath,
        ...providers.map(p => p.mapPath),
>>>>>>> cba073ed
      ]);
    } catch (err) {
      assertIsGenericError(err);
      throw userError(`superface compilation failed: ${err.message}`, 23);
    }
  }

  const skipTsc = await resolveSkipFile(skip.tsc, [paths.script]);
  if (!skipTsc) {
    const tscPath = joinPath(paths.build.nodeModules, '.bin', 'tsc');
    const typeRootsPath = joinPath(paths.build.nodeModules, '@types');
    options.logCb?.(
      formatShellLog(
        `'${tscPath}' --strict --target ES2015 --module commonjs --typeRoots`,
        [typeRootsPath, paths.script]
      )
    );
    try {
      await execFile(
        tscPath,
        [
          '--strict',
          '--target',
          'ES2015',
          '--module',
          'commonjs',
          '--outDir',
          paths.build.base,
          '--typeRoots',
          typeRootsPath,
          paths.script,
        ],
        {
          cwd: playground.path,
        }
      );
    } catch (err) {
      assertIsExecError(err);
      throw userError(`tsc failed:\n${err.stdout}`, 23);
    }
  }

  // execute the play script
  {
    let playgroundId = playground.name;
    if (playground.scope !== undefined) {
      playgroundId = playground.scope + '/' + playgroundId;
    }
    const scriptArgs = providers.map(
      provider => `${playgroundId}.${provider.name}`
    );

    // log and handle debug level flag
    options.logCb?.(
      formatShellLog(
        undefined,
        [process.execPath, paths.build.script, ...scriptArgs],
        { DEBUG: options.debugLevel }
      )
    );

    // actually exec
    await execFile(
      process.execPath,
      [paths.build.script, ...scriptArgs],
      {
        cwd: playground.path,
        env: {
          ...process.env,
          // enable colors when we are forwarding to TTY stdout
          DEBUG_COLORS: process.stdout.isTTY ? '1' : '',
          DEBUG: options.debugLevel,
        },
      },
      {
        forwardStdout: true,
        forwardStderr: true,
      }
    );
  }
}

export async function cleanPlayground(
  playground: PlaygroundInstance,
  logCb?: LogCallback
): Promise<void> {
<<<<<<< HEAD
  const buildPaths = playgroundBuildPaths(playground);
=======
  const buildPaths = playgroundBuildPaths(playground.path, {
    scope: playground.scope,
    name: playground.name,
    providers: playground.providers.map(p => p.name),
  });
>>>>>>> cba073ed
  const files = [
    buildPaths.profile,
    ...buildPaths.maps.map(p => p.mapPath),
    buildPaths.script,
    buildPaths.packageLock,
    buildPaths.nodeModules,
  ];
  logCb?.(formatShellLog('rimraf', files));

  await Promise.all(files.map(f => rimraf(f)));
}<|MERGE_RESOLUTION|>--- conflicted
+++ resolved
@@ -1,9 +1,5 @@
 import { parseDocumentId } from '@superfaceai/parser';
-<<<<<<< HEAD
 import { FILE_URI_PROTOCOL, SuperJson } from '@superfaceai/sdk';
-=======
-import { ProfileSettings, ProviderSettings } from '@superfaceai/sdk';
->>>>>>> cba073ed
 import { Dirent } from 'fs';
 import { basename, join as joinPath, resolve as resolvePath } from 'path';
 
@@ -12,14 +8,8 @@
   BUILD_DIR,
   composeUsecaseName,
   DEFAULT_PROFILE_VERSION,
-<<<<<<< HEAD
   DEFAULT_PROFILE_VERSION_STR,
   EXTENSIONS
-=======
-  EXTENSIONS,
-  META_FILE,
-  SUPERFACE_DIR,
->>>>>>> cba073ed
 } from '../common/document';
 import {
   assertIsExecError,
@@ -38,25 +28,12 @@
   resolveSkipFile,
   rimraf,
 } from '../common/io';
-<<<<<<< HEAD
-import { formatShellLog } from '../common/log';
-import {
-  ProfileProvider,
-  ProfileSettings,
-  ProviderSettings,
-} from '../common/super.interfaces';
-import { TemplateType } from '../templates/common';
-import * as playgroundTemplate from '../templates/playground';
-import { createMap, createProfile, createProviderJson } from './create';
-import { BUILD_DIR, initSuperface, META_FILE, SUPERFACE_DIR } from './init';
-=======
 import { formatShellLog, LogCallback } from '../common/log';
 import { OutputStream } from '../common/output-stream';
 import { TemplateType } from '../templates/common';
 import * as playgroundTemplate from '../templates/playground';
 import { createMap, createProfile, createProviderJson } from './create';
 import { initSuperface } from './init';
->>>>>>> cba073ed
 
 export interface PlaygroundInstance {
   /**
@@ -143,36 +120,21 @@
 function playgroundFilePaths(
   playground: PlaygroundInstance
 ): PlaygroundPaths {
-<<<<<<< HEAD
   let sourcesBase = playground.path;
   let playPath = joinPath(sourcesBase, PLAY_DIR);
   if (playground.scope) {
     sourcesBase = joinPath(sourcesBase, playground.scope);
     playPath = joinPath(playPath, playground.scope);
-=======
-  let sourcesBase = appPath;
-  let playPath = joinPath(appPath, PLAY_DIR);
-  if (id.scope) {
-    sourcesBase = joinPath(sourcesBase, id.scope);
-    playPath = joinPath(playPath, id.scope);
->>>>>>> cba073ed
   }
 
   const superfacePath = joinPath(playground.path, SUPERFACE_DIR);
 
   const defaultProfile = joinPath(
     sourcesBase,
-<<<<<<< HEAD
     `${playground.name}${EXTENSIONS.profile.source}`
   );
   const defaultMaps = playground.providers.map(provider =>
     joinPath(sourcesBase, `${playground.name}.${provider.name}${EXTENSIONS.map.source}`)
-=======
-    `${id.name}${EXTENSIONS.profile.source}`
-  );
-  const defaultMaps = id.providers.map(provider =>
-    joinPath(sourcesBase, `${id.name}.${provider}${EXTENSIONS.map.source}`)
->>>>>>> cba073ed
   );
 
   const script = joinPath(playPath, `${playground.name}${EXTENSIONS.play.source}`);
@@ -183,11 +145,7 @@
     defaultMaps,
     script,
     packageJson,
-<<<<<<< HEAD
     build: playgroundBuildPaths(playground)
-=======
-    build: playgroundBuildPaths(appPath, id),
->>>>>>> cba073ed
   };
 }
 
@@ -254,65 +212,6 @@
 }
 
 /**
-<<<<<<< HEAD
-=======
- * Detects `<scope>/<name>.<provider>.suma` files at the application path.
- */
-/*
-async function detectPlayMaps(
-  appPath: string,
-  id: {
-    scope?: string;
-    name: string;
-  }
-): Promise<string[]> {
-  const dirPath =
-    id.scope !== undefined ? joinPath(appPath, id.scope) : appPath;
-
-  const entries = await readdir(dirPath, { withFileTypes: true });
-
-  const nameStart = id.name + '.';
-  const providers = entries
-    .filter(
-      e =>
-        e.isFile() &&
-        e.name.startsWith(nameStart) &&
-        e.name.endsWith(EXTENSIONS.map.source)
-    )
-    .map(e =>
-      e.name.slice(
-        nameStart.length,
-        e.name.length - EXTENSIONS.profile.source.length
-      )
-    );
-
-  return providers;
-}
-*/
-
-/**
- * Detects the existence of a `<scope>/<name>.supr` file at the application path.
- */
-/*
-async function detectPlayProfile(
-  appPath: string,
-  id: {
-    scope?: string;
-    name: string;
-  }
-): Promise<boolean> {
-  const profileFile = id.name + EXTENSIONS.profile.source;
-
-  return isFileQuiet(
-    id.scope !== undefined
-      ? joinPath(appPath, id.scope, profileFile)
-      : joinPath(appPath, profileFile)
-  );
-}
-*/
-
-/**
->>>>>>> cba073ed
  * Detects playground at specified directory path or rejects.
  *
  * Looks for `superface/package.json`, `<name>.supr` and corresponding `<name>.<provider>.suma` and `superface/play/<name>.play.ts`.
@@ -351,7 +250,6 @@
     );
   }
 
-<<<<<<< HEAD
   const superJson = new SuperJson(
     SuperJson.parseSuperJson(
       JSON.parse(
@@ -359,13 +257,6 @@
       )
     ).unwrap()
   ).normalized;
-=======
-  // TODO: use sdk superjson parser/validator
-  // eslint-disable-next-line @typescript-eslint/no-unsafe-assignment
-  const superJson: SuperJsonStructure = JSON.parse(
-    (await readFile(superJsonPath)).toString()
-  );
->>>>>>> cba073ed
 
   const instances: PlaygroundInstance[] = [];
 
@@ -384,7 +275,6 @@
         : playScript.id.name;
 
     const profileSettings = superJson.profiles[key];
-<<<<<<< HEAD
     if ('file' in profileSettings) {
       const profilePath = resolvePath(realPath, profileSettings.file);
 
@@ -392,29 +282,6 @@
       for (const [providerName, profileProviderSettings] of Object.entries(profileSettings.providers)) {
         if ('file' in profileProviderSettings) {
           const mapPath = resolvePath(realPath, profileProviderSettings.file);
-=======
-    // TODO: extract the parsing into a shared library and implement normalization
-    if (
-      profileSettings !== undefined &&
-      typeof profileSettings === 'object' &&
-      profileSettings.file !== undefined &&
-      profileSettings.providers !== undefined
-    ) {
-      const profilePath = resolvePath(
-        realPath,
-        profileSettings.file.slice('file:'.length)
-      );
-
-      const localProviders = [];
-      for (const [providerName, providerSettings] of Object.entries(
-        profileSettings.providers
-      )) {
-        if (providerSettings.file !== undefined) {
-          const mapPath = resolvePath(
-            realPath,
-            providerSettings.file.slice('file:'.length)
-          );
->>>>>>> cba073ed
 
           localProviders.push({
             name: providerName,
@@ -437,13 +304,8 @@
 
   if (instances.length === 0) {
     throw userError(
-<<<<<<< HEAD
       'The directory at playground path is not a playground: no local profile-provider pairs found in super.json',
       37
-=======
-      'The directory at playground path is not a playground: no providers or play scripts found',
-      36
->>>>>>> cba073ed
     );
   }
 
@@ -504,29 +366,10 @@
     profileProviders[key] = FILE_URI_PROTOCOL + file;
   }
 
-<<<<<<< HEAD
   const profileKey = id.scope ? `${id.scope}/${id.name}` : id.name;
   const profiles: ProfileSettings = {
     [profileKey]: {
       file: paths.defaultProfile,
-=======
-  // initialize the superface directory
-  const scope = id.scope ? `${id.scope}/` : '';
-  const profileProviders: ProfileProvider = {};
-  for (let i = 0; i < id.providers.length; i += 1) {
-    const key = id.providers[i];
-    const file = paths.defaultMaps[i];
-
-    profileProviders[key] = {
-      file: 'file:' + file,
-    };
-  }
-
-  const profileKey = id.scope ? `${id.scope}/${id.name}` : id.name;
-  const profiles: ProfileSettings = {
-    [profileKey]: {
-      file: 'file:' + paths.defaultProfile,
->>>>>>> cba073ed
       version: DEFAULT_PROFILE_VERSION_STR,
       providers: profileProviders,
     },
@@ -616,17 +459,6 @@
     logCb?: LogCallback;
   }
 ): Promise<void> {
-<<<<<<< HEAD
-  const paths = playgroundFilePaths(playground);
-
-  const providers = playground.providers.filter(p =>
-    selectedProviders.includes(p.name)
-    );
-    const selectedProvidersMapPaths = playground.providers.filter(
-      p => selectedProviders.includes(p.name)
-    ).map(p => p.mapPath);
-      
-=======
   const providers = playground.providers.filter(p =>
     selectedProviders.includes(p.name)
   );
@@ -636,7 +468,6 @@
     name: playground.name,
     providers: selectedProviders, // TODO: Or empty array, this is unused
   });
->>>>>>> cba073ed
   await mkdir(paths.build.base, { recursive: true, mode: 0o744 });
 
   const skipNpm = await resolveSkipFile(skip.npm, [
@@ -659,30 +490,16 @@
   const skipAst = await resolveSkipFile(skip.ast, selectedProvidersMapPaths);
   if (!skipAst) {
     options.logCb?.(
-<<<<<<< HEAD
       formatShellLog('superface compile', [
         playground.profilePath,
         ...selectedProvidersMapPaths
-=======
-      formatShellLog('superface compile --output', [
-        paths.build.base,
-        playground.profilePath,
-        ...providers.map(p => p.mapPath),
->>>>>>> cba073ed
       ])
     );
 
     try {
       await Compile.run([
-<<<<<<< HEAD
         playground.profilePath,
         ...selectedProvidersMapPaths
-=======
-        '--output',
-        paths.build.base,
-        playground.profilePath,
-        ...providers.map(p => p.mapPath),
->>>>>>> cba073ed
       ]);
     } catch (err) {
       assertIsGenericError(err);
@@ -769,15 +586,7 @@
   playground: PlaygroundInstance,
   logCb?: LogCallback
 ): Promise<void> {
-<<<<<<< HEAD
   const buildPaths = playgroundBuildPaths(playground);
-=======
-  const buildPaths = playgroundBuildPaths(playground.path, {
-    scope: playground.scope,
-    name: playground.name,
-    providers: playground.providers.map(p => p.name),
-  });
->>>>>>> cba073ed
   const files = [
     buildPaths.profile,
     ...buildPaths.maps.map(p => p.mapPath),
