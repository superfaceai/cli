import { parseDocumentId } from '@superfaceai/parser';
import { SuperJson } from '@superfaceai/sdk';
import { Dirent } from 'fs';
import { basename, join as joinPath } from 'path';

import Compile from '../commands/compile';
import {
  BUILD_DIR,
  composeUsecaseName,
  DEFAULT_PROFILE_VERSION,
  EXTENSIONS,
  META_FILE,
  SUPERFACE_DIR,
} from '../common/document';
import {
  assertIsExecError,
  assertIsGenericError,
  userError,
} from '../common/error';
import { SkipFileType } from '../common/flags';
import {
  createDirectory,
  execFile,
<<<<<<< HEAD
  OutputStream,
=======
  isDirectoryQuiet,
  isFileQuiet,
  mkdir,
>>>>>>> e43e5fec
  readdir,
  realpath,
  resolveSkipFile,
  rimraf,
} from '../common/io';
<<<<<<< HEAD
import { LogCallback } from '../common/types';
import * as mapTemplate from '../templates/map';
=======
import { formatShellLog, LogCallback } from '../common/log';
import { OutputStream } from '../common/output-stream';
import { TemplateType } from '../templates/common';
>>>>>>> e43e5fec
import * as playgroundTemplate from '../templates/playground';
import { createMap, createProfile, createProviderJson } from './create';
import { initSuperface } from './init';

export interface PlaygroundInstance {
  /**
   * Absolute path to the playground instance.
   */
  path: string;
  /**
   * Scope of the instance.
   */
  scope?: string;
  /**
   * Name of the instance. Corresponds to the name of the profile that is executed.
   */
  name: string;
  profilePath: string;
  /**
   * Set of providers that are contained within the playground instance.
   */
  providers: { name: string; mapPath: string }[];
}

<<<<<<< HEAD
const BUILD_DIR = 'build';
=======
const PLAY_DIR = joinPath(SUPERFACE_DIR, 'play');

type PlaygroundPaths = {
  /** Path to the default profile source. */
  defaultProfile: string;
  /** Path to the default map sources. */
  defaultMaps: string[];
  /** Path to the play script. */
  script: string;
  packageJson: string;

  /** Paths to build artifacts. */
  build: {
    /** Path to the build directory. */
    base: string;
    /** Profile ast */
    profile: string;
    /** Map asts */
    maps: { name: string; mapPath: string }[];
    /** Transpiled play script */
    script: string;
    nodeModules: string;
    packageLock: string;
  };
};
>>>>>>> e43e5fec

/** Returns paths for build artifacts for given playground. */
function playgroundBuildPaths(
  playground: PlaygroundInstance
): PlaygroundPaths['build'] {
  const superfacePath = joinPath(playground.path, SUPERFACE_DIR);

  let buildPath = joinPath(playground.path, BUILD_DIR);
  if (playground.scope) {
    buildPath = joinPath(buildPath, playground.scope);
  }

<<<<<<< HEAD
  logCb?.(`$ mkdir ${playgroundPath}`);
  await createDirectory(playgroundPath);
=======
  const profile =
    playground.profilePath.slice(
      0,
      playground.profilePath.length - EXTENSIONS.profile.source.length
    ) + EXTENSIONS.profile.build;
  const maps = playground.providers.map(p => {
    return {
      name: p.name,
      mapPath:
        p.mapPath.slice(0, p.mapPath.length - EXTENSIONS.map.source.length) +
        EXTENSIONS.map.build,
    };
  });
>>>>>>> e43e5fec

  const script = joinPath(
    buildPath,
    `${playground.name}${EXTENSIONS.play.build}`
  );
  const packageLock = joinPath(superfacePath, 'package-lock.json');
  const nodeModules = joinPath(superfacePath, 'node_modules');

  return {
    base: buildPath,
    profile,
    maps,
    script,
    packageLock,
    nodeModules,
  };
}

/** Returns paths for all files for given playground. */
function playgroundFilePaths(playground: PlaygroundInstance): PlaygroundPaths {
  let sourcesBase = playground.path;
  let playPath = joinPath(sourcesBase, PLAY_DIR);
  if (playground.scope) {
    sourcesBase = joinPath(sourcesBase, playground.scope);
    playPath = joinPath(playPath, playground.scope);
  }

  const superfacePath = joinPath(playground.path, SUPERFACE_DIR);

  const defaultProfile = joinPath(
    sourcesBase,
    `${playground.name}${EXTENSIONS.profile.source}`
  );
  const defaultMaps = playground.providers.map(provider =>
    joinPath(
      sourcesBase,
      `${playground.name}.${provider.name}${EXTENSIONS.map.source}`
    )
  );

  const script = joinPath(
    playPath,
    `${playground.name}${EXTENSIONS.play.source}`
  );
  const packageJson = joinPath(superfacePath, 'package.json');

  return {
    defaultProfile,
    defaultMaps,
    script,
    packageJson,
    build: playgroundBuildPaths(playground),
  };
}

/**
 * Detects `.play.ts` files inside the play directory and first-level subdirectories.
 *
 * The play directory is `appPath/superface/play`.
 */
async function detectPlayScripts(
  appPath: string
): Promise<{ id: { scope?: string; name: string }; path: string }[]> {
  const playDir = joinPath(appPath, PLAY_DIR);

  const topEntries = await readdir(playDir, { withFileTypes: true });

  const fileParseFn = (basePath: string, entry: Dirent, nested?: boolean) => {
    if (entry.isFile() && entry.name.endsWith('.play.ts')) {
      let maybeId = entry.name.slice(0, entry.name.length - '.play.ts'.length);
      if (nested === true) {
        maybeId = basename(basePath) + '/' + maybeId;
      }

      const result = parseDocumentId(maybeId);
      if (result.kind !== 'error') {
        const id = result.value;
        if (id.version === undefined && id.middle.length === 1) {
          return {
            id: { scope: id.scope, name: id.middle[0] },
            path: joinPath(basePath, entry.name),
          };
        }
      }
    }

    return undefined;
  };

  const results = await Promise.all(
    topEntries.map(async entry => {
      const result = [];

      if (entry.isDirectory()) {
        const subdirPath = joinPath(playDir, entry.name);
        const subEntries = await readdir(subdirPath, { withFileTypes: true });

        for (const subEntry of subEntries) {
          const parseResult = fileParseFn(subdirPath, subEntry, true);
          if (parseResult !== undefined) {
            result.push(parseResult);
          }
        }
      } else {
        const parseResult = fileParseFn(playDir, entry);
        if (parseResult !== undefined) {
          result.push(parseResult);
        }
      }

      return result;
    })
  ).then(arr => arr.reduce((acc, curr) => acc.concat(curr)));

  return results;
}

/**
 * Detects playground at specified directory path or rejects.
 *
 * Looks for `superface/package.json`, `<name>.supr` and corresponding `<name>.<provider>.suma` and `superface/play/<name>.play.ts`.
 */
export async function detectPlayground(
  path: string
): Promise<PlaygroundInstance[]> {
  // Ensure that the folder exists, is accesible and is a directory.
  let realPath: string;
  try {
    realPath = await realpath(path);
  } catch (e) {
    throw userError('The playground path must exist and be accessible', 31);
  }

  // check the directory exists
  if (!(await isDirectoryQuiet(realPath))) {
    throw userError('The playground path must be a directory', 32);
  }

  // look for "superface/package.json"
  const packageJsonPath = joinPath(realPath, SUPERFACE_DIR, 'package.json');
  if (!(await isFileQuiet(packageJsonPath))) {
    throw userError(
      `The directory at playground path is not a playground: no "${packageJsonPath}" found`,
      34
    );
  }

  // look for "superface/super.json"
  const superJsonPath = joinPath(realPath, SUPERFACE_DIR, META_FILE);
  if (!(await isFileQuiet(superJsonPath))) {
    throw userError(
      `The directory at playground path is not a playground: no "${superJsonPath}" found`,
      35
    );
  }

  const superJson = (await SuperJson.load(superJsonPath)).unwrap();
  const instances: PlaygroundInstance[] = [];

  const playScripts = await detectPlayScripts(realPath);
  if (playScripts.length === 0) {
    throw userError(
      'The directory at playground path is not a playground: no play scripts found',
      36
    );
  }

  for (const playScript of playScripts) {
    const key =
      playScript.id.scope !== undefined
        ? `${playScript.id.scope}/${playScript.id.name}`
        : playScript.id.name;

    const profileSettings = superJson.normalized.profiles[key];
    if (profileSettings !== undefined && 'file' in profileSettings) {
      const profilePath = superJson.resolvePath(profileSettings.file);

      const localProviders = [];
      for (const [providerName, profileProviderSettings] of Object.entries(
        profileSettings.providers
      )) {
        if ('file' in profileProviderSettings) {
          const mapPath = superJson.resolvePath(profileProviderSettings.file);

          localProviders.push({
            name: providerName,
            mapPath,
          });
        }
      }

      if (localProviders.length > 0) {
        instances.push({
          path: realPath,
          scope: playScript.id.scope,
          name: playScript.id.name,
          profilePath,
          providers: localProviders,
        });
      }
    }
  }

  if (instances.length === 0) {
    throw userError(
      'The directory at playground path is not a playground: no local profile-provider pairs found in super.json',
      37
    );
  }

  return instances;
}

/**
 * Initializes a new playground at `appPath`.
 * The structure of the whole playground app is
 * just enhanced `initSuperface` structure:
 * ```
 * appPath/
 *   name.supr
 *   name.provider.suma
 *   provider.provider.json
 *   .npmrc
 *   superface/
 *     super.json
 *     .gitignore
 *     grid/
 *     build/
 *     types/
 *     package.json
 *     play/
 *       scope/
 *         name.play.ts
 * ```
 */
export async function initializePlayground(
  appPath: string,
  id: {
    scope?: string;
    name: string;
    providers: string[];
  },
  template: TemplateType,
  options?: {
    force?: boolean;
    logCb?: LogCallback;
  }
): Promise<void> {
  const paths = playgroundFilePaths({
    path: appPath,
    scope: id.scope,
    name: id.name,
    profilePath: '',
    providers: id.providers.map(p => ({ name: p, mapPath: '' })),
  });

  // ensure superface is initialized in the directory
  const superJson = await initSuperface(appPath, {}, options);

  // create appPath/superface/package.json
  {
    const created = await OutputStream.writeIfAbsent(
      paths.packageJson,
      playgroundTemplate.packageJson,
      { force: options?.force }
    );

    if (created) {
      options?.logCb?.(
        formatShellLog("echo '<package.json template>' >", [paths.packageJson])
      );
    }
  }

  const usecases = [composeUsecaseName(id.name)];

  // create appPath/superface/play/scope/name.play.ts
  {
    const created = await OutputStream.writeIfAbsent(
      paths.script,
      () => playgroundTemplate.glueScript(template, usecases[0]),
      { force: options?.force, dirs: true }
    );

    if (created) {
      options?.logCb?.(
        formatShellLog("echo '<play.ts template>' >", [paths.script])
      );
    }
  }

  // appPath/scope/name.supr
  await createProfile(
    appPath,
    superJson,
    {
      scope: id.scope,
      name: id.name,
      version: DEFAULT_PROFILE_VERSION,
    },
    usecases,
    template,
    options
  );

  for (const provider of id.providers) {
    // appPath/scope/name.provider.supr
    await createMap(
      appPath,
      superJson,
      {
        scope: id.scope,
        name: id.name,
        provider: provider,
        version: DEFAULT_PROFILE_VERSION,
      },
      usecases,
      template,
      options
    );

    // appPath/provider.provider.json
    await createProviderJson(appPath, superJson, provider, template, options);
  }

  await OutputStream.writeOnce(superJson.path, superJson.stringified);
}

export async function executePlayground(
  playground: PlaygroundInstance,
  selectedProviders: string[],
  skip: Record<'npm' | 'ast' | 'tsc', SkipFileType>,
  options: {
    debugLevel: string;
    logCb?: LogCallback;
  }
): Promise<void> {
  const paths = playgroundFilePaths(playground);

  const providers = playground.providers.filter(p =>
    selectedProviders.includes(p.name)
  );
  const selectedProvidersMapPaths = playground.providers
    .filter(p => selectedProviders.includes(p.name))
    .map(p => p.mapPath);

<<<<<<< HEAD
  const buildPaths = playgroundBuildPaths(playground, providers);
  await createDirectory(buildPaths.base);
=======
  await mkdir(paths.build.base, { recursive: true, mode: 0o744 });
>>>>>>> e43e5fec

  const skipNpm = await resolveSkipFile(skip.npm, [
    paths.build.packageLock,
    paths.build.nodeModules,
  ]);
  if (!skipNpm) {
    const npmInstallPath = joinPath(playground.path, SUPERFACE_DIR);
    options.logCb?.(formatShellLog(`npm install # in ${npmInstallPath}`));
    try {
      await execFile('npm', ['install'], {
        cwd: npmInstallPath,
      });
    } catch (err) {
      assertIsExecError(err);
      throw userError(`npm install failed:\n${err.stderr}`, 22);
    }
  }

  const skipAst = await resolveSkipFile(
    skip.ast,
    selectedProvidersMapPaths.map(mapPath =>
      mapPath.replace(EXTENSIONS.map.source, EXTENSIONS.map.build)
    )
  );
  if (!skipAst) {
    options.logCb?.(
      formatShellLog('superface compile', [
        playground.profilePath,
        ...selectedProvidersMapPaths,
      ])
    );

    try {
      await Compile.run([playground.profilePath, ...selectedProvidersMapPaths]);
    } catch (err) {
      assertIsGenericError(err);
      throw userError(`superface compilation failed: ${err.message}`, 23);
    }
  }

  const skipTsc = await resolveSkipFile(skip.tsc, [paths.script]);
  if (!skipTsc) {
    const tscPath = joinPath(paths.build.nodeModules, '.bin', 'tsc');
    const typeRootsPath = joinPath(paths.build.nodeModules, '@types');
    options.logCb?.(
      formatShellLog(
        `'${tscPath}' --strict --target ES2015 --module commonjs --typeRoots`,
        [typeRootsPath, paths.script]
      )
    );
    try {
      await execFile(
        tscPath,
        [
          '--strict',
          '--target',
          'ES2015',
          '--module',
          'commonjs',
          '--outDir',
          paths.build.base,
          '--typeRoots',
          typeRootsPath,
          paths.script,
        ],
        {
          cwd: playground.path,
        }
      );
    } catch (err) {
      assertIsExecError(err);
      throw userError(`tsc failed:\n${err.stdout}`, 23);
    }
  }

  // execute the play script
  {
    let playgroundId = playground.name;
    if (playground.scope !== undefined) {
      playgroundId = playground.scope + '/' + playgroundId;
    }
    const scriptArgs = providers.map(
      provider => `${playgroundId}.${provider.name}`
    );

    // log and handle debug level flag
    options.logCb?.(
      formatShellLog(
        undefined,
        [process.execPath, paths.build.script, ...scriptArgs],
        { DEBUG: options.debugLevel }
      )
    );

    // actually exec
    await execFile(
      process.execPath,
      [paths.build.script, ...scriptArgs],
      {
        cwd: playground.path,
        env: {
          ...process.env,
          // enable colors when we are forwarding to TTY stdout
          DEBUG_COLORS: process.stdout.isTTY ? '1' : '',
          DEBUG: options.debugLevel,
        },
      },
      {
        forwardStdout: true,
        forwardStderr: true,
      }
    );
  }
}

export async function cleanPlayground(
  playground: PlaygroundInstance,
  logCb?: LogCallback
): Promise<void> {
  const buildPaths = playgroundBuildPaths(playground);
  const files = [
    buildPaths.profile,
    ...buildPaths.maps.map(p => p.mapPath),
    buildPaths.script,
    buildPaths.packageLock,
    buildPaths.nodeModules,
  ];
  logCb?.(formatShellLog('rimraf', files));

  await Promise.all(files.map(f => rimraf(f)));
}<|MERGE_RESOLUTION|>--- conflicted
+++ resolved
@@ -19,28 +19,18 @@
 } from '../common/error';
 import { SkipFileType } from '../common/flags';
 import {
-  createDirectory,
   execFile,
-<<<<<<< HEAD
-  OutputStream,
-=======
   isDirectoryQuiet,
   isFileQuiet,
   mkdir,
->>>>>>> e43e5fec
   readdir,
   realpath,
   resolveSkipFile,
   rimraf,
 } from '../common/io';
-<<<<<<< HEAD
-import { LogCallback } from '../common/types';
-import * as mapTemplate from '../templates/map';
-=======
 import { formatShellLog, LogCallback } from '../common/log';
 import { OutputStream } from '../common/output-stream';
 import { TemplateType } from '../templates/common';
->>>>>>> e43e5fec
 import * as playgroundTemplate from '../templates/playground';
 import { createMap, createProfile, createProviderJson } from './create';
 import { initSuperface } from './init';
@@ -65,9 +55,6 @@
   providers: { name: string; mapPath: string }[];
 }
 
-<<<<<<< HEAD
-const BUILD_DIR = 'build';
-=======
 const PLAY_DIR = joinPath(SUPERFACE_DIR, 'play');
 
 type PlaygroundPaths = {
@@ -93,7 +80,6 @@
     packageLock: string;
   };
 };
->>>>>>> e43e5fec
 
 /** Returns paths for build artifacts for given playground. */
 function playgroundBuildPaths(
@@ -106,10 +92,6 @@
     buildPath = joinPath(buildPath, playground.scope);
   }
 
-<<<<<<< HEAD
-  logCb?.(`$ mkdir ${playgroundPath}`);
-  await createDirectory(playgroundPath);
-=======
   const profile =
     playground.profilePath.slice(
       0,
@@ -123,7 +105,6 @@
         EXTENSIONS.map.build,
     };
   });
->>>>>>> e43e5fec
 
   const script = joinPath(
     buildPath,
@@ -470,12 +451,7 @@
     .filter(p => selectedProviders.includes(p.name))
     .map(p => p.mapPath);
 
-<<<<<<< HEAD
-  const buildPaths = playgroundBuildPaths(playground, providers);
-  await createDirectory(buildPaths.base);
-=======
   await mkdir(paths.build.base, { recursive: true, mode: 0o744 });
->>>>>>> e43e5fec
 
   const skipNpm = await resolveSkipFile(skip.npm, [
     paths.build.packageLock,
