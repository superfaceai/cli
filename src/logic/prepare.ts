--- conflicted
+++ resolved
@@ -92,11 +92,8 @@
     name: string | undefined;
     options: {
       quiet?: boolean;
-<<<<<<< HEAD
       getDocs?: boolean;
-=======
       timeout: number;
->>>>>>> 8ef85b3a
     };
   },
   { userError, ux }: { userError: UserError; ux: UX }
