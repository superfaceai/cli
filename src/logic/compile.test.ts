import {
  parseMap,
  parseProfile,
  Source,
  SyntaxError,
} from '@superfaceai/parser';
import { SyntaxErrorCategory } from '@superfaceai/parser/dist/language/error';
import { mocked } from 'ts-jest/utils';

import { MockLogger } from '..';
import { createUserError } from '../common/error';
import { exists, readFile } from '../common/io';
import { OutputStream } from '../common/output-stream';
import { ProfileId } from '../common/profile';
import { mockMapDocumentNode } from '../test/map-document-node';
import { mockProfileDocumentNode } from '../test/profile-document-node';
<<<<<<< HEAD
import { compile, FileToCompile } from './compile';
=======
import type { ProfileToCompile } from './compile';
import { compile } from './compile';
>>>>>>> 42e80489

jest.mock('../common/io', () => ({
  readFile: jest.fn(),
  exists: jest.fn(),
}));
jest.mock('@superfaceai/parser', () => ({
  ...jest.requireActual('@superfaceai/parser'),
  parseProfile: jest.fn(),
  parseMap: jest.fn(),
}));

describe('Compile CLI logic', () => {
  let logger: MockLogger;
  const userError = createUserError(false);
  const mockProfile = mockProfileDocumentNode();
  const mockMap = mockMapDocumentNode();

  const mockSyntaxError = (content: string) =>
    new SyntaxError(
      new Source(content),
      {
        start: {
          line: 0,
          column: 0,
          charIndex: 0,
        },
        end: {
          line: 0,
          column: 0,
          charIndex: 0,
        },
      },
      SyntaxErrorCategory.PARSER
    );

  const writeOnceSpy = jest.spyOn(OutputStream, 'writeOnce');
  const parseMapSpy = mocked(parseMap);
  const parseProfileSpy = mocked(parseProfile);

  beforeEach(() => {
    writeOnceSpy.mockResolvedValue(undefined);
    parseMapSpy.mockReturnValue(mockMap);
    parseProfileSpy.mockReturnValue(mockProfile);

    logger = new MockLogger();
  });

  afterEach(() => {
    jest.resetAllMocks();
  });

  describe('running compile', () => {
    const mockProfileContent = 'mock-profile-content';
    const mockMapContent = 'mock-map-content';

    const files: FileToCompile[] = [
      {
        path: 'first/profile.supr',
        profileId: ProfileId.fromScopeName('first', 'profile'),
        kind: 'profile',
      },
      {
        profileId: ProfileId.fromScopeName('first', 'profile'),
        kind: 'map',
        path: 'first/profile/first/map.suma',
        provider: 'first',
      },
      {
        profileId: ProfileId.fromScopeName('first', 'profile'),
        kind: 'map',
        path: 'first/profile/second/map.suma',
        provider: 'second',
      },
      {
        path: 'second/profile.supr',
        profileId: ProfileId.fromScopeName('second', 'profile'),
        kind: 'profile',
      },
      {
        path: 'second/profile/first/map.suma',
        provider: 'first',
        profileId: ProfileId.fromScopeName('second', 'profile'),
        kind: 'map',
      },
      {
        path: 'second/profile/second/map.suma',
        provider: 'second',
        profileId: ProfileId.fromScopeName('second', 'profile'),
        kind: 'map',
      },
      {
        path: 'third/profile.supr.ast.json',
        profileId: ProfileId.fromScopeName('third', 'profile'),
        kind: 'profile',
      },
      {
        path: 'third/profile/first/map.suma.ast.json',
        provider: 'first',
        profileId: ProfileId.fromScopeName('third', 'profile'),
        kind: 'map',
      },

      {
        profileId: ProfileId.fromScopeName('remote', 'profile'),
        path: 'remote/profile/first/map.suma.ast.json',
        provider: 'first',
        kind: 'map',
      },
    ];

    it('compiles maps and profiles', async () => {
      mocked(exists).mockResolvedValue(true);
      mocked(readFile).mockImplementation(path => {
        if (path.toString().endsWith('.ast.json')) {
          throw new Error('Use of ast.json instead of source');
        }
        if (path.toString().endsWith('.suma')) {
          return Promise.resolve(mockMapContent);
        }

        return Promise.resolve(mockProfileContent);
      });

      await expect(
        compile(files, { logger, userError })
      ).resolves.toBeUndefined();
      expect(parseProfileSpy).toHaveBeenCalledTimes(3);
      expect(parseProfileSpy).toHaveBeenNthCalledWith(
        1,
        new Source(mockProfileContent, files[0].path)
      );
      expect(parseProfileSpy).toHaveBeenNthCalledWith(
        2,
        new Source(mockProfileContent, files[3].path)
      );
      expect(parseProfileSpy).toHaveBeenNthCalledWith(
        3,
        new Source(
          mockProfileContent,
          // reads source
          'third/profile.supr'
        )
      );

      expect(parseMapSpy).toHaveBeenNthCalledWith(
        1,
        new Source(mockMapContent, files[1].path)
      );
      expect(parseMapSpy).toHaveBeenNthCalledWith(
        2,
        new Source(mockMapContent, files[2].path)
      );
      expect(parseMapSpy).toHaveBeenNthCalledWith(
        3,
        new Source(mockMapContent, files[4].path)
      );
      expect(parseMapSpy).toHaveBeenNthCalledWith(
        4,
        new Source(mockMapContent, files[5].path)
      );
      expect(parseMapSpy).toHaveBeenNthCalledWith(
        5,
        new Source(mockMapContent, 'third/profile/first/map.suma')
      );
      expect(parseMapSpy).toHaveBeenNthCalledWith(
        6,
        new Source(mockMapContent, 'remote/profile/first/map.suma')
      );
      expect(writeOnceSpy).toHaveBeenCalledWith(
        'first/profile.supr.ast.json',
        JSON.stringify(mockProfile, undefined, 2)
      );
      expect(writeOnceSpy).toHaveBeenCalledWith(
        'second/profile.supr.ast.json',
        JSON.stringify(mockProfile, undefined, 2)
      );
      expect(writeOnceSpy).toHaveBeenCalledWith(
        'third/profile.supr.ast.json',
        JSON.stringify(mockProfile, undefined, 2)
      );

      expect(writeOnceSpy).toHaveBeenCalledWith(
        'first/profile/first/map.suma.ast.json',
        JSON.stringify(mockMap, undefined, 2)
      );
      expect(writeOnceSpy).toHaveBeenCalledWith(
        'first/profile/second/map.suma.ast.json',
        JSON.stringify(mockMap, undefined, 2)
      );

      expect(writeOnceSpy).toHaveBeenCalledWith(
        'second/profile/first/map.suma.ast.json',
        JSON.stringify(mockMap, undefined, 2)
      );
      expect(writeOnceSpy).toHaveBeenCalledWith(
        'second/profile/second/map.suma.ast.json',
        JSON.stringify(mockMap, undefined, 2)
      );

      expect(writeOnceSpy).toHaveBeenCalledWith(
        'third/profile/first/map.suma.ast.json',
        JSON.stringify(mockMap, undefined, 2)
      );
      expect(writeOnceSpy).toHaveBeenCalledWith(
        'remote/profile/first/map.suma.ast.json',
        JSON.stringify(mockMap, undefined, 2)
      );
    });

    it('throws on profile file with unsupported extension', async () => {
      mocked(exists).mockResolvedValue(false);

      await expect(
        compile(
          [
            {
              path: 'profile.ts',
              profileId: ProfileId.fromScopeName('first', 'profile'),
              kind: 'profile',
            },
          ],
          { logger, userError }
        )
      ).rejects.toThrow(
        'Path: "profile.ts" uses unsupported extension. Please use file with ".supr" extension.'
      );
      expect(parseProfileSpy).not.toHaveBeenCalled();
      expect(parseMapSpy).not.toHaveBeenCalled();
      expect(writeOnceSpy).not.toHaveBeenCalled();
    });

    it('throws when profile file does not exist', async () => {
      mocked(exists).mockResolvedValue(false);

      await expect(compile(files, { logger, userError })).rejects.toThrow(
        'Path: "first/profile.supr" for profile first/profile does not exist'
      );
      expect(parseProfileSpy).not.toHaveBeenCalled();

      expect(parseMapSpy).not.toHaveBeenCalled();
      expect(writeOnceSpy).not.toHaveBeenCalled();
    });

    it('throws on map file with unsupported extension', async () => {
      mocked(exists).mockResolvedValue(false);
      mocked(readFile).mockImplementation(() => {
        return Promise.resolve(mockProfileContent);
      });

      await expect(
        compile(
          [
            {
              profileId: ProfileId.fromScopeName('first', 'profile'),
              path: 'profile/first/map.ts',
              provider: 'first',
              kind: 'map',
            },
          ],
          { logger, userError }
        )
      ).rejects.toThrow(
        'Path: "profile/first/map.ts" uses unsupported extension. Please use file with ".suma" extension.'
      );
      expect(parseMapSpy).not.toHaveBeenCalled();
      expect(writeOnceSpy).not.toHaveBeenCalled();
    });

    it('throws when map file does not exist', async () => {
      mocked(exists).mockResolvedValueOnce(true).mockResolvedValueOnce(false);
      mocked(readFile).mockImplementation(path => {
        if (path.toString().endsWith('.suma')) {
          return Promise.resolve(mockMapContent);
        }

        return Promise.resolve(mockProfileContent);
      });

      await expect(compile(files, { logger, userError })).rejects.toThrow(
        'Path: "first/profile/first/map.suma" for map first/profile.first does not exist'
      );
      expect(parseProfileSpy).toHaveBeenCalledWith(
        new Source(mockProfileContent, files[0].path)
      );

      expect(parseMapSpy).not.toHaveBeenCalled();
      expect(writeOnceSpy).toHaveBeenCalledTimes(1);
    });

    it('logs compilation error', async () => {
      mocked(exists).mockResolvedValue(true);
      mocked(readFile).mockImplementation(path => {
        if (path.toString().endsWith('.suma')) {
          return Promise.resolve(mockMapContent);
        }

        return Promise.resolve(mockProfileContent);
      });

      parseMapSpy.mockImplementation(() => {
        throw mockSyntaxError(mockMapContent);
      });

      parseProfileSpy.mockImplementation(() => {
        throw mockSyntaxError(mockProfileContent);
      });

      await expect(
        compile(
          [
            {
              path: 'first/profile.supr',
              profileId: ProfileId.fromScopeName('first', 'profile'),
              kind: 'profile',
            },
            {
              profileId: ProfileId.fromScopeName('first', 'profile'),
              kind: 'map',
              path: 'first/profile/first/map.suma',
              provider: 'first',
            },
          ],
          { logger, userError }
        )
      ).resolves.toBeUndefined();

      expect(parseProfileSpy).toHaveBeenCalledWith(
        new Source(mockProfileContent, 'first/profile.supr')
      );

      expect(parseMapSpy).toHaveBeenCalledWith(
        new Source(mockMapContent, 'first/profile/first/map.suma')
      );
      expect(writeOnceSpy).not.toHaveBeenCalled();
      expect(logger.stderr).toContainEqual([
        'profileCompilationFailed',
        expect.anything(),
      ]);
      expect(logger.stderr).toContainEqual([
        'mapCompilationFailed',
        expect.anything(),
      ]);
    });
  });
});<|MERGE_RESOLUTION|>--- conflicted
+++ resolved
@@ -14,12 +14,8 @@
 import { ProfileId } from '../common/profile';
 import { mockMapDocumentNode } from '../test/map-document-node';
 import { mockProfileDocumentNode } from '../test/profile-document-node';
-<<<<<<< HEAD
-import { compile, FileToCompile } from './compile';
-=======
-import type { ProfileToCompile } from './compile';
+import type { FileToCompile } from './compile';
 import { compile } from './compile';
->>>>>>> 42e80489
 
 jest.mock('../common/io', () => ({
   readFile: jest.fn(),
