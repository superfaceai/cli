--- conflicted
+++ resolved
@@ -206,16 +206,9 @@
         'character-information'
       );
 
-<<<<<<< HEAD
       await expect(
-        getProfileFromStore(
-          { profileId: ProfileId.fromId(profileId, { userError }) },
-          { logger, userError }
-        )
+        getProfileFromStore({ profileId }, { logger })
       ).resolves.toEqual({
-=======
-      await expect(getProfileFromStore(profileId)).resolves.toEqual({
->>>>>>> 392ec7c4
         ast: mockProfileAst,
         info: mockProfileInfo,
         profile: mockProfile,
@@ -223,35 +216,6 @@
       expect(fetchProfile).toHaveBeenCalledTimes(1);
       expect(fetchProfileAST).toHaveBeenCalledTimes(1);
       expect(fetchProfileInfo).toHaveBeenCalledTimes(1);
-<<<<<<< HEAD
-      expect(fetchProfile).toHaveBeenCalledWith(
-        {
-          profileId,
-          options: {
-            tryToAuthenticate: undefined,
-          },
-        },
-        expect.anything()
-      );
-      expect(fetchProfileInfo).toHaveBeenCalledWith(
-        {
-          profileId,
-          options: {
-            tryToAuthenticate: undefined,
-          },
-        },
-        expect.anything()
-      );
-      expect(fetchProfileAST).toHaveBeenCalledWith(
-        {
-          profileId,
-          options: {
-            tryToAuthenticate: undefined,
-          },
-        },
-        expect.anything()
-      );
-=======
       expect(fetchProfile).toHaveBeenCalledWith(profileId, undefined, {
         tryToAuthenticate: undefined,
       });
@@ -261,7 +225,6 @@
       expect(fetchProfileAST).toHaveBeenCalledWith(profileId, undefined, {
         tryToAuthenticate: undefined,
       });
->>>>>>> 392ec7c4
     }, 10000);
 
     it('gets profile when AST validation failed', async () => {
@@ -280,16 +243,9 @@
         'character-information'
       );
 
-<<<<<<< HEAD
       await expect(
-        getProfileFromStore(
-          { profileId: ProfileId.fromId(profileId, { userError }) },
-          { logger, userError }
-        )
+        getProfileFromStore({ profileId }, { logger })
       ).resolves.toEqual({
-=======
-      await expect(getProfileFromStore(profileId)).resolves.toEqual({
->>>>>>> 392ec7c4
         ast: mockProfileAst,
         info: mockProfileInfo,
         profile: mockProfile,
@@ -297,36 +253,6 @@
       expect(fetchProfile).toHaveBeenCalledTimes(1);
       expect(fetchProfileAST).toHaveBeenCalledTimes(1);
       expect(fetchProfileInfo).toHaveBeenCalledTimes(1);
-<<<<<<< HEAD
-      expect(fetchProfile).toHaveBeenCalledWith(
-        {
-          profileId,
-          options: {
-            tryToAuthenticate: undefined,
-          },
-        },
-        expect.anything()
-      );
-      expect(fetchProfileInfo).toHaveBeenCalledWith(
-        {
-          profileId,
-          options: {
-            tryToAuthenticate: undefined,
-          },
-        },
-        expect.anything()
-      );
-      expect(fetchProfileAST).toHaveBeenCalledWith(
-        {
-          profileId,
-          options: {
-            tryToAuthenticate: undefined,
-          },
-        },
-        expect.anything()
-      );
-      expect(parseProfileSpy).toHaveBeenCalledWith(mockProfile, profileId, {
-=======
       expect(fetchProfile).toHaveBeenCalledWith(profileId, undefined, {
         tryToAuthenticate: undefined,
       });
@@ -337,7 +263,6 @@
         tryToAuthenticate: undefined,
       });
       expect(parseProfileSpy).toHaveBeenCalledWith(mockProfile, profileId.id, {
->>>>>>> 392ec7c4
         profileName: 'character-information',
         scope: 'starwars',
       });
@@ -356,21 +281,15 @@
       );
 
       await expect(
-<<<<<<< HEAD
         getProfileFromStore(
           {
-            profileId: ProfileId.fromId(profileId, { userError }),
+            profileId,
             options: {
               tryToAuthenticate: true,
             },
           },
-          { logger, userError }
+          { logger }
         )
-=======
-        getProfileFromStore(profileId, undefined, {
-          tryToAuthenticate: true,
-        })
->>>>>>> 392ec7c4
       ).resolves.toEqual({
         ast: mockProfileAst,
         info: mockProfileInfo,
@@ -379,35 +298,6 @@
       expect(fetchProfile).toHaveBeenCalledTimes(1);
       expect(fetchProfileAST).toHaveBeenCalledTimes(1);
       expect(fetchProfileInfo).toHaveBeenCalledTimes(1);
-<<<<<<< HEAD
-      expect(fetchProfile).toHaveBeenCalledWith(
-        {
-          profileId,
-          options: {
-            tryToAuthenticate: true,
-          },
-        },
-        expect.anything()
-      );
-      expect(fetchProfileInfo).toHaveBeenCalledWith(
-        {
-          profileId,
-          options: {
-            tryToAuthenticate: true,
-          },
-        },
-        expect.anything()
-      );
-      expect(fetchProfileAST).toHaveBeenCalledWith(
-        {
-          profileId,
-          options: {
-            tryToAuthenticate: true,
-          },
-        },
-        expect.anything()
-      );
-=======
       expect(fetchProfile).toHaveBeenCalledWith(profileId, undefined, {
         tryToAuthenticate: true,
       });
@@ -417,7 +307,6 @@
       expect(fetchProfileAST).toHaveBeenCalledWith(profileId, undefined, {
         tryToAuthenticate: true,
       });
->>>>>>> 392ec7c4
       10000;
     });
 
@@ -428,30 +317,13 @@
 
       const profileId = ProfileId.fromScopeName(undefined, 'made-up');
 
-<<<<<<< HEAD
       await expect(
-        getProfileFromStore(
-          { profileId: ProfileId.fromId(profileId, { userError }) },
-          { logger, userError }
-        )
+        getProfileFromStore({ profileId }, { logger })
       ).resolves.toBeUndefined();
-      expect(fetchProfileInfo).toHaveBeenCalledTimes(1);
-      expect(fetchProfileInfo).toHaveBeenCalledWith(
-        {
-          profileId,
-          options: {
-            tryToAuthenticate: undefined,
-          },
-        },
-        expect.anything()
-      );
-=======
-      await expect(getProfileFromStore(profileId)).resolves.toBeUndefined();
       expect(fetchProfileInfo).toHaveBeenCalledTimes(1);
       expect(fetchProfileInfo).toHaveBeenCalledWith(profileId, undefined, {
         tryToAuthenticate: undefined,
       });
->>>>>>> 392ec7c4
       expect(fetchProfile).not.toHaveBeenCalled();
       expect(fetchProfileAST).not.toHaveBeenCalled();
     }, 10000);
@@ -566,13 +438,8 @@
         }
       });
       const fetchProfileInfoMock = mocked(fetchProfileInfo).mockImplementation(
-<<<<<<< HEAD
-        ({ profileId }) => {
-          if (profileId === 'none') {
-=======
         profile => {
           if (profile.name === 'none') {
->>>>>>> 392ec7c4
             return Promise.reject('none does not exist');
           } else {
             return Promise.resolve(MOCK_PROFILE_RESPONSE);
@@ -924,7 +791,9 @@
         const parsedProfileSpy = jest
           .spyOn(Parser, 'parseProfile')
           .mockResolvedValue(mockProfileAst);
-        const profileId = ProfileId.fromId('starwars/character-information');
+        const profileId = ProfileId.fromId('starwars/character-information', {
+          userError,
+        });
 
         await expect(
           installProfiles(
@@ -948,35 +817,6 @@
         expect(fetchProfileInfo).toHaveBeenCalledTimes(1);
         expect(fetchProfile).toHaveBeenCalledTimes(1);
         expect(fetchProfileAST).toHaveBeenCalledTimes(1);
-<<<<<<< HEAD
-        expect(fetchProfile).toHaveBeenCalledWith(
-          {
-            profileId,
-            options: {
-              tryToAuthenticate: undefined,
-            },
-          },
-          expect.anything()
-        );
-        expect(fetchProfileInfo).toHaveBeenCalledWith(
-          {
-            profileId,
-            options: {
-              tryToAuthenticate: undefined,
-            },
-          },
-          expect.anything()
-        );
-        expect(fetchProfileAST).toHaveBeenCalledWith(
-          {
-            profileId,
-            options: {
-              tryToAuthenticate: undefined,
-            },
-          },
-          expect.anything()
-        );
-=======
         expect(fetchProfile).toHaveBeenCalledWith(profileId, undefined, {
           tryToAuthenticate: undefined,
         });
@@ -986,7 +826,6 @@
         expect(fetchProfileAST).toHaveBeenCalledWith(profileId, undefined, {
           tryToAuthenticate: undefined,
         });
->>>>>>> 392ec7c4
 
         //actual path is changing
         expect(mockWrite).toHaveBeenCalledWith(expect.anything(), mockProfile, {
@@ -1045,88 +884,39 @@
         expect(fetchProfileAST).toHaveBeenCalledTimes(2);
         expect(fetchProfile).toHaveBeenNthCalledWith(
           1,
-<<<<<<< HEAD
-          {
-            profileId: 'starwars/first@1.0.0',
-            options: { tryToAuthenticate: undefined },
-          },
-          expect.anything()
+          ProfileId.fromId('starwars/first', { userError }),
+          '1.0.0',
+          { tryToAuthenticate: undefined }
         );
         expect(fetchProfile).toHaveBeenNthCalledWith(
           2,
-          {
-            profileId: 'starwars/second@2.0.0',
-            options: { tryToAuthenticate: undefined },
-          },
-          expect.anything()
+          ProfileId.fromId('starwars/second', { userError }),
+          '2.0.0',
+          { tryToAuthenticate: undefined }
         );
         expect(fetchProfileInfo).toHaveBeenNthCalledWith(
           1,
-          {
-            profileId: 'starwars/first@1.0.0',
-
-            options: { tryToAuthenticate: undefined },
-          },
-          expect.anything()
+          ProfileId.fromId('starwars/first', { userError }),
+          '1.0.0',
+          { tryToAuthenticate: undefined }
         );
         expect(fetchProfileInfo).toHaveBeenNthCalledWith(
           2,
-          {
-            profileId: 'starwars/second@2.0.0',
-            options: { tryToAuthenticate: undefined },
-          },
-          expect.anything()
+          ProfileId.fromId('starwars/second', { userError }),
+          '2.0.0',
+          { tryToAuthenticate: undefined }
         );
         expect(fetchProfileAST).toHaveBeenNthCalledWith(
           1,
-          {
-            profileId: 'starwars/first@1.0.0',
-            options: { tryToAuthenticate: undefined },
-          },
-          expect.anything()
+          ProfileId.fromId('starwars/first', { userError }),
+          '1.0.0',
+          { tryToAuthenticate: undefined }
         );
         expect(fetchProfileAST).toHaveBeenNthCalledWith(
           2,
-          {
-            profileId: 'starwars/second@2.0.0',
-            options: { tryToAuthenticate: undefined },
-          },
-          expect.anything()
-=======
-          ProfileId.fromId('starwars/first'),
-          '1.0.0',
-          { tryToAuthenticate: undefined }
-        );
-        expect(fetchProfile).toHaveBeenNthCalledWith(
-          2,
-          ProfileId.fromId('starwars/second'),
+          ProfileId.fromId('starwars/second', { userError }),
           '2.0.0',
           { tryToAuthenticate: undefined }
-        );
-        expect(fetchProfileInfo).toHaveBeenNthCalledWith(
-          1,
-          ProfileId.fromId('starwars/first'),
-          '1.0.0',
-          { tryToAuthenticate: undefined }
-        );
-        expect(fetchProfileInfo).toHaveBeenNthCalledWith(
-          2,
-          ProfileId.fromId('starwars/second'),
-          '2.0.0',
-          { tryToAuthenticate: undefined }
-        );
-        expect(fetchProfileAST).toHaveBeenNthCalledWith(
-          1,
-          ProfileId.fromId('starwars/first'),
-          '1.0.0',
-          { tryToAuthenticate: undefined }
-        );
-        expect(fetchProfileAST).toHaveBeenNthCalledWith(
-          2,
-          ProfileId.fromId('starwars/second'),
-          '2.0.0',
-          { tryToAuthenticate: undefined }
->>>>>>> 392ec7c4
         );
 
         expect(mockWrite).toHaveBeenCalled();
