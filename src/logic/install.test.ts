--- conflicted
+++ resolved
@@ -9,11 +9,8 @@
   fetchProfileAST,
   fetchProfileInfo,
 } from '../common/http';
-<<<<<<< HEAD
-import { exists } from '../common/io';
-=======
-import { exists, mkdirQuiet, readFile, rimraf } from '../common/io';
->>>>>>> ce87fbd4
+
+import { exists, readFile } from '../common/io';
 import { OutputStream } from '../common/output-stream';
 import { Parser } from '../common/parser';
 import { ProfileId } from '../common/profile';
