import { CLIError } from '@oclif/errors';
import { ProfileDocumentNode } from '@superfaceai/ast';
import { ok, Parser, SuperJson } from '@superfaceai/one-sdk';
import { join } from 'path';
import { mocked } from 'ts-jest/utils';

import {
  fetchProfile,
  fetchProfileAST,
  fetchProfileInfo,
} from '../common/http';
import { exists, mkdirQuiet, readFile, rimraf } from '../common/io';
import { OutputStream } from '../common/output-stream';
import { ProfileId } from '../common/profile';
import {
  detectSuperJson,
  getExistingProfileIds,
  getProfileFromStore,
  installProfiles,
  resolveInstallationRequests,
} from './install';

//Mock http
jest.mock('../common/http', () => ({
  fetchProfileInfo: jest.fn(),
  fetchProfile: jest.fn(),
  fetchProfileAST: jest.fn(),
}));

jest.mock('../common/io', () => ({
  ...jest.requireActual<Record<string, unknown>>('../common/io'),
  exists: jest.fn(),
  readFile: jest.fn(),
}));

describe('Install CLI logic', () => {
  afterEach(() => {
    jest.resetAllMocks();
  });

  describe('when detecting super json', () => {
    let INITIAL_CWD: string;
    // eslint-disable-next-line @typescript-eslint/unbound-method
    const originalWriteOnce = OutputStream.writeOnce;

    beforeAll(async () => {
      INITIAL_CWD = process.cwd();
      //Mock static side of OutputStream
      const mockWrite = jest.fn();
      OutputStream.writeOnce = mockWrite;

      //create mock nested paths
      let path = join(
        'fixtures',
        'install',
        'playground',
        'superface',
        'nested1'
      );
      await mkdirQuiet(path);
      path = join(
        'fixtures',
        'install',
        'playground',
        'superface',
        'nested1',
        'nested2'
      );
      await mkdirQuiet(path);
    });

    afterAll(async () => {
      OutputStream.writeOnce = originalWriteOnce;
      process.chdir(INITIAL_CWD);
      await rimraf(
        join('fixtures', 'install', 'playground', 'superface', 'nested1')
      );
    });

    afterEach(() => {
      process.chdir(INITIAL_CWD);
      jest.resetAllMocks();
    });

    it('detects super.json in cwd', async () => {
      process.chdir(join('fixtures', 'install', 'playground', 'superface'));
      expect(await detectSuperJson(process.cwd())).toEqual('.');
    }, 10000);

    it('detects super.json from 1 level above', async () => {
      process.chdir(join('fixtures', 'install', 'playground'));
      expect(await detectSuperJson(process.cwd())).toEqual('superface');
    }, 10000);

    it('does not detect super.json from 2 levels above', async () => {
      process.chdir(join('fixtures', 'install'));
      expect(await detectSuperJson(process.cwd())).toBeUndefined();
    }, 10000);

    it('detects super.json from 1 level below', async () => {
      process.chdir(
        join('fixtures', 'install', 'playground', 'superface', 'nested1')
      );
      expect(await detectSuperJson(process.cwd(), 1)).toEqual('..');
    }, 10000);

    it('detects super.json from 2 levels below', async () => {
      process.chdir(
        join(
          'fixtures',
          'install',
          'playground',
          'superface',
          'nested1',
          'nested2'
        )
      );
      expect(await detectSuperJson(process.cwd(), 2)).toEqual('../..');
    }, 10000);

    it('does not detect super.json from 2 levels below without level', async () => {
      process.chdir(
        join(
          'fixtures',
          'install',
          'playground',
          'superface',
          'nested1',
          'nested2'
        )
      );
      expect(await detectSuperJson(process.cwd())).toBeUndefined();
    }, 10000);
  });

  describe('when geting profile from store', () => {
    //mock profile info
    const mockProfileInfo = {
      profile_id: 'starwars/character-information@1.0.1',
      profile_name: 'starwars/character-information',
      profile_version: '1.0.1',
      url: 'https://superface.dev/starwars/character-information@1.0.1',
      owner: 'freaz',
      owner_url: '',
      published_at: '2021-01-29T08:10:50.925Z',
      published_by: 'Ondrej Musil <mail@ondrejmusil.cz>',
    };
<<<<<<< HEAD
=======

>>>>>>> e2fe5fff
    //mock profile ast
    const mockProfileAst: ProfileDocumentNode = {
      kind: 'ProfileDocument',
      header: {
        kind: 'ProfileHeader',
        scope: 'starwars',
        name: 'character-information',
        version: { major: 1, minor: 0, patch: 1 },
        location: { line: 1, column: 1 },
        span: { start: 0, end: 57 },
      },
      definitions: [
        {
          kind: 'UseCaseDefinition',
          useCaseName: 'RetrieveCharacterInformation',
          safety: 'safe',
          title: 'Starwars',
        },
      ],
      location: { line: 1, column: 1 },
      span: { start: 0, end: 228 },
    };
<<<<<<< HEAD
=======

>>>>>>> e2fe5fff
    it('gets profile', async () => {
      mocked(fetchProfileInfo).mockResolvedValue(mockProfileInfo);
      mocked(fetchProfileAST).mockResolvedValue(mockProfileAst);
      //mock profile
      const mockProfile = 'mock profile';
      mocked(fetchProfile).mockResolvedValue(mockProfile);

      const profileId = 'starwars/character-information';

      await expect(
        getProfileFromStore(ProfileId.fromId(profileId))
      ).resolves.toEqual({
        ast: mockProfileAst,
        info: mockProfileInfo,
        profile: mockProfile,
      });
      expect(fetchProfile).toHaveBeenCalledTimes(1);
      expect(fetchProfileAST).toHaveBeenCalledTimes(1);
      expect(fetchProfileInfo).toHaveBeenCalledTimes(1);
      expect(fetchProfile).toHaveBeenCalledWith(profileId);
      expect(fetchProfileInfo).toHaveBeenCalledWith(profileId);
      expect(fetchProfileAST).toHaveBeenCalledWith(profileId);
    }, 10000);

    it('gets profile when AST validation failed', async () => {
      mocked(fetchProfileInfo).mockResolvedValue(mockProfileInfo);
      mocked(fetchProfileAST).mockRejectedValue(new Error('validation error'));
      //mock profile
      const mockProfile = 'mock profile';
      mocked(fetchProfile).mockResolvedValue(mockProfile);

      const parseProfileSpy = jest
        .spyOn(Parser, 'parseProfile')
        .mockResolvedValue(mockProfileAst);

      const profileId = 'starwars/character-information';

      await expect(
        getProfileFromStore(ProfileId.fromId(profileId))
      ).resolves.toEqual({
        ast: mockProfileAst,
        info: mockProfileInfo,
        profile: mockProfile,
      });
      expect(fetchProfile).toHaveBeenCalledTimes(1);
      expect(fetchProfileAST).toHaveBeenCalledTimes(1);
      expect(fetchProfileInfo).toHaveBeenCalledTimes(1);
<<<<<<< HEAD
      expect(fetchProfile).toHaveBeenCalledWith(profileId, {
        tryToAuthenticate: undefined,
      });
      expect(fetchProfileInfo).toHaveBeenCalledWith(profileId, {
        tryToAuthenticate: undefined,
      });
      expect(fetchProfileAST).toHaveBeenCalledWith(profileId, {
        tryToAuthenticate: undefined,
      });
    }, 10000);

    it('gets profile with auth', async () => {
      mocked(fetchProfileInfo).mockResolvedValue(mockProfileInfo);
      mocked(fetchProfileAST).mockResolvedValue(mockProfileAst);
      //mock profile
      const mockProfile = 'mock profile';
      mocked(fetchProfile).mockResolvedValue(mockProfile);

      const profileId = 'starwars/character-information';

      await expect(
        getProfileFromStore(profileId, undefined, { tryToAuthenticate: true })
      ).resolves.toEqual({
        ast: mockProfileAst,
        info: mockProfileInfo,
        profile: mockProfile,
      });
      expect(fetchProfile).toHaveBeenCalledTimes(1);
      expect(fetchProfileAST).toHaveBeenCalledTimes(1);
      expect(fetchProfileInfo).toHaveBeenCalledTimes(1);
      expect(fetchProfile).toHaveBeenCalledWith(profileId, {
        tryToAuthenticate: true,
      });
      expect(fetchProfileInfo).toHaveBeenCalledWith(profileId, {
        tryToAuthenticate: true,
      });
      expect(fetchProfileAST).toHaveBeenCalledWith(profileId, {
        tryToAuthenticate: true,
=======
      expect(fetchProfile).toHaveBeenCalledWith(profileId);
      expect(fetchProfileInfo).toHaveBeenCalledWith(profileId);
      expect(fetchProfileAST).toHaveBeenCalledWith(profileId);
      expect(parseProfileSpy).toHaveBeenCalledWith(mockProfile, profileId, {
        profileName: 'character-information',
        scope: 'starwars',
>>>>>>> e2fe5fff
      });
    }, 10000);

    it('throws user error on invalid profileId', async () => {
      mocked(fetchProfileInfo).mockRejectedValue(
        new CLIError('Not Found', { exit: 1 })
      );

      const profileId = 'made-up';

      await expect(
        getProfileFromStore(ProfileId.fromId(profileId))
      ).resolves.toBeUndefined();
      expect(fetchProfileInfo).toHaveBeenCalledTimes(1);
      expect(fetchProfileInfo).toHaveBeenCalledWith(profileId, {
        tryToAuthenticate: undefined,
      });
      expect(fetchProfile).not.toHaveBeenCalled();
      expect(fetchProfileAST).not.toHaveBeenCalled();
    }, 10000);
  });

  describe('when resolving installation requests', () => {
    const MOCK_PROFILE_RESPONSE = {
      profile_id: 'starwars/character-information@1.0.1',
      profile_name: 'starwars/character-information',
      profile_version: '1.0.1',
      url: 'https://superface.dev/starwars/character-information@1.0.1',
      owner: 'freaz',
      owner_url: '',
      published_at: '2021-01-29T08:10:50.925Z',
      published_by: '',
    };

    afterEach(() => {
      jest.resetAllMocks();
    });

    it('reads and checks local requests', async () => {
      const stubSuperJson = new SuperJson({
        profiles: {
          'se/cond': {
            file: 'second.supr',
          },
        },
      });
      mocked(readFile).mockResolvedValueOnce('.');

      //We are running static function inside of promise all - we can't be sure about order of calls
      jest
        .spyOn(Parser, 'parseProfile')
        .mockImplementation(
          (
            _input: string,
            _fileName: string,
            _info: { profileName: string; scope?: string }
          ) => {
            if (_info.profileName === 'first') {
              return Promise.resolve({
                kind: 'ProfileDocument',
                header: {
                  kind: 'ProfileHeader',
                  name: 'first',
                  version: { major: 1, minor: 1, patch: 0 },
                },
                definitions: [],
              });
            } else if (_info.profileName === 'second') {
              return Promise.resolve({
                kind: 'ProfileDocument',
                header: {
                  kind: 'ProfileHeader',
                  scope: 'se',
                  name: 'cond',
                  version: { major: 2, minor: 2, patch: 0 },
                },
                definitions: [],
              });
            } else {
              return Promise.reject('error');
            }
          }
        );

      await expect(
        resolveInstallationRequests(stubSuperJson, [
          { kind: 'local', path: 'first.supr' },
          { kind: 'local', path: 'none.supr' },
          { kind: 'local', path: 'second.supr' },
        ])
      ).resolves.toEqual(1);

      expect(stubSuperJson.document).toEqual({
        profiles: {
          first: {
            file: './first.supr',
          },
          'se/cond': {
            file: 'second.supr',
          },
        },
      });
    }, 10000);

    it('checks and fetched store requests', async () => {
      jest.spyOn(OutputStream, 'writeOnce').mockResolvedValue();

      const stubSuperJson = new SuperJson({
        profiles: {
          'se/cond': {
            file: 'second.supr',
          },
        },
      });

      const existsMock = mocked(exists).mockImplementation(async path => {
        if (path.includes('third')) {
          return true;
        } else {
          return false;
        }
      });
      const fetchProfileInfoMock = mocked(fetchProfileInfo).mockImplementation(
        profileId => {
          if (profileId === 'none') {
            return Promise.reject('none does not exist');
          } else {
            return Promise.resolve(MOCK_PROFILE_RESPONSE);
          }
        }
      );
      const fetchProfileMock = mocked(fetchProfile).mockResolvedValue(
        'mock profile'
      );
      const fetchProfileASTMock = mocked(fetchProfileAST).mockResolvedValue({
        kind: 'ProfileDocument',
        header: {
          kind: 'ProfileHeader',
          name: 'mock profile',
          version: {
            major: 1,
            minor: 0,
            patch: 1,
          },
        },
        definitions: [],
      });
      const warnCbMock = jest.fn();

      await expect(
        resolveInstallationRequests(
          stubSuperJson,
          [
            {
              kind: 'store',
              profileId: ProfileId.fromId('first'),
              version: '1.0.1',
            },
            {
              kind: 'store',
              profileId: ProfileId.fromId('none'),
              version: undefined,
            },
            {
              kind: 'store',
              profileId: ProfileId.fromId('se/cond'),
              version: '2.2.0',
            },
            {
              kind: 'store',
              profileId: ProfileId.fromId('third'),
              version: undefined,
            },
          ],
          { warnCb: warnCbMock }
        )
      ).resolves.toEqual(1);

      expect(existsMock).toHaveBeenCalled();

      expect(stubSuperJson.document).toEqual({
        profiles: {
          first: {
            version: '1.0.1',
          },
          'se/cond': {
            file: 'second.supr',
          },
        },
      });

      expect(fetchProfileInfoMock).toHaveBeenCalledTimes(3);
      expect(fetchProfileMock).toHaveBeenCalledTimes(2);
      expect(fetchProfileASTMock).toHaveBeenCalledTimes(2);

      expect(warnCbMock).toHaveBeenNthCalledWith(
        1,
        expect.stringContaining('already installed from a path')
      );
      expect(warnCbMock).toHaveBeenNthCalledWith(
        2,
        expect.stringContaining('Could not fetch none: none does not exist')
      );
      expect(warnCbMock).toHaveBeenNthCalledWith(
        3,
        expect.stringContaining('Target file already exists:')
      );
      expect(warnCbMock).toHaveBeenCalledTimes(3);
    }, 10000);

    it('overrides everything with force flag', async () => {
      jest.spyOn(OutputStream, 'writeOnce').mockResolvedValue();

      const stubSuperJson = new SuperJson({
        profiles: {
          'local/first': {
            file: 'first.supr',
          },
          'local/second': {
            file: 'second.supr',
          },
          'local/third': {
            file: 'third.supr',
          },
          'remote/first': {
            version: '1.0.0',
          },
          'remote/second': {
            version: '1.0.1',
          },
          'remote/third': {
            version: '1.0.1',
          },
        },
      });

      mocked(exists).mockResolvedValue(true);
      mocked(fetchProfileInfo).mockResolvedValue(MOCK_PROFILE_RESPONSE);
      mocked(fetchProfile).mockResolvedValue('mock profile');
      mocked(fetchProfileAST).mockResolvedValue({
        kind: 'ProfileDocument',
        header: {
          kind: 'ProfileHeader',
          name: 'mock profile',
          version: {
            major: 1,
            minor: 0,
            patch: 1,
          },
        },
        definitions: [],
      });
      jest
        .spyOn(Parser, 'parseProfile')
        .mockImplementation((_input: string, fileName: string) => {
          let scope;
          let name;
          let version;

          if (fileName === 'local-second.supr') {
            scope = 'local';
            name = 'second';
            version = { major: 1, minor: 1, patch: 0 };
          } else if (fileName === 'local-third.supr') {
            scope = 'local';
            name = 'third';
            version = { major: 1, minor: 1, patch: 0 };
          } else if (fileName === 'remote-third.supr') {
            scope = 'remote';
            name = 'third';
            version = { major: 1, minor: 1, patch: 0 };
          } else {
            name = '';
            version = { major: 0, minor: 0, patch: 0 };
          }

          return Promise.resolve({
            kind: 'ProfileDocument',
            header: {
              kind: 'ProfileHeader',
              scope,
              name,
              version,
            },
            definitions: [],
          });
        });

      await expect(
        resolveInstallationRequests(
          stubSuperJson,
          [
            {
              kind: 'store',
              profileId: ProfileId.fromId('local/first'),
              version: '1.0.1',
            },
            {
              kind: 'local',
              path: 'local-second.supr',
            },
            {
              kind: 'local',
              path: 'local-third.supr',
            },

            {
              kind: 'store',
              profileId: ProfileId.fromId('remote/first'),
              version: '1.0.1',
            },
            {
              kind: 'store',
              profileId: ProfileId.fromId('remote/second'),
              version: '1.0.1',
            },
            {
              kind: 'local',
              path: 'remote-third.supr',
            },
          ],
          { warnCb: console.log, force: true }
        )
      ).resolves.toEqual(6);

      expect(stubSuperJson.document).toEqual({
        profiles: {
          'local/first': {
            version: '1.0.1',
          },
          'local/second': {
            file: './local-second.supr',
          },
          'local/third': {
            file: './local-third.supr',
          },
          'remote/first': {
            version: '1.0.1',
          },
          'remote/second': {
            version: '1.0.1',
          },
          'remote/third': {
            file: './remote-third.supr',
          },
        },
      });
    });
  });

  describe('when geting profile id', () => {
    it('returns correct id and version', async () => {
      const profileId = 'starwars/character-information';
      const stubSuperJson = new SuperJson({});

      stubSuperJson.mergeProfile(profileId, { version: '1.0.1' });
      await expect(getExistingProfileIds(stubSuperJson)).resolves.toEqual([
        {
          profileId: ProfileId.fromId(profileId),
          version: '1.0.1',
        },
      ]);
    });

    it('returns correct id and version from file', async () => {
      jest.spyOn(Parser, 'parseProfile').mockResolvedValue({
        header: {
          kind: 'ProfileHeader',
          name: 'test',
          scope: 'scope',
          version: { major: 1, minor: 0, patch: 0 },
        },
        kind: 'ProfileDocument',
        definitions: [],
      });

      const profileId = 'starwars/character-information';
      const stubSuperJson = new SuperJson({});
      stubSuperJson.mergeProfile(profileId, {
        file: 'fixtures/install/playground/character-information.supr',
      });
      await expect(getExistingProfileIds(stubSuperJson)).resolves.toEqual([
        {
          profileId: ProfileId.fromScopeName('scope', 'test'),
          version: '1.0.0',
        },
      ]);
    });

    describe('when installing profiles', () => {
      // eslint-disable-next-line @typescript-eslint/unbound-method
      const originalWriteOnce = OutputStream.writeOnce;
      const mockWrite = jest.fn();

      //mock profile info
      const mockProfileInfo = {
        profile_id: 'starwars/character-information@1.0.1',
        profile_name: 'starwars/character-information',
        profile_version: '1.0.1',
        url: 'https://superface.dev/starwars/character-information@1.0.1',
        owner: 'freaz',
        owner_url: '',
        published_at: '2021-01-29T08:10:50.925Z',
        published_by: 'Ondrej Musil <mail@ondrejmusil.cz>',
      };
      //mock profile ast
      const mockProfileAst: ProfileDocumentNode = {
        kind: 'ProfileDocument',
        header: {
          kind: 'ProfileHeader',
          scope: 'starwars',
          name: 'character-information',
          version: { major: 1, minor: 0, patch: 1 },
          location: { line: 1, column: 1 },
          span: { start: 0, end: 57 },
        },
        definitions: [
          {
            kind: 'UseCaseDefinition',
            useCaseName: 'RetrieveCharacterInformation',
            safety: 'safe',
            title: 'Starwars',
          },
        ],
        location: { line: 1, column: 1 },
        span: { start: 0, end: 228 },
      };
      //mock profile
      const mockProfile = 'mock profile';

      beforeEach(async () => {
        OutputStream.writeOnce = mockWrite;
      });

      afterAll(() => {
        OutputStream.writeOnce = originalWriteOnce;
      });

      afterEach(() => {
        jest.resetAllMocks();
      });

      it('installs single profile', async () => {
        mocked(fetchProfileAST).mockResolvedValue(mockProfileAst);
        mocked(fetchProfile).mockResolvedValue(mockProfile);
        mocked(fetchProfileInfo).mockResolvedValue(mockProfileInfo);
        const parsedProfileSpy = jest
          .spyOn(Parser, 'parseProfile')
          .mockResolvedValue(mockProfileAst);
        const profileId = 'starwars/character-information';

        await expect(
          installProfiles({
            superPath: '.',
            requests: [
              {
                kind: 'store',
                profileId: ProfileId.fromScopeName(
                  'starwars',
                  'character-information'
                ),
                version: undefined,
              },
            ],
          })
        ).resolves.toBeUndefined();

        expect(fetchProfileInfo).toHaveBeenCalledTimes(1);
        expect(fetchProfile).toHaveBeenCalledTimes(1);
        expect(fetchProfileAST).toHaveBeenCalledTimes(1);
        expect(fetchProfile).toHaveBeenCalledWith(profileId, {
          tryToAuthenticate: undefined,
        });
        expect(fetchProfileInfo).toHaveBeenCalledWith(profileId, {
          tryToAuthenticate: undefined,
        });
        expect(fetchProfileAST).toHaveBeenCalledWith(profileId, {
          tryToAuthenticate: undefined,
        });

        //actual path is changing
        expect(mockWrite).toHaveBeenCalledWith(expect.anything(), mockProfile, {
          dirs: true,
        });
        expect(parsedProfileSpy).toHaveBeenCalledWith(mockProfile, profileId, {
          profileName: 'character-information',
          scope: 'starwars',
        });
        expect(mockWrite).toHaveBeenCalledWith(
          '',
          JSON.stringify(
            {
              profiles: {
                [profileId]: {
                  version: '1.0.1',
                },
              },
            },
            undefined,
            2
          )
        );
      }, 10000);

      it('installs profiles from super.json', async () => {
        mocked(fetchProfileAST).mockResolvedValue(mockProfileAst);
        mocked(fetchProfile).mockResolvedValue(mockProfile);
        mocked(fetchProfileInfo).mockResolvedValue(mockProfileInfo);

        //Mock super json load
        // eslint-disable-next-line @typescript-eslint/unbound-method
        const originalLoad = SuperJson.load;
        const mockLoad = jest.fn();

        const stubSuperJson = new SuperJson({});
        stubSuperJson.mergeProfile('starwars/first', { version: '1.0.0' });
        stubSuperJson.mergeProfile('starwars/second', { version: '2.0.0' });

        mockLoad.mockResolvedValue(ok(stubSuperJson));
        SuperJson.load = mockLoad;
        const parsedProfileSpy = jest.spyOn(Parser, 'parseProfile');

        await expect(
          installProfiles({ superPath: '.', requests: [] })
        ).resolves.toBeUndefined();

        expect(fetchProfileInfo).toHaveBeenCalledTimes(2);
        expect(fetchProfile).toHaveBeenCalledTimes(2);
        expect(fetchProfileAST).toHaveBeenCalledTimes(2);
        expect(fetchProfile).toHaveBeenNthCalledWith(
          1,
          'starwars/first@1.0.0',
          { tryToAuthenticate: undefined }
        );
        expect(fetchProfile).toHaveBeenNthCalledWith(
          2,
          'starwars/second@2.0.0',
          { tryToAuthenticate: undefined }
        );
        expect(fetchProfileInfo).toHaveBeenNthCalledWith(
          1,
          'starwars/first@1.0.0',
          { tryToAuthenticate: undefined }
        );
        expect(fetchProfileInfo).toHaveBeenNthCalledWith(
          2,
          'starwars/second@2.0.0',
          { tryToAuthenticate: undefined }
        );
        expect(fetchProfileAST).toHaveBeenNthCalledWith(
          1,
          'starwars/first@1.0.0',
          { tryToAuthenticate: undefined }
        );
        expect(fetchProfileAST).toHaveBeenNthCalledWith(
          2,
          'starwars/second@2.0.0',
          { tryToAuthenticate: undefined }
        );

        expect(mockWrite).toHaveBeenCalled();
        //actual path is changing
        expect(mockWrite).toHaveBeenCalledWith(
          expect.stringContaining('first@1.0.0.supr'),
          mockProfile,
          { dirs: true }
        );
        expect(parsedProfileSpy).toHaveBeenCalledWith(
          mockProfile,
          'starwars/first',
          { profileName: 'first', scope: 'starwars' }
        );

        expect(mockWrite).toHaveBeenCalledWith(
          expect.stringContaining('second@2.0.0.supr'),
          mockProfile,
          { dirs: true }
        );
        expect(parsedProfileSpy).toHaveBeenCalledWith(
          mockProfile,
          'starwars/second',
          { profileName: 'second', scope: 'starwars' }
        );

        expect(mockWrite).toHaveBeenCalledWith(
          '',
          JSON.stringify(
            {
              profiles: {
                ['starwars/first']: {
                  version: mockProfileInfo.profile_version,
                },
                ['starwars/second']: {
                  version: mockProfileInfo.profile_version,
                },
              },
            },
            undefined,
            2
          )
        );
        SuperJson.load = originalLoad;
      });
    });
  });
});<|MERGE_RESOLUTION|>--- conflicted
+++ resolved
@@ -145,10 +145,6 @@
       published_at: '2021-01-29T08:10:50.925Z',
       published_by: 'Ondrej Musil <mail@ondrejmusil.cz>',
     };
-<<<<<<< HEAD
-=======
-
->>>>>>> e2fe5fff
     //mock profile ast
     const mockProfileAst: ProfileDocumentNode = {
       kind: 'ProfileDocument',
@@ -171,10 +167,6 @@
       location: { line: 1, column: 1 },
       span: { start: 0, end: 228 },
     };
-<<<<<<< HEAD
-=======
-
->>>>>>> e2fe5fff
     it('gets profile', async () => {
       mocked(fetchProfileInfo).mockResolvedValue(mockProfileInfo);
       mocked(fetchProfileAST).mockResolvedValue(mockProfileAst);
@@ -194,9 +186,15 @@
       expect(fetchProfile).toHaveBeenCalledTimes(1);
       expect(fetchProfileAST).toHaveBeenCalledTimes(1);
       expect(fetchProfileInfo).toHaveBeenCalledTimes(1);
-      expect(fetchProfile).toHaveBeenCalledWith(profileId);
-      expect(fetchProfileInfo).toHaveBeenCalledWith(profileId);
-      expect(fetchProfileAST).toHaveBeenCalledWith(profileId);
+      expect(fetchProfile).toHaveBeenCalledWith(profileId, {
+        tryToAuthenticate: undefined,
+      });
+      expect(fetchProfileInfo).toHaveBeenCalledWith(profileId, {
+        tryToAuthenticate: undefined,
+      });
+      expect(fetchProfileAST).toHaveBeenCalledWith(profileId, {
+        tryToAuthenticate: undefined,
+      });
     }, 10000);
 
     it('gets profile when AST validation failed', async () => {
@@ -222,7 +220,6 @@
       expect(fetchProfile).toHaveBeenCalledTimes(1);
       expect(fetchProfileAST).toHaveBeenCalledTimes(1);
       expect(fetchProfileInfo).toHaveBeenCalledTimes(1);
-<<<<<<< HEAD
       expect(fetchProfile).toHaveBeenCalledWith(profileId, {
         tryToAuthenticate: undefined,
       });
@@ -231,6 +228,10 @@
       });
       expect(fetchProfileAST).toHaveBeenCalledWith(profileId, {
         tryToAuthenticate: undefined,
+      });
+      expect(parseProfileSpy).toHaveBeenCalledWith(mockProfile, profileId, {
+        profileName: 'character-information',
+        scope: 'starwars',
       });
     }, 10000);
 
@@ -244,7 +245,9 @@
       const profileId = 'starwars/character-information';
 
       await expect(
-        getProfileFromStore(profileId, undefined, { tryToAuthenticate: true })
+        getProfileFromStore(ProfileId.fromId(profileId), undefined, {
+          tryToAuthenticate: true,
+        })
       ).resolves.toEqual({
         ast: mockProfileAst,
         info: mockProfileInfo,
@@ -261,16 +264,9 @@
       });
       expect(fetchProfileAST).toHaveBeenCalledWith(profileId, {
         tryToAuthenticate: true,
-=======
-      expect(fetchProfile).toHaveBeenCalledWith(profileId);
-      expect(fetchProfileInfo).toHaveBeenCalledWith(profileId);
-      expect(fetchProfileAST).toHaveBeenCalledWith(profileId);
-      expect(parseProfileSpy).toHaveBeenCalledWith(mockProfile, profileId, {
-        profileName: 'character-information',
-        scope: 'starwars',
->>>>>>> e2fe5fff
-      });
-    }, 10000);
+      });
+      10000;
+    });
 
     it('throws user error on invalid profileId', async () => {
       mocked(fetchProfileInfo).mockRejectedValue(
