--- conflicted
+++ resolved
@@ -1,8 +1,3 @@
-<<<<<<< HEAD
-import { AssertionError, EXTENSIONS, ProviderJson } from '@superfaceai/ast';
-import { SuperJson } from '@superfaceai/one-sdk';
-import { join as joinPath } from 'path';
-=======
 import type {
   ProfileDocumentNode,
   ProviderJson,
@@ -11,7 +6,6 @@
 import { assertProfileDocumentNode, EXTENSIONS } from '@superfaceai/ast';
 import { normalizeSuperJsonDocument } from '@superfaceai/one-sdk';
 import { dirname, join as joinPath, resolve as resolvePath } from 'path';
->>>>>>> a6fdac63
 
 import { exists, readdir, readFile } from '../common/io';
 import type { ProfileId } from '../common/profile';
@@ -28,9 +22,9 @@
   if (profileSettings !== undefined && 'file' in profileSettings) {
     const path = profileSettings.file.endsWith(EXTENSIONS.profile.source)
       ? profileSettings.file.replace(
-          EXTENSIONS.profile.source,
-          EXTENSIONS.profile.build
-        )
+        EXTENSIONS.profile.source,
+        EXTENSIONS.profile.build
+      )
       : profileSettings.file;
     const resolvedPath = resolvePath(dirname(superJsonPath), path);
     if (await exists(resolvedPath)) {
@@ -211,14 +205,9 @@
   return;
 }
 
-<<<<<<< HEAD
-export function isProviderParseError(input: unknown): input is AssertionError {
-  return input instanceof AssertionError;
-=======
 export function isProviderParseError(
   input: Record<string, unknown>
 ): input is { errors: [message: string, path: string[]][] } {
   // return 'path' in input && 'message' in input;
   return 'errors' in input && Array.isArray(input.errors);
->>>>>>> a6fdac63
 }