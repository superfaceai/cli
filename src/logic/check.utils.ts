import { EXTENSIONS } from '@superfaceai/ast';
import { ProviderJson, SuperJson } from '@superfaceai/one-sdk';
import { MapId, ProfileId } from '@superfaceai/parser';
import { join as joinPath } from 'path';

import { exists, readdir, readFile } from '../common/io';

export async function findLocalProfileSource(
  superJson: SuperJson,
<<<<<<< HEAD
  profile: ProfileId
): Promise<string | undefined> {
=======
  profile: ProfileId,
  version?: string
): Promise<{ path: string; source: string } | undefined> {
>>>>>>> 0f46fc79
  //Check file property
  const profileSettings = superJson.normalized.profiles[profile.withoutVersion];
  if (profileSettings !== undefined && 'file' in profileSettings) {
    const resolvedPath = superJson.resolvePath(profileSettings.file);
    if (await exists(resolvedPath)) {
      return {
        source: await readFile(resolvedPath, { encoding: 'utf-8' }),
        path: resolvedPath,
      };
    }
  }

  //try to look in the grid for source file
  if (profile.version) {
    const path = joinPath(
      'grid',
      `${profile.toString()}${EXTENSIONS.profile.source}`
    );
    const resolvedPath = superJson.resolvePath(path);
    if (await exists(resolvedPath)) {
      return {
        source: await readFile(resolvedPath, { encoding: 'utf-8' }),
        path: resolvedPath,
      };
    }
  } else {
    //Look for any version
    const basePath = profile.scope ? joinPath('grid', profile.scope) : 'grid';
    const scopePath = superJson.resolvePath(basePath);
    if (await exists(scopePath)) {
      //Get files in profile directory
      const files = (await readdir(scopePath, { withFileTypes: true }))
        .filter(dirent => dirent.isFile() || dirent.isSymbolicLink())
        .map(dirent => dirent.name);
      //Find files with similar name to profile and with .ast.json extension
      const path = files.find(
        f =>
          f.startsWith(`${profile.name}@`) &&
          f.endsWith(EXTENSIONS.profile.source)
      );
      if (path) {
        const resolvedPath = superJson.resolvePath(joinPath(basePath, path));
        if (await exists(resolvedPath)) {
          return {
            source: await readFile(resolvedPath, { encoding: 'utf-8' }),
            path: resolvedPath,
          };
        }
      }
    }
  }

  return;
}

export async function findLocalMapSource(
  superJson: SuperJson,
<<<<<<< HEAD
  map: MapId
): Promise<string | undefined> {
=======
  profile: ProfileId,
  provider: string
): Promise<{ path: string; source: string } | undefined> {
>>>>>>> 0f46fc79
  //Check file property
  const profileSettings =
    superJson.normalized.profiles[map.profile.withoutVersion];
  if (profileSettings !== undefined) {
    const profileProviderSettings = profileSettings.providers[map.provider];
    if (profileProviderSettings && 'file' in profileProviderSettings) {
      const resolvedPath = superJson.resolvePath(profileProviderSettings.file);
      if (await exists(resolvedPath)) {
        return {
          source: await readFile(resolvedPath, { encoding: 'utf-8' }),
          path: resolvedPath,
        };
      }
    }
  }

  return;
}

export async function findLocalProviderSource(
  superJson: SuperJson,
  provider: string
): Promise<{ path: string; source: ProviderJson } | undefined> {
  //Check file property
  const providerSettings = superJson.normalized.providers[provider];
  if (
    providerSettings !== undefined &&
    'file' in providerSettings &&
    providerSettings.file
  ) {
    const resolvedPath = superJson.resolvePath(providerSettings.file);
    if (await exists(resolvedPath)) {
      return {
        path: resolvedPath,
        source: JSON.parse(
          await readFile(resolvedPath, { encoding: 'utf-8' })
        ) as ProviderJson,
      };
    }
  }

  return;
}

export function isProviderParseError(
  input: Record<string, unknown>
): input is {
  issues: { path: (string | number)[]; message: string; code: string }[];
} {
  if ('issues' in input && Array.isArray(input.issues)) {
    return input.issues.every((issue: Record<string, unknown>) => {
      if (!('message' in issue) || !('path' in issue) || !('code' in issue)) {
        return false;
      }
      if (typeof issue.message !== 'string' || typeof issue.code !== 'string') {
        return false;
      }
      if (!Array.isArray(issue.path)) {
        return false;
      }
      for (const p of issue.path) {
        if (typeof p !== 'string' && typeof p !== 'number') {
          return false;
        }
      }

      return true;
    });
  }

  return false;
}<|MERGE_RESOLUTION|>--- conflicted
+++ resolved
@@ -7,14 +7,8 @@
 
 export async function findLocalProfileSource(
   superJson: SuperJson,
-<<<<<<< HEAD
   profile: ProfileId
-): Promise<string | undefined> {
-=======
-  profile: ProfileId,
-  version?: string
 ): Promise<{ path: string; source: string } | undefined> {
->>>>>>> 0f46fc79
   //Check file property
   const profileSettings = superJson.normalized.profiles[profile.withoutVersion];
   if (profileSettings !== undefined && 'file' in profileSettings) {
@@ -72,14 +66,8 @@
 
 export async function findLocalMapSource(
   superJson: SuperJson,
-<<<<<<< HEAD
   map: MapId
-): Promise<string | undefined> {
-=======
-  profile: ProfileId,
-  provider: string
 ): Promise<{ path: string; source: string } | undefined> {
->>>>>>> 0f46fc79
   //Check file property
   const profileSettings =
     superJson.normalized.profiles[map.profile.withoutVersion];
