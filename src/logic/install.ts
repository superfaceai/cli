import { EXTENSIONS, ProfileDocumentNode } from '@superfaceai/ast';
import { Parser, SuperJson } from '@superfaceai/one-sdk';
import {
  DEFAULT_PROFILE_VERSION,
  ProfileId,
  ProfileVersion,
} from '@superfaceai/parser';
import createDebug from 'debug';
import {
  basename,
  join as joinPath,
  normalize,
  relative as relativePath,
} from 'path';

import {
  META_FILE,
  SUPER_PATH,
  SUPERFACE_DIR,
  trimExtension,
} from '../common/document';
import {
  fetchProfile,
  fetchProfileAST,
  fetchProfileInfo,
  ProfileInfo,
} from '../common/http';
import { exists, isAccessible, readFile } from '../common/io';
import { formatShellLog, LogCallback } from '../common/log';
import { OutputStream } from '../common/output-stream';
<<<<<<< HEAD
=======
import { resolveSuperfaceRelatedPath } from '../common/path';
import { ProfileId } from '../common/profile';
>>>>>>> 0f46fc79
import { arrayFilterUndefined } from '../common/util';

const installDebug = createDebug('superface:install');

/**
 * Detects the existence of a `super.json` file in specified number of levels
 * of parent directories.
 *
 * @param cwd - currently scanned working directory
 *
 * Returns relative path to a directory where `super.json` is detected.
 */
export async function detectSuperJson(
  cwd: string,
  level?: number
): Promise<string | undefined> {
  // check whether super.json is accessible in cwd
  if (await isAccessible(joinPath(cwd, META_FILE))) {
    return normalize(relativePath(process.cwd(), cwd));
  }

  // check whether super.json is accessible in cwd/superface
  if (await isAccessible(joinPath(cwd, SUPER_PATH))) {
    return normalize(relativePath(process.cwd(), joinPath(cwd, SUPERFACE_DIR)));
  }

  // default behaviour - do not scan outside cwd
  if (level === undefined || level < 1) {
    return undefined;
  }

  // check if user has permissions outside cwd
  cwd = joinPath(cwd, '..');
  if (!(await isAccessible(cwd))) {
    return undefined;
  }

  return await detectSuperJson(cwd, --level);
}

type InstallOptions = {
  logCb?: LogCallback;
  warnCb?: LogCallback;
  force?: boolean;
};

export type LocalRequest = {
  kind: 'local';
  path: string;
};
type LocalRequestRead = LocalRequest & {
  profileId: ProfileId;
  profileAst: ProfileDocumentNode;
};
type LocalRequestChecked = LocalRequestRead;

type StoreRequestVersionKnown = {
  kind: 'store';
  profileId: ProfileId;
  versionKnown: true;
};
type StoreRequestVersionUnknown = {
  kind: 'store';
  profileId: ProfileId;
  versionKnown: false;
};
export type StoreRequest =
  | StoreRequestVersionKnown
  | StoreRequestVersionUnknown;

type StoreRequestChecked = StoreRequestVersionKnown & {
  sourcePath: string;
};
type StoreRequestDeferredCheck = StoreRequestVersionUnknown;
type StoreRequestFetched = StoreRequestChecked & {
  info: ProfileInfo;
  profileSource: string;
  profileAst: ProfileDocumentNode;
};

/**
 * Installation request resolution sequence:
 * 1. resolve local:
 *   - local requests:
 *     - attempt to read and parse source files, get profileId from the profile header
 * 2. check super.json:
 *   - local request:
 *     - if has "file" with the same path - issue a warning, don't install
 *     - if has "file" with different path - issue warning, require force flag
 *     - if has "version" - issue warning, require force flag
 *     - if not present - continue install
 *   - store request:
 *     - if has "file" - issue warning, require force flag
 *     - if has "version" and request specifies version - issue warning, require force flag if target file exists
 *     - if has "version" and request does not specify version - defer file existence check
 *     - if not present - continue install
 * 3. resolve store:
 *   - store requests:
 *     - requests are performed over network
 *     - requests which did not have version field - issue warning, require force flag if target file exists (basically repeat phase 2)
 *     - write downloaded files
 * 4. write:
 *   - write entries into super.json
 * 5. generate type:
 *   - generate types and write then to superface/sdk.js/.d.ts and superface/types/
 */
export async function resolveInstallationRequests(
  superJson: SuperJson,
  requests: (LocalRequest | StoreRequest)[],
  options?: InstallOptions
): Promise<number> {
  // phase 1 - read local requests
  const phase1 = await Promise.all(
    requests.map(async request => {
      installDebug('Install phase 1:', request);
      if (request.kind === 'local') {
        return readLocalRequest(superJson, request, options);
      }

      return request;
    })
  ).then(arrayFilterUndefined);

  // phase 2 - check against super.json
  const phase2 = await Promise.all(
    phase1.map(
      (
        request
      ): Promise<
        | LocalRequestChecked
        | StoreRequestChecked
        | StoreRequestDeferredCheck
        | undefined
      > => {
        installDebug('Install phase 2:', request);
        if (request.kind === 'local') {
          return checkLocalRequestRead(superJson, request, options);
        } else {
          return checkStoreRequest(superJson, request, options);
        }
      }
    )
  ).then(arrayFilterUndefined);

  // phase 3 - fetch from store
  const phase3 = await Promise.all(
    phase2.map(async request => {
      installDebug('Install phase 3:', request);
      if (request.kind === 'store') {
        return fetchStoreRequestCheckedOrDeferred(superJson, request, options);
      }

      return request;
    })
  ).then(arrayFilterUndefined);

  // phase 4 - write to super.json
  for (const entry of phase3) {
    installDebug('Install phase 4:', entry);
    if (entry.kind === 'local') {
<<<<<<< HEAD
      superJson.mergeProfile(entry.profileId.withoutVersion, {
        file: superJson.relativePath(entry.path),
=======
      superJson.mergeProfile(entry.profileId.id, {
        file: resolveSuperfaceRelatedPath(entry.path, superJson),
>>>>>>> 0f46fc79
      });
    } else {
      superJson.mergeProfile(entry.profileId.withoutVersion, {
        version: entry.info.profile_version,
      });
    }
  }

  return phase3.length;
}

/**
 * Reads the profile file from a local installation request.
 */
async function readLocalRequest(
  _superJson: SuperJson,
  request: LocalRequest,
  options?: InstallOptions
): Promise<LocalRequestRead | undefined> {
  try {
    const profileSource = await readFile(request.path, { encoding: 'utf-8' });

    // TODO: this should be extracted from the file header or not needed at all
    const profileIdStr = trimExtension(basename(request.path));
    const profileId = ProfileId.fromId(profileIdStr);

    const profileAst = await Parser.parseProfile(profileSource, request.path, {
      profileName: profileId.name,
      scope: profileId.scope,
    });

    return {
      ...request,
      // make sure to take the id from the ast
      profileId: ProfileId.fromParameters({
        scope: profileAst.header.scope,
        version: ProfileVersion.fromVersionRange(profileAst.header.version),
        name: profileAst.header.name,
      }),
      profileAst,
    };
  } catch (err) {
    // eslint-disable-next-line @typescript-eslint/restrict-template-expressions
    options?.warnCb?.(`Could not read profile file ${request.path}: ${err}`);

    return undefined;
  }
}

/**
 * Checks local request that has been read against super.json.
 *
 * Warns when the profile has already been installed from the same path.
 * Requires force flag to overwrite an existing installed profile.
 */
async function checkLocalRequestRead(
  superJson: SuperJson,
  request: LocalRequestRead,
  options?: InstallOptions
): Promise<LocalRequestChecked | undefined> {
  const profileSettings =
    superJson.normalized.profiles[request.profileId.withoutVersion];
  if (profileSettings === undefined) {
    return request;
  }

  if ('file' in profileSettings) {
    if (relativePath(profileSettings.file, request.path) === '') {
      options?.warnCb?.(
        `Profile ${request.profileId.toString()} already installed from the same path: "${
          request.path
        }". Skipping.`
      );

      return undefined;
    }
  }

  if (options?.force !== true) {
    options?.warnCb?.(
      `Profile ${request.profileId.toString()} already installed from a different path: "${
        request.path
      }". Pass \`--force\` to override.`
    );

    return undefined;
  }

  return request;
}

/**
 * Checks store request against super.json.
 *
 * If the save path cannot be deduced at this point the check is deferred until the fetch happens.
 * The save path cannot be deduced if no version was provided to the install command.
 *
 * If the save path can be deduced because version was provided or if super.json specifies a file then require force flag to override.
 */
async function checkStoreRequest(
  superJson: SuperJson,
  request: StoreRequestVersionKnown,
  options?: InstallOptions
): Promise<StoreRequestChecked | undefined>;
async function checkStoreRequest(
  superJson: SuperJson,
  request: StoreRequestVersionUnknown,
  options?: InstallOptions
): Promise<StoreRequestDeferredCheck | undefined>;
async function checkStoreRequest(
  superJson: SuperJson,
  request: StoreRequest,
  options?: InstallOptions
): Promise<StoreRequestChecked | StoreRequestDeferredCheck | undefined>;
async function checkStoreRequest(
  superJson: SuperJson,
  request: StoreRequest,
  options?: InstallOptions
): Promise<StoreRequestChecked | StoreRequestDeferredCheck | undefined> {
  const profileSettings =
    superJson.normalized.profiles[request.profileId.withoutVersion];

  // Defer the check. This function will be called again once version is known.
  if (request.profileId.version === undefined) {
    return {
      ...request,
      versionKnown: false,
    };
  }

  // check if we aren't overwriting something in super.json
  if (profileSettings !== undefined && options?.force !== true) {
    if ('file' in profileSettings) {
      options?.warnCb?.(
        `Profile ${request.profileId.toString()} already installed from a path: "${
          profileSettings.file
        }". Pass \`--force\` to override.`
      );

      return undefined;
    }

    if (
      'version' in profileSettings &&
      request.profileId.version.toString() !== profileSettings.version
    ) {
      options?.warnCb?.(
        `Profile ${request.profileId.toString()} already installed with version: ${
          profileSettings.version
        }. Pass \`--force\` to override.`
      );

      return undefined;
    }
  }

  // construct source path and check if we aren't overwriting a file there
  const sourcePath = superJson.resolvePath(
    joinPath(
      'grid',
      `${request.profileId.toString()}${EXTENSIONS.profile.source}`
    )
  );
  if (await exists(sourcePath)) {
    if (options?.force !== true) {
      options?.warnCb?.(
        `Target file already exists: "${sourcePath}". Pass \`--force\` to override.`
      );

      return undefined;
    }
  }

  // if we've gotten this far then either we aren't overwriting anything or the force flag is present
  return {
    ...request,
    versionKnown: true,
    sourcePath,
  };
}

export type ProfileResponse = {
  info: ProfileInfo;
  profile: string;
  ast: ProfileDocumentNode;
};
export async function getProfileFromStore(
  profileId: ProfileId,
  options?: { logCb?: LogCallback; warnCb?: LogCallback }
): Promise<ProfileResponse | undefined> {
  // fetch the profile
  let info: ProfileInfo;
  let profile: string;
  let ast: ProfileDocumentNode;
  options?.logCb?.(`\nFetching profile ${profileId.toString()} from the Store`);

  try {
    info = await fetchProfileInfo(profileId);
    options?.logCb?.(`GET Profile Info ${profileId.toString()}`);

    profile = await fetchProfile(profileId);
    options?.logCb?.(`GET Profile Source File ${profileId.toString()}`);

    ast = await fetchProfileAST(profileId);
    options?.logCb?.(`GET compiled Profile ${profileId.toString()}`);
  } catch (error) {
    // eslint-disable-next-line @typescript-eslint/restrict-template-expressions
    options?.warnCb?.(`Could not fetch ${profileId.toString()}: ${error}`);

    return undefined;
  }

  return {
    info,
    profile,
    ast,
  };
}

async function fetchStoreRequestCheckedOrDeferred(
  superJson: SuperJson,
  request: StoreRequestChecked | StoreRequestDeferredCheck,
  options?: InstallOptions
): Promise<StoreRequestFetched | undefined> {
  const fetched = await getProfileFromStore(request.profileId, options);
  if (fetched === undefined) {
    return undefined;
  }

  // run the deferred check, resolve paths
  if (!('sourcePath' in request)) {
    const checked = await checkStoreRequest(
      superJson,
      {
        ...request,
        profileId: ProfileId.fromParameters({
          scope: request.profileId.scope,
          version: ProfileVersion.fromString(fetched.info.profile_version),
          name: request.profileId.name,
        }),
        versionKnown: true,
      },
      options
    );

    if (checked === undefined) {
      return undefined;
    }

    request = checked;
  }

  // save the downloaded data
  try {
    await OutputStream.writeOnce(request.sourcePath, fetched.profile, {
      dirs: true,
    });
    options?.logCb?.(
      formatShellLog("echo '<profile>' >", [request.sourcePath])
    );
  } catch (err) {
    options?.warnCb?.(
      // eslint-disable-next-line @typescript-eslint/restrict-template-expressions
      `Could not write profile ${request.profileId.toString()} source: ${err}`
    );

    return undefined;
  }

  // cache the profile
  await Parser.parseProfile(fetched.profile, request.profileId.withoutVersion, {
    profileName: request.profileId.name,
    scope: request.profileId.scope,
  });

  return {
    ...request,
    info: fetched.info,
    profileSource: fetched.profile,
    profileAst: fetched.ast,
  };
}

/**
 * Extracts profile ids from `super.json`.
 */
export async function getExistingProfileIds(
  superJson: SuperJson,
  options?: {
    warnCb?: LogCallback;
  }
): Promise<ProfileId[]> {
  return Promise.all(
    Object.entries(superJson.normalized.profiles).map(
      async ([profileIdStr, profileSettings]) => {
        const profileId = ProfileId.fromId(profileIdStr);

        if ('version' in profileSettings) {
          return ProfileId.fromParameters({
            scope: profileId.scope,
            version: ProfileVersion.fromString(profileSettings.version),
            name: profileId.name,
          });
        }

        if ('file' in profileSettings) {
          try {
            const filePath = superJson.resolvePath(profileSettings.file);
            const content = await readFile(filePath, { encoding: 'utf-8' });
            const { header } = await Parser.parseProfile(content, filePath, {
              profileName: profileId.name,
              scope: profileId.scope,
            });

            return ProfileId.fromParameters({
              scope: header.scope,
              version: ProfileVersion.fromVersionRange(header.version),
              name: header.name,
            });
          } catch (err) {
            options?.warnCb?.(
              `No version for profile ${profileId.withoutVersion} was found, returning default version 1.0.0`
            );
          }
        }

        // default
        return ProfileId.fromParameters({
          scope: profileId.scope,
          version: DEFAULT_PROFILE_VERSION,
          name: profileId.name,
        });
      }
    )
  );
}

/**
 * Installs profiles with optional providers.
 *
 * If `request` is not undefined it is resolved and installed.
 *
 * If `request` is undefined store requests are generated for each profile in super.json and
 * then resolved as normal (i.e. redownloads all profiles from the store).
 */
export async function installProfiles(parameters: {
  superPath: string;
  requests: (LocalRequest | StoreRequest)[];
  options?: InstallOptions;
}): Promise<void> {
  const loadedResult = await SuperJson.load(
    joinPath(parameters.superPath, META_FILE)
  );
  const superJson = loadedResult.match(
    v => v,
    err => {
      parameters.options?.warnCb?.(err.formatLong());

      return new SuperJson({});
    }
  );

  // gather requests if empty
  if (parameters.requests.length === 0) {
    const existingProfileIds = await getExistingProfileIds(
      superJson,
      parameters.options
    );
    parameters.requests = existingProfileIds.map<StoreRequest>(profileId => ({
      kind: 'store',
      profileId,
      versionKnown: true,
    }));
  }

  const installed = await resolveInstallationRequests(
    superJson,
    parameters.requests,
    parameters.options
  );

  if (installed > 0) {
    // save super.json
    await OutputStream.writeOnce(superJson.path, superJson.stringified);
    parameters.options?.logCb?.(
      formatShellLog("echo '<updated super.json>' >", [superJson.path])
    );
  }

  const toInstall = parameters.requests.length;
  if (toInstall > 0) {
    if (installed === 0) {
      parameters.options?.logCb?.(`❌ No profiles have been installed`);
    } else if (installed < toInstall) {
      parameters.options?.logCb?.(
        `⚠️ Installed ${installed} out of ${toInstall} profiles`
      );
    } else {
      parameters.options?.logCb?.(
        `🆗 All profiles (${installed}) have been installed successfully.`
      );
    }
  } else {
    parameters.options?.logCb?.(`No profiles found to install`);
  }
}<|MERGE_RESOLUTION|>--- conflicted
+++ resolved
@@ -28,11 +28,7 @@
 import { exists, isAccessible, readFile } from '../common/io';
 import { formatShellLog, LogCallback } from '../common/log';
 import { OutputStream } from '../common/output-stream';
-<<<<<<< HEAD
-=======
 import { resolveSuperfaceRelatedPath } from '../common/path';
-import { ProfileId } from '../common/profile';
->>>>>>> 0f46fc79
 import { arrayFilterUndefined } from '../common/util';
 
 const installDebug = createDebug('superface:install');
@@ -193,13 +189,8 @@
   for (const entry of phase3) {
     installDebug('Install phase 4:', entry);
     if (entry.kind === 'local') {
-<<<<<<< HEAD
       superJson.mergeProfile(entry.profileId.withoutVersion, {
-        file: superJson.relativePath(entry.path),
-=======
-      superJson.mergeProfile(entry.profileId.id, {
         file: resolveSuperfaceRelatedPath(entry.path, superJson),
->>>>>>> 0f46fc79
       });
     } else {
       superJson.mergeProfile(entry.profileId.withoutVersion, {
