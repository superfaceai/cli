--- conflicted
+++ resolved
@@ -187,7 +187,7 @@
       if (request.kind === 'store') {
         return fetchStoreRequestCheckedOrDeferred(
           { superJson, request, options },
-          { logger, userError }
+          { logger }
         );
       }
 
@@ -424,7 +424,7 @@
       tryToAuthenticate?: boolean;
     };
   },
-  { logger, userError }: { logger: ILogger; userError: UserError }
+  { logger }: { logger: ILogger }
 ): Promise<ProfileResponse | undefined> {
   const profileIdStr = profileId.withVersion(version);
 
@@ -435,61 +435,21 @@
   logger.info('fetchProfile', profileIdStr);
 
   try {
-<<<<<<< HEAD
-    info = await fetchProfileInfo(
-      {
-        profileId: profileIdStr,
-        options: {
-          tryToAuthenticate: options?.tryToAuthenticate,
-        },
-      },
-      { userError }
-    );
-    logger.info('fetchProfileInfo', profileIdStr);
-
-    profile = await fetchProfile(
-      {
-        profileId: profileIdStr,
-        options: {
-          tryToAuthenticate: options?.tryToAuthenticate,
-        },
-      },
-      { userError }
-    );
-    logger.info('fetchProfileSource', profileIdStr);
-
-    try {
-      //This can fail due to validation issues, ast and parser version issues
-      ast = await fetchProfileAST(
-        {
-          profileId: profileIdStr,
-          options: {
-            tryToAuthenticate: options?.tryToAuthenticate,
-          },
-        },
-        { userError }
-=======
     info = await fetchProfileInfo(profileId, version, {
       tryToAuthenticate: options?.tryToAuthenticate,
     });
-    options?.logCb?.(`Fetching profile info of profile ${profileIdStr}`);
+    logger.info('fetchProfileInfo', profileIdStr);
 
     profile = await fetchProfile(profileId, version, {
       tryToAuthenticate: options?.tryToAuthenticate,
     });
-    options?.logCb?.(`Fetching profile source file for ${profileIdStr}`);
+    logger.info('fetchProfileSource', profileIdStr);
 
     try {
       //This can fail due to validation issues, ast and parser version issues
       ast = await fetchProfileAST(profileId, version, {
         tryToAuthenticate: options?.tryToAuthenticate,
       });
-      options?.logCb?.(`Fetching compiled profile for ${profileIdStr}`);
-    } catch (error) {
-      options?.warnCb?.(
-        `Fetching compiled profile for ${profileIdStr} failed, trying to parse source file`
->>>>>>> 392ec7c4
-      );
       logger.info('fetchProfileAst', profileIdStr);
     } catch (error) {
       logger.warn('fetchProfileAstFailed', profileIdStr);
@@ -522,7 +482,7 @@
     request: StoreRequestChecked | StoreRequestDeferredCheck;
     options?: InstallOptions;
   },
-  { logger, userError }: { logger: ILogger; userError: UserError }
+  { logger }: { logger: ILogger }
 ): Promise<StoreRequestFetched | undefined> {
   const fetched = await getProfileFromStore(
     {
@@ -530,7 +490,7 @@
       version: request.version,
       options,
     },
-    { logger, userError }
+    { logger }
   );
   if (fetched === undefined) {
     return undefined;
