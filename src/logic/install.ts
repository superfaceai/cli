--- conflicted
+++ resolved
@@ -1,28 +1,18 @@
 import { ProfileDocumentNode } from '@superfaceai/ast';
 import { SuperJson } from '@superfaceai/one-sdk';
-<<<<<<< HEAD
-import { join as joinPath, relative as relativePath } from 'path';
-=======
 import createDebug from 'debug';
 import {
   basename,
   join as joinPath,
-  normalize,
   relative as relativePath,
 } from 'path';
->>>>>>> ce87fbd4
 
 import {
   composeVersion,
   EXTENSIONS,
   META_FILE,
   parseProfileDocument,
-<<<<<<< HEAD
-=======
-  SUPER_PATH,
-  SUPERFACE_DIR,
   trimExtension,
->>>>>>> ce87fbd4
   UNCOMPILED_SDK_FILE,
 } from '../common/document';
 import {
@@ -31,11 +21,7 @@
   fetchProfileInfo,
   ProfileInfo,
 } from '../common/http';
-<<<<<<< HEAD
-import { exists } from '../common/io';
-=======
-import { exists, isAccessible, readFile } from '../common/io';
->>>>>>> ce87fbd4
+import { exists, readFile } from '../common/io';
 import { formatShellLog, LogCallback } from '../common/log';
 import { OutputStream } from '../common/output-stream';
 import { Parser } from '../common/parser';
