--- conflicted
+++ resolved
@@ -1,11 +1,4 @@
 import { CLIError } from '@oclif/errors';
-<<<<<<< HEAD
-import { ApiKeyPlacement, HttpScheme, OnFail, ProviderJson, SecurityScheme, SecurityType } from '@superfaceai/ast';
-import {
-  ok,
-  SuperJson,
-} from '@superfaceai/one-sdk';
-=======
 import {
   ApiKeyPlacement,
   HttpScheme,
@@ -15,7 +8,6 @@
   SecurityType,
 } from '@superfaceai/ast';
 import { ok, SuperJson } from '@superfaceai/one-sdk';
->>>>>>> 275692d8
 import { mocked } from 'ts-jest/utils';
 
 import { fetchProviderInfo } from '../common/http';
@@ -276,16 +268,16 @@
           {
             name: 'first',
             default: 'first-value',
-            description: '1'
+            description: '1',
           },
           {
             name: 'second',
-            description: '2'
+            description: '2',
           },
           {
             name: 'third',
-          }
-        ]
+          },
+        ],
       };
 
       expect(
