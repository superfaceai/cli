import {
  assertMapDocumentNode,
  assertProfileDocumentNode,
  isMapDefinitionNode,
  isUseCaseDefinitionNode,
  MapDocumentNode,
  ProfileDocumentNode,
} from '@superfaceai/ast';
import {
  parseProviderJson,
  ProviderJson,
  SuperJson,
} from '@superfaceai/one-sdk';
import { MapId, ProfileId } from '@superfaceai/parser';
import { green, red, yellow } from 'chalk';

import { composeVersion } from '..';
import { LogCallback } from '../common/log';
<<<<<<< HEAD
=======
import { isProviderParseError } from './check.utils';
import { ProfileToValidate } from './lint';
>>>>>>> 0f46fc79
import {
  loadMap,
  loadProfile,
  loadProvider,
  MapFromMetadata,
  ProfileFromMetadata,
  ProviderFromMetadata,
} from './publish.utils';

/**
 * Represents result of map & profile check
 */
type CheckMapProfileResult = {
  kind: 'profileMap';
  profileId: string;
  provider: string;
  issues: CheckIssue[];
};

/**
 * Represents result of mapt & provider check
 */
type CheckMapProviderResult = {
  kind: 'mapProvider';
  profileId: string;
  provider: string;
  issues: CheckIssue[];
};

/**
 * Represents result of capability check
 */
export type CheckResult =
  | (CheckMapProfileResult & {
      profileFrom: ProfileFromMetadata;
      mapFrom: MapFromMetadata;
    })
  | (CheckMapProviderResult & {
      mapFrom: MapFromMetadata;
      providerFrom: ProviderFromMetadata;
    });

export type CheckIssue = { kind: 'error' | 'warn'; message: string };

export async function check(
  superJson: SuperJson,
<<<<<<< HEAD
  profile: ProfileId,
  map: MapId,
=======
  profiles: ProfileToValidate[],
>>>>>>> 0f46fc79
  options?: { logCb?: LogCallback; warnCb?: LogCallback }
): Promise<CheckResult[]> {
  const finalResults: CheckResult[] = [];

<<<<<<< HEAD
  //Load profile AST
  const profileSource = await findLocalProfileSource(superJson, profile);
  if (profileSource) {
    //Enforce parsing
    profileAst = await Parser.parseProfile(profileSource, profile.toString(), {
      profileName: profile.name,
      scope: profile.scope,
    });
    options?.logCb?.(
      `Profile: "${profile.withoutVersion}" found on local file system`
    );
  } else {
    //Load from store
    options?.logCb?.(
      `Loading profile: "${profile.toString()}" from Superface store`
    );
    profileAst = await fetchProfileAST(profile);
    numberOfRemoteFilesUsed++;
  }
  if (!isProfileDocumentNode(profileAst)) {
    throw userError(`Profile file has unknown structure`, 1);
  }

  //Load map AST
  const mapSource = await findLocalMapSource(superJson, map);
  if (mapSource) {
    //Enforce parsing
    mapAst = await Parser.parseMap(
      mapSource,
      `${profile.name}.${map.provider}`,
      {
        profileName: profile.name,
        scope: profile.scope,
        providerName: map.provider,
      }
    );
    options?.logCb?.(
      `Map for profile: "${profile.withoutVersion}" and provider: "${map.provider}" found on local filesystem`
    );
  } else {
    //Load from store
    options?.logCb?.(
      `Loading map for profile: "${profile.toString()}" and provider: "${
        map.provider
      }" from Superface store`
    );
    mapAst = await fetchMapAST(map);
    numberOfRemoteFilesUsed++;
  }

  if (!isMapDocumentNode(mapAst)) {
    throw userError(`Map file has unknown structure`, 1);
  }

  //Load provider.json
  const localProviderJson = await findLocalProviderSource(
    superJson,
    map.provider
  );
  if (localProviderJson) {
    providerJson = localProviderJson;
    options?.logCb?.(`Provider: "${map.provider}" found on local file system`);
  } else {
    options?.logCb?.(
      `Loading provider: "${map.provider}" from Superface store`
    );
    providerJson = await fetchProviderInfo(map.provider);
    numberOfRemoteFilesUsed++;
  }
=======
  for (const profile of profiles) {
    //Load profile AST
    const profileFiles = await loadProfile(
      superJson,
      profile.id,
      profile.version,
      options
    );
    assertProfileDocumentNode(profileFiles.ast);

    for (const map of profile.maps) {
      //Load map AST
      const mapFiles = await loadMap(
        superJson,
        profile.id,
        map.provider,
        { variant: map.variant },
        profile.version,
        options
      );
      assertMapDocumentNode(mapFiles.ast);
>>>>>>> 0f46fc79

      //Load provider.json
      const providerFiles = await loadProvider(
        superJson,
        map.provider,
        options
      );

<<<<<<< HEAD
  options?.logCb?.(
    `Checking profile: "${profile.name}" and map for provider: "${map.provider}"`
  );
  //Check map and profile
  const result = checkMapAndProfile(profileAst, mapAst, options);

  options?.logCb?.(`Checking provider: "${map.provider}"`);
  result.push(...checkMapAndProvider(providerJson, mapAst));
=======
      options?.logCb?.(
        `Checking profile: "${profile.id.toString()}" and map for provider: "${
          map.provider
        }"`
      );
      //Check map and profile
      finalResults.push({
        ...checkMapAndProfile(profileFiles.ast, mapFiles.ast, options),
        mapFrom: mapFiles.from,
        profileFrom: profileFiles.from,
      });

      options?.logCb?.(`Checking provider: "${map.provider}"`);
      finalResults.push({
        ...checkMapAndProvider(providerFiles.source, mapFiles.ast),
        mapFrom: mapFiles.from,
        providerFrom: providerFiles.from,
      });
    }
  }
>>>>>>> 0f46fc79

  return finalResults;
}

export function checkMapAndProvider(
  provider: ProviderJson,
  map: MapDocumentNode
): CheckMapProviderResult {
  const results: CheckIssue[] = [];
  try {
    parseProviderJson(provider);
  } catch (error) {
    if (isProviderParseError(error)) {
      for (const issue of error.issues) {
        results.push({
          kind: 'error',
          message: `Provider check error: ${issue.code}: ${
            issue.message
          } on path ${issue.path
            .map(value => {
              return typeof value === 'string' ? value : value.toString();
            })
            .join(', ')}`,
        });
      }
    } else {
      throw error;
    }
  }

  //Check provider name
  if (map.header.provider !== provider.name) {
    results.push({
      kind: 'error',
      message: `Map contains provider with name: "${map.header.provider}" but provider.json contains provider with name: "${provider.name}"`,
    });
  }

  const profileId = `${
    map.header.profile.scope ? `${map.header.profile.scope}/` : ''
  }${map.header.profile.name}`;

  return {
    kind: 'mapProvider',
    provider: provider.name,
    profileId,
    issues: results,
  };
}

export function checkMapAndProfile(
  profile: ProfileDocumentNode,
  map: MapDocumentNode,
  options?: {
    strict?: boolean;
    logCb?: LogCallback;
  }
): CheckMapProfileResult {
  const results: CheckIssue[] = [];
  options?.logCb?.(
    `Checking versions of profile: "${profile.header.name}" and map for provider: "${map.header.provider}"`
  );
  //Header
  if (profile.header.scope !== map.header.profile.scope) {
    results.push({
      kind: 'error',
      message: `Profile "${profile.header.name}" has map for provider "${map.header.provider}" with different scope`,
    });
  }
  if (profile.header.name !== map.header.profile.name) {
    results.push({
      kind: 'error',
      message: `Profile "${profile.header.name}" has map for provider "${map.header.provider}" with different name`,
    });
  }
  if (profile.header.version.major !== map.header.profile.version.major) {
    results.push({
      kind: 'error',
      message: `Profile "${profile.header.name}" has map for provider "${map.header.provider}" with different MAJOR version`,
    });
  }
  if (profile.header.version.minor !== map.header.profile.version.minor) {
    results.push({
      kind: 'error',
      message: `Profile "${profile.header.name}" has map for provider "${map.header.provider}" with different MINOR version`,
    });
  }
  //Map and profile can differ in patch.
  if (profile.header.version.label !== map.header.profile.version.label) {
    results.push({
      kind: 'error',
      message: `Profile "${profile.header.name}" has map for provider "${map.header.provider}" with different LABEL version`,
    });
  }
  options?.logCb?.(
    `Checking usecase definitions in profile: "${profile.header.name}" and map for provider: "${map.header.provider}"`
  );

  //Definitions
  const mapUsecases: string[] = [];
  const profileUsecases: string[] = [];
  map.definitions.forEach(definition => {
    if (isMapDefinitionNode(definition))
      mapUsecases.push(definition.usecaseName);
  });
  profile.definitions.forEach(definition => {
    if (isUseCaseDefinitionNode(definition))
      profileUsecases.push(definition.useCaseName);
  });

  if (mapUsecases.length !== profileUsecases.length) {
    results.push({
      kind: options?.strict ? 'error' : 'warn',
      message: `Profile "${profile.header.name}" defines ${profileUsecases.length} use cases but map for provider "${map.header.provider}" has ${mapUsecases.length}`,
    });
  }

  for (const usecase of profileUsecases) {
    if (!mapUsecases.includes(usecase)) {
      results.push({
        kind: options?.strict ? 'error' : 'warn',
        message: `Profile "${profile.header.name}" defines usecase ${usecase} but map for provider "${map.header.provider}" does not`,
      });
    }
  }

  const profileId = `${profile.header.scope ? `${profile.header.scope}/` : ''}${
    profile.header.name
  }@${composeVersion(profile.header.version)}`;

  return {
    kind: 'profileMap',
    issues: results,
    profileId,
    provider: map.header.provider,
  };
}

export function formatHuman(checkResults: CheckResult[]): string {
  const REPORT_OK = '🆗';
  const REPORT_WARN = '⚠️';
  const REPORT_ERR = '❌';

  const formatCheckIssue = (issue: CheckIssue): string => {
    if (issue.kind === 'error') {
      return red(`${REPORT_ERR} ${issue.message}\n`);
    } else {
      return yellow(`${REPORT_WARN} ${issue.message}\n`);
    }
  };

  const formatCheckResultTitle = (result: CheckResult): string => {
    let message = '';
    //Map&Profile
    if (result.kind === 'profileMap') {
      //Profile
      if (result.profileFrom.kind === 'local') {
        message += `Checking local profile ${result.profileId} at path\n${result.profileFrom.path}\n`;
      } else {
        message += `Checking remote profile ${result.profileId} with version ${result.profileFrom.version} `;
      }
      //Map
      if (result.mapFrom.kind === 'local') {
        message += `and local map for provider ${result.provider} at path\n${result.mapFrom.path}\n`;
      } else {
        message += `and remote map with version ${result.mapFrom.version} for provider ${result.provider}`;
      }
      //Map&Provider
    } else {
      //Map
      if (result.mapFrom.kind === 'local') {
        message += `Checking local map at path\n${result.mapFrom.path}\nfor profile ${result.profileId} `;
      } else {
        message += `Checking remote map with version ${result.mapFrom.version} for profile ${result.profileId} `;
      }
      //Provider
      if (result.providerFrom.kind === 'local') {
        message += `and local provider ${result.provider} at path\n${result.providerFrom.path}\n`;
      } else {
        message += `and remote provider ${result.provider}`;
      }
    }
    if (result.issues.length === 0) {
      return green(`${REPORT_OK} ${message}\n`);
    } else if (result.issues.every(issue => issue.kind === 'warn')) {
      return yellow(`${REPORT_WARN} ${message}\n`);
    } else {
      return red(`${REPORT_ERR} ${message}\n`);
    }
  };

  let buffer = '';
  for (const result of checkResults) {
    buffer += formatCheckResultTitle(result);
    for (const issue of result.issues) {
      buffer += formatCheckIssue(issue);
    }
    buffer += '\n';
  }

  return buffer;
}

export function formatJson(checkResults: CheckResult[]): string {
  return JSON.stringify(checkResults);
}<|MERGE_RESOLUTION|>--- conflicted
+++ resolved
@@ -11,16 +11,12 @@
   ProviderJson,
   SuperJson,
 } from '@superfaceai/one-sdk';
-import { MapId, ProfileId } from '@superfaceai/parser';
 import { green, red, yellow } from 'chalk';
 
 import { composeVersion } from '..';
 import { LogCallback } from '../common/log';
-<<<<<<< HEAD
-=======
 import { isProviderParseError } from './check.utils';
 import { ProfileToValidate } from './lint';
->>>>>>> 0f46fc79
 import {
   loadMap,
   loadProfile,
@@ -67,109 +63,20 @@
 
 export async function check(
   superJson: SuperJson,
-<<<<<<< HEAD
-  profile: ProfileId,
-  map: MapId,
-=======
   profiles: ProfileToValidate[],
->>>>>>> 0f46fc79
   options?: { logCb?: LogCallback; warnCb?: LogCallback }
 ): Promise<CheckResult[]> {
   const finalResults: CheckResult[] = [];
 
-<<<<<<< HEAD
-  //Load profile AST
-  const profileSource = await findLocalProfileSource(superJson, profile);
-  if (profileSource) {
-    //Enforce parsing
-    profileAst = await Parser.parseProfile(profileSource, profile.toString(), {
-      profileName: profile.name,
-      scope: profile.scope,
-    });
-    options?.logCb?.(
-      `Profile: "${profile.withoutVersion}" found on local file system`
-    );
-  } else {
-    //Load from store
-    options?.logCb?.(
-      `Loading profile: "${profile.toString()}" from Superface store`
-    );
-    profileAst = await fetchProfileAST(profile);
-    numberOfRemoteFilesUsed++;
-  }
-  if (!isProfileDocumentNode(profileAst)) {
-    throw userError(`Profile file has unknown structure`, 1);
-  }
-
-  //Load map AST
-  const mapSource = await findLocalMapSource(superJson, map);
-  if (mapSource) {
-    //Enforce parsing
-    mapAst = await Parser.parseMap(
-      mapSource,
-      `${profile.name}.${map.provider}`,
-      {
-        profileName: profile.name,
-        scope: profile.scope,
-        providerName: map.provider,
-      }
-    );
-    options?.logCb?.(
-      `Map for profile: "${profile.withoutVersion}" and provider: "${map.provider}" found on local filesystem`
-    );
-  } else {
-    //Load from store
-    options?.logCb?.(
-      `Loading map for profile: "${profile.toString()}" and provider: "${
-        map.provider
-      }" from Superface store`
-    );
-    mapAst = await fetchMapAST(map);
-    numberOfRemoteFilesUsed++;
-  }
-
-  if (!isMapDocumentNode(mapAst)) {
-    throw userError(`Map file has unknown structure`, 1);
-  }
-
-  //Load provider.json
-  const localProviderJson = await findLocalProviderSource(
-    superJson,
-    map.provider
-  );
-  if (localProviderJson) {
-    providerJson = localProviderJson;
-    options?.logCb?.(`Provider: "${map.provider}" found on local file system`);
-  } else {
-    options?.logCb?.(
-      `Loading provider: "${map.provider}" from Superface store`
-    );
-    providerJson = await fetchProviderInfo(map.provider);
-    numberOfRemoteFilesUsed++;
-  }
-=======
   for (const profile of profiles) {
     //Load profile AST
-    const profileFiles = await loadProfile(
-      superJson,
-      profile.id,
-      profile.version,
-      options
-    );
+    const profileFiles = await loadProfile(superJson, profile.id, options);
     assertProfileDocumentNode(profileFiles.ast);
 
     for (const map of profile.maps) {
       //Load map AST
-      const mapFiles = await loadMap(
-        superJson,
-        profile.id,
-        map.provider,
-        { variant: map.variant },
-        profile.version,
-        options
-      );
+      const mapFiles = await loadMap(map, superJson);
       assertMapDocumentNode(mapFiles.ast);
->>>>>>> 0f46fc79
 
       //Load provider.json
       const providerFiles = await loadProvider(
@@ -178,16 +85,6 @@
         options
       );
 
-<<<<<<< HEAD
-  options?.logCb?.(
-    `Checking profile: "${profile.name}" and map for provider: "${map.provider}"`
-  );
-  //Check map and profile
-  const result = checkMapAndProfile(profileAst, mapAst, options);
-
-  options?.logCb?.(`Checking provider: "${map.provider}"`);
-  result.push(...checkMapAndProvider(providerJson, mapAst));
-=======
       options?.logCb?.(
         `Checking profile: "${profile.id.toString()}" and map for provider: "${
           map.provider
@@ -208,7 +105,6 @@
       });
     }
   }
->>>>>>> 0f46fc79
 
   return finalResults;
 }
