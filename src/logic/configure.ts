--- conflicted
+++ resolved
@@ -39,7 +39,7 @@
     for (const scheme of response.securitySchemes) {
       options?.logCb?.(
         `Configuring ${security.length + 1}/${
-          response.securitySchemes.length
+        response.securitySchemes.length
         } security schemes`
       );
       if (isApiKeySecurityScheme(scheme)) {
@@ -70,10 +70,6 @@
       }
     }
   }
-<<<<<<< HEAD
-
-=======
->>>>>>> 1bc31a9c
   // update super.json
   superJson.addProvider(response.name, { security });
 
