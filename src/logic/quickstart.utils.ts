<<<<<<< HEAD
import {
  EXTENSIONS,
  isProfileDocumentNode,
  ProfileDocumentNode,
} from '@superfaceai/ast';
import { SuperJson } from '@superfaceai/one-sdk';
import { join as joinPath } from 'path';

import { userError } from '../common/error';
import { exists, readdir, readFile } from '../common/io';

export async function loadProfileAst(
  superJson: SuperJson,
  profile: { profile: string; scope?: string; version?: string }
): Promise<ProfileDocumentNode | undefined> {
  let astPath: string | undefined = undefined;
  const basePath = profile.scope ? joinPath('grid', profile.scope) : 'grid';
  if (profile.version) {
    const path = joinPath(
      basePath,
      `${profile.profile}@${profile.version}${EXTENSIONS.profile.build}`
    );
    const resolvedPath = superJson.resolvePath(path);
    if (await exists(resolvedPath)) {
      astPath = resolvedPath;
    }
  } else {
    //Look for any version
    const scopePath = superJson.resolvePath(basePath);
    if (await exists(scopePath)) {
      //Get files in profile directory
      const files = (await readdir(scopePath, { withFileTypes: true }))
        .filter(dirent => dirent.isFile() || dirent.isSymbolicLink())
        .map(dirent => dirent.name);
      //Find files with similar name to profile and with .ast.json extension
      const path = files.find(
        f => f.includes(profile.profile) && f.endsWith(EXTENSIONS.profile.build)
      );
      if (path) {
        const resolvedPath = superJson.resolvePath(joinPath(basePath, path));
        if (await exists(resolvedPath)) astPath = resolvedPath;
      }
    }
  }

  //Check file property
  const profileName = profile.scope
    ? `${profile.scope}/${profile.profile}`
    : profile.profile;
  const profileSettings = superJson.normalized.profiles[profileName];
  if (profileSettings !== undefined && 'file' in profileSettings) {
    const resolvedPath = superJson.resolvePath(profileSettings.file);
    if (await exists(resolvedPath)) {
      astPath = resolvedPath;
    }
  }
  if (!astPath) {
    return;
  }
  const document = (await JSON.parse(
    await readFile(astPath, { encoding: 'utf-8' })
  )) as ProfileDocumentNode;

  if (!isProfileDocumentNode(document)) {
    throw userError(
      `Profile ${profileName}${
        profile.version ? `@${profile.version}` : ''
      } loaded from ${astPath} is not valid ProfileDocumentNode`,
      1
    );
  }

  return document;
}
=======
import { SuperJson } from '@superfaceai/one-sdk';
import { join as joinPath } from 'path';

import { EXTENSIONS } from '..';
import { exists, readdir } from '../common/io';
import { ProfileId } from '../common/profile';
>>>>>>> ce87fbd4

export async function profileExists(
  superJson: SuperJson,
  profile: { id: ProfileId; version?: string }
): Promise<boolean> {
  //Check source file
  //Look for specific version
  if (profile.version) {
    const path = joinPath(
      'grid',
      `${profile.id.id}@${profile.version}${EXTENSIONS.profile.source}`
    );
    if (await exists(superJson.resolvePath(path))) {
      return true;
    }
  } else {
    //Look for any version
    const scopePath = superJson.resolvePath(
      joinPath('grid', profile.id.scope ?? '')
    );

    if (await exists(scopePath)) {
      //Get files in profile directory
      const files = (await readdir(scopePath, { withFileTypes: true }))
        .filter(dirent => dirent.isFile() || dirent.isSymbolicLink())
        .map(dirent => dirent.name);
      //Find files with similar name to profile
      const path = files.find(f => f.includes(profile.id.name));
      if (
        path &&
        (await exists(
          superJson.resolvePath(joinPath('grid', profile.id.scope ?? '', path))
        ))
      ) {
        return true;
      }
    }
  }

  //Check file property
  const profileSettings = superJson.normalized.profiles[`${profile.id.id}`];
  if (profileSettings !== undefined && 'file' in profileSettings) {
    if (await exists(superJson.resolvePath(profileSettings.file))) {
      return true;
    }
  }

  return false;
}

export function providerExists(
  superJson: SuperJson,
  provider: string
): boolean {
  //Check source file
  if (superJson.normalized.providers[provider]) {
    return true;
  }

  return false;
}<|MERGE_RESOLUTION|>--- conflicted
+++ resolved
@@ -1,86 +1,9 @@
-<<<<<<< HEAD
-import {
-  EXTENSIONS,
-  isProfileDocumentNode,
-  ProfileDocumentNode,
-} from '@superfaceai/ast';
+import { EXTENSIONS } from '@superfaceai/ast';
 import { SuperJson } from '@superfaceai/one-sdk';
 import { join as joinPath } from 'path';
 
-import { userError } from '../common/error';
-import { exists, readdir, readFile } from '../common/io';
-
-export async function loadProfileAst(
-  superJson: SuperJson,
-  profile: { profile: string; scope?: string; version?: string }
-): Promise<ProfileDocumentNode | undefined> {
-  let astPath: string | undefined = undefined;
-  const basePath = profile.scope ? joinPath('grid', profile.scope) : 'grid';
-  if (profile.version) {
-    const path = joinPath(
-      basePath,
-      `${profile.profile}@${profile.version}${EXTENSIONS.profile.build}`
-    );
-    const resolvedPath = superJson.resolvePath(path);
-    if (await exists(resolvedPath)) {
-      astPath = resolvedPath;
-    }
-  } else {
-    //Look for any version
-    const scopePath = superJson.resolvePath(basePath);
-    if (await exists(scopePath)) {
-      //Get files in profile directory
-      const files = (await readdir(scopePath, { withFileTypes: true }))
-        .filter(dirent => dirent.isFile() || dirent.isSymbolicLink())
-        .map(dirent => dirent.name);
-      //Find files with similar name to profile and with .ast.json extension
-      const path = files.find(
-        f => f.includes(profile.profile) && f.endsWith(EXTENSIONS.profile.build)
-      );
-      if (path) {
-        const resolvedPath = superJson.resolvePath(joinPath(basePath, path));
-        if (await exists(resolvedPath)) astPath = resolvedPath;
-      }
-    }
-  }
-
-  //Check file property
-  const profileName = profile.scope
-    ? `${profile.scope}/${profile.profile}`
-    : profile.profile;
-  const profileSettings = superJson.normalized.profiles[profileName];
-  if (profileSettings !== undefined && 'file' in profileSettings) {
-    const resolvedPath = superJson.resolvePath(profileSettings.file);
-    if (await exists(resolvedPath)) {
-      astPath = resolvedPath;
-    }
-  }
-  if (!astPath) {
-    return;
-  }
-  const document = (await JSON.parse(
-    await readFile(astPath, { encoding: 'utf-8' })
-  )) as ProfileDocumentNode;
-
-  if (!isProfileDocumentNode(document)) {
-    throw userError(
-      `Profile ${profileName}${
-        profile.version ? `@${profile.version}` : ''
-      } loaded from ${astPath} is not valid ProfileDocumentNode`,
-      1
-    );
-  }
-
-  return document;
-}
-=======
-import { SuperJson } from '@superfaceai/one-sdk';
-import { join as joinPath } from 'path';
-
-import { EXTENSIONS } from '..';
 import { exists, readdir } from '../common/io';
 import { ProfileId } from '../common/profile';
->>>>>>> ce87fbd4
 
 export async function profileExists(
   superJson: SuperJson,
