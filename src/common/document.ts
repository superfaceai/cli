--- conflicted
+++ resolved
@@ -29,26 +29,8 @@
 };
 export const DEFAULT_PROFILE_VERSION_STR = '1.0.0';
 
-<<<<<<< HEAD
-export const EXTENSIONS = {
-  profile: {
-    source: '.supr',
-    build: '.supr.ast.json',
-  },
-  map: {
-    source: '.suma',
-    build: '.suma.ast.json',
-  },
-  play: {
-    source: '.play.ts',
-    build: '.play.js',
-  },
-};
-
 export const SF_API_URL_VARIABLE = 'SUPERFACE_API_URL';
 export const SF_PRODUCTION = 'https://superface.ai';
-=======
->>>>>>> 76cf106a
 export const SUPERFACE_DIR = 'superface';
 export const META_FILE = 'super.json';
 export const UNCOMPILED_SDK_FILE = 'sdk.ts';
