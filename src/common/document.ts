--- conflicted
+++ resolved
@@ -54,7 +54,6 @@
   [DocumentType.PROFILE]: parseProfile,
 };
 
-<<<<<<< HEAD
 export function isProfileFile(file: string): boolean {
   return inferDocumentType(file) === DocumentType.PROFILE;
 }
@@ -66,7 +65,7 @@
 export function isUnknownFile(file: string): boolean {
   return inferDocumentType(file) === DocumentType.UNKNOWN;
 }
-=======
+
 export function validateDocumentName(name: string): boolean {
   return /^[_a-zA-Z][_a-zA-Z0-9]*$/.test(name);
 }
@@ -125,5 +124,4 @@
     .split(/[-_]/)
     .filter(w => w.trim() !== '')
     .map(w => w[0].toUpperCase() + w.slice(1))
-    .join('');
->>>>>>> ec0f273c
+    .join('');