--- conflicted
+++ resolved
@@ -1,27 +1,10 @@
-<<<<<<< HEAD
 import { ProfileDocumentNode } from '@superfaceai/ast';
-import { parseMap, parseProfile, Source } from '@superfaceai/parser';
-=======
-import { DocumentVersion, parseMap, parseProfile } from '@superfaceai/parser';
->>>>>>> 3835a389
+import { DocumentVersion, parseMap, parseProfile, Source } from '@superfaceai/parser';
 
 import { CreateMode, DocumentType } from './document.interfaces';
 import { DocumentTypeFlag } from './flags';
 import { readFile } from './io';
 
-<<<<<<< HEAD
-export const DEFAULT_PROFILE_VERSION = '1.0.0';
-export const MAP_EXTENSIONS = ['.suma'];
-export const PROFILE_EXTENSIONS = ['.supr'];
-export const SUPER_JSON_EXTENSIONS = ['.super.json'];
-export const AST_EXTENSIONS = ['.ast.json'];
-
-export enum DocumentType {
-  UNKNOWN = 'unknown',
-  MAP = 'map',
-  PROFILE = 'profile',
-}
-=======
 export const DEFAULT_PROFILE_VERSION = {
   major: 1,
   minor: 0,
@@ -43,7 +26,6 @@
     build: '.play.js',
   },
 };
->>>>>>> 3835a389
 
 /**
  * Detects whether the file on path is Superface Map or Superface Profile based on the extension.
@@ -99,45 +81,6 @@
     : CreateMode.UNKNOWN;
 }
 
-<<<<<<< HEAD
-export interface VersionStructure {
-  major: number;
-  minor: number;
-  patch: number;
-  label?: string;
-}
-
-export interface DocumentStructure {
-  name: string;
-  scope?: string;
-  provider?: string;
-  variant?: string;
-  version: VersionStructure;
-}
-
-export interface ProviderStructure {
-  name: string;
-  deployments: {
-    id: string;
-    baseUrl: string;
-  }[];
-  security?: {
-    auth: {
-      [authType: string]: {
-        type: string;
-        scheme: string;
-      };
-    };
-    hosts: string[];
-  }[];
-}
-
-export function composeVersion(version: VersionStructure): string {
-  return (
-    `${version.major}.${version.minor}.${version.patch}` +
-    (version.label ? `-${version.label}` : '')
-  );
-=======
 export function composeVersion(
   version: DocumentVersion,
   forMap = false
@@ -146,7 +89,6 @@
   const label = version.label ? `-${version.label}` : '';
 
   return `${version.major}.${version.minor ?? 0}${patch}${label}`;
->>>>>>> 3835a389
 }
 
 export const composeUsecaseName = (documentId: string): string =>
