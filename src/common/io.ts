import { blue, green } from 'chalk';
import * as childProcess from 'child_process';
import createDebug from 'debug';
import * as fs from 'fs';
import { basename } from 'path';
import rimrafCallback from 'rimraf';
import { Writable } from 'stream';
import { promisify } from 'util';

import { assertIsIOError, userError } from './error';
import { SkipFileType } from './flags';
import { LogCallback } from './types';

export const readFile = promisify(fs.readFile);
export const access = promisify(fs.access);
export const stat = promisify(fs.stat);
export const lstat = promisify(fs.lstat);
export const readdir = promisify(fs.readdir);
<<<<<<< HEAD
const mkdir = promisify(fs.mkdir);
=======
export const mkdir = promisify(fs.mkdir);
export const realpath = promisify(fs.realpath);

>>>>>>> e7b25009
export const rimraf = promisify(rimrafCallback);

export async function exists(path: string): Promise<boolean> {
  try {
    await access(path);
  } catch (err: unknown) {
    assertIsIOError(err);

    // Allow `ENOENT` because it answers the question.
    if (err.code === 'ENOENT') {
      return false;
    }

    // Rethrow other errors.
    throw err;
  }

  // No error, no problem.
  return true;
}

export async function mkdirQuiet(path: string): Promise<void> {
  try {
    await mkdir(path);
  } catch (err: unknown) {
    assertIsIOError(err);

    // Allow `EEXIST` because scope directory already exists.
    if (err.code === 'EEXIST') {
      return;
    }

    // Rethrow other errors.
    throw err;
  }

  return;
}

export function streamWrite(stream: Writable, data: string): Promise<void> {
  return new Promise((resolve, reject) => {
    const writeMore = stream.write(data, 'utf-8');

    if (!writeMore) {
      stream.once('error', reject);
      stream.once('drain', resolve);
    } else {
      resolve();
    }
  });
}

export function streamEnd(stream: Writable): Promise<void> {
  return new Promise((resolve, reject) => {
    stream.once('error', reject);
    stream.once('close', resolve);
  });
}

export function execFile(
  path: string,
  args?: string[],
  execOptions?: fs.BaseEncodingOptions & childProcess.ExecFileOptions,
  options?: {
    forwardStdout?: boolean;
    forwardStderr?: boolean;
  }
): Promise<void> {
  return new Promise((resolve, reject) => {
    const child = childProcess.execFile(
      path,
      args,
      execOptions,
      (err, stdout, stderr) => {
        if (err) {
          reject({
            ...err,
            stdout,
            stderr,
          });
        } else {
          resolve();
        }
      }
    );

    if (options?.forwardStdout === true) {
      child.stdout?.on('data', chunk => process.stdout.write(chunk));
    }
    if (options?.forwardStderr === true) {
      child.stderr?.on('data', chunk => process.stderr.write(chunk));
    }
  });
}

export async function resolveSkipFile(
  flag: SkipFileType,
  files: string[]
): Promise<boolean> {
  if (flag === 'never') {
    return false;
  } else if (flag === 'always') {
    return true;
  } else {
    try {
      await Promise.all(files.map(file => access(file)));
    } catch (e) {
      // If at least one file cannot be accessed return false
      return false;
    }

    return true;
  }
}

export async function isDirectory(path: string): Promise<boolean> {
  try {
    const lstatInfo = await lstat(path);

    return lstatInfo.isDirectory();
  } catch (err: unknown) {
    assertIsIOError(err);
    if (err.code !== 'ENOENT') {
      throw err;
    }
  }

  return false;
}

// TODO: This is naive implementation
export function baseName(path: string): string {
  const filename = basename(path);

  return filename.split('.')[0];
}

export async function createDirectory(path: string): Promise<void> {
  if ((await exists(path)) && !(await isDirectory(path))) {
    throw userError(`Path '${path}' already exists and is not a directory!`, 1);
  }

  await mkdir(path, { recursive: true, mode: 0o744 });
}

const outputStreamDebug = createDebug('superface:OutputStream');
export class OutputStream {
  private readonly name: string;
  readonly stream: Writable;

  readonly isStdStream: boolean;
  readonly isTTY: boolean;

  /**
   * Constructs the output object.
   *
   * `path` accepts 2 special values:
   * * `-` - initializes output for stdout
   * * `-2` - initializes output for stderr
   *
   * All other `path` values are treated as file system path.
   *
   * When `append` is true the file at `path` is opened in append mode rather than in write (truncate) mode.
   */
  constructor(path: string, append?: boolean) {
    switch (path) {
      case '-':
        outputStreamDebug('Opening stdout');
        this.name = 'stdout';
        this.stream = process.stdout;
        this.isStdStream = true;
        this.isTTY = process.stdout.isTTY;
        break;

      case '-2':
        outputStreamDebug('Opening stderr');
        this.name = 'stderr';
        this.stream = process.stderr;
        this.isStdStream = true;
        this.isTTY = process.stdout.isTTY;
        break;

      default:
        outputStreamDebug(
          `Opening/creating "${path}" in ${append ? 'append' : 'write'} mode`
        );
        this.name = path;
        this.stream = fs.createWriteStream(path, {
          flags: append ? 'a' : 'w',
          mode: 0o644,
          encoding: 'utf-8',
        });
        this.isStdStream = true;
        this.isTTY = process.stdout.isTTY;
        break;
    }
  }

  write(data: string): Promise<void> {
    outputStreamDebug(`Writing ${data.length} characters to "${this.name}"`);

    return streamWrite(this.stream, data);
  }

  cleanup(): Promise<void> {
    outputStreamDebug(`Closing stream "${this.name}"`);

    // TODO: Should we also end stdout or stderr?
    if (!this.isStdStream) {
      return streamEnd(this.stream);
    }

    return Promise.resolve();
  }

  static async writeOnce(
    path: string,
    data: string,
    append?: boolean
  ): Promise<void> {
    const stream = new OutputStream(path, append);

    await stream.write(data);

    return stream.cleanup();
  }
}

export async function writeFile(
  filename: string,
  content: string,
  logCb?: LogCallback
): Promise<void> {
  logCb?.(`-> Writing ${blue(filename)}`);
  const fileStream = new OutputStream(filename);
  await fileStream.write(content);
  await fileStream.cleanup();
  logCb?.(green('\tSuccess!'));
}<|MERGE_RESOLUTION|>--- conflicted
+++ resolved
@@ -16,13 +16,8 @@
 export const stat = promisify(fs.stat);
 export const lstat = promisify(fs.lstat);
 export const readdir = promisify(fs.readdir);
-<<<<<<< HEAD
 const mkdir = promisify(fs.mkdir);
-=======
-export const mkdir = promisify(fs.mkdir);
 export const realpath = promisify(fs.realpath);
-
->>>>>>> e7b25009
 export const rimraf = promisify(rimrafCallback);
 
 export async function exists(path: string): Promise<boolean> {
