--- conflicted
+++ resolved
@@ -15,12 +15,7 @@
   fetchProfileInfo,
   fetchProviderInfo,
   fetchProviders,
-<<<<<<< HEAD
-  getStoreUrl,
-  // getStoreUrl,
-=======
   getServicesUrl,
->>>>>>> 9edfdec5
 } from '../common/http';
 import { mockResponse } from '../test/utils';
 import { DEFAULT_PROFILE_VERSION_STR } from './document';
@@ -32,11 +27,7 @@
     jest.resetAllMocks();
   });
 
-<<<<<<< HEAD
-  describe('when getting store url', () => {
-=======
   describe('when getting services url', () => {
->>>>>>> 9edfdec5
     const originalValue = process.env.SUPERFACE_API_URL;
 
     afterAll(() => {
@@ -46,144 +37,17 @@
     });
     it('returns url from env with backslash', async () => {
       process.env.SUPERFACE_API_URL = 'https://test/url.ai/';
-<<<<<<< HEAD
-      expect(getStoreUrl()).toEqual('https://test/url.ai');
-    });
-    it('returns url from env without backslash', async () => {
-      process.env.SUPERFACE_API_URL = 'https://test/url.ai';
-      expect(getStoreUrl()).toEqual('https://test/url.ai');
-=======
       expect(getServicesUrl()).toEqual('https://test/url.ai');
     });
     it('returns url from env without backslash', async () => {
       process.env.SUPERFACE_API_URL = 'https://test/url.ai';
       expect(getServicesUrl()).toEqual('https://test/url.ai');
->>>>>>> 9edfdec5
     });
 
     it('returns default url', async () => {
       delete process.env.SUPERFACE_API_URL;
-<<<<<<< HEAD
-      expect(getStoreUrl()).toEqual('https://superface.ai');
-    });
-=======
       expect(getServicesUrl()).toEqual('https://superface.ai');
     });
-  });
-
-  describe('when fetching data', () => {
-    it('calls superagent correctly', async () => {
-      mockInnerSet.mockResolvedValue({ body: 'test' });
-      mockSet.mockImplementation(() => ({ set: mockInnerSet }));
-      (jest.spyOn(superagent, 'get') as jest.Mock).mockReturnValue({
-        set: mockSet,
-      });
-
-      const mockUrl = new URL(profileId, getServicesUrl()).href;
-
-      await expect(fetch(mockUrl, ContentType.JSON)).resolves.toEqual({
-        body: 'test',
-      });
-
-      expect(mockSet).toHaveBeenCalledTimes(1);
-      expect(mockSet).toHaveBeenCalledWith('Accept', ContentType.JSON);
-      expect(mockInnerSet).toHaveBeenCalledTimes(1);
-      expect(mockInnerSet).toHaveBeenCalledWith(
-        'User-Agent',
-        expect.any(String)
-      );
-      expect(jest.spyOn(superagent, 'get')).toHaveBeenCalledTimes(1);
-      expect(jest.spyOn(superagent, 'get')).toHaveBeenCalledWith(mockUrl);
-    }, 10000);
-
-    it('calls superagent with query params correctly', async () => {
-      mockInnerSet.mockResolvedValue({ body: 'test' });
-      mockSet.mockImplementation(() => ({ set: mockInnerSet }));
-      mockQuery.mockImplementation(() => ({ set: mockSet }));
-      (jest.spyOn(superagent, 'get') as jest.Mock).mockReturnValue({
-        query: mockQuery,
-      });
-
-      const mockUrl = new URL(profileId, getServicesUrl()).href;
-
-      await expect(
-        fetch(mockUrl, ContentType.JSON, { test: 'value' })
-      ).resolves.toEqual({
-        body: 'test',
-      });
-      expect(mockQuery).toHaveBeenCalledTimes(1);
-      expect(mockQuery).toHaveBeenCalledWith({ test: 'value' });
-      expect(mockSet).toHaveBeenCalledTimes(1);
-      expect(mockSet).toHaveBeenCalledWith('Accept', ContentType.JSON);
-      expect(mockInnerSet).toHaveBeenCalledTimes(1);
-      expect(mockInnerSet).toHaveBeenCalledWith(
-        'User-Agent',
-        expect.any(String)
-      );
-      expect(jest.spyOn(superagent, 'get')).toHaveBeenCalledTimes(1);
-      expect(jest.spyOn(superagent, 'get')).toHaveBeenCalledWith(mockUrl);
-    }, 10000);
-
-    it('catches error during superagent call', async () => {
-      mockInnerSet.mockRejectedValue(new Error('Not found'));
-      mockSet.mockImplementation(() => ({ set: mockInnerSet }));
-      mockQuery.mockImplementation(() => ({ set: mockSet }));
-      (jest.spyOn(superagent, 'get') as jest.Mock).mockReturnValue({
-        query: mockQuery,
-      });
-
-      const mockUrl = new URL(profileId, getServicesUrl()).href;
-
-      await expect(
-        fetch(mockUrl, ContentType.JSON, { test: 'value' })
-      ).rejects.toThrow(userError('Not found', 1));
-
-      expect(mockQuery).toHaveBeenCalledTimes(1);
-      expect(mockQuery).toHaveBeenCalledWith({ test: 'value' });
-      expect(mockSet).toHaveBeenCalledTimes(1);
-      expect(mockSet).toHaveBeenCalledWith('Accept', ContentType.JSON);
-      expect(mockInnerSet).toHaveBeenCalledTimes(1);
-      expect(mockInnerSet).toHaveBeenCalledWith(
-        'User-Agent',
-        expect.any(String)
-      );
-      expect(jest.spyOn(superagent, 'get')).toHaveBeenCalledTimes(1);
-      expect(jest.spyOn(superagent, 'get')).toHaveBeenCalledWith(mockUrl);
-    }, 10000);
-
-    it('catches error during superagent call with query params', async () => {
-      mockInnerSet.mockRejectedValue(new Error('Not found'));
-      mockSet.mockImplementation(() => ({ set: mockInnerSet }));
-      (jest.spyOn(superagent, 'get') as jest.Mock).mockReturnValue({
-        set: mockSet,
-      });
-
-      const mockUrl = new URL(profileId, getServicesUrl()).href;
-
-      await expect(fetch(mockUrl, ContentType.JSON)).rejects.toEqual(
-        new CLIError('Not found')
-      );
-
-      expect(mockSet).toHaveBeenCalledTimes(1);
-      expect(mockSet).toHaveBeenCalledWith('Accept', ContentType.JSON);
-      expect(mockInnerSet).toHaveBeenCalledTimes(1);
-      expect(mockInnerSet).toHaveBeenCalledWith(
-        'User-Agent',
-        expect.any(String)
-      );
-      expect(jest.spyOn(superagent, 'get')).toHaveBeenCalledTimes(1);
-      expect(jest.spyOn(superagent, 'get')).toHaveBeenCalledWith(mockUrl);
-    }, 10000);
-  });
-
-  describe('when fetching profiles', () => {
-    it('calls superagent correctly', async () => {
-      //mock profiles info
-      await expect(fetchProfiles()).resolves.toEqual([
-        { scope: 'communication', profile: 'send-email', version: '1.0.1' },
-      ]);
-    }, 10000);
->>>>>>> 9edfdec5
   });
   describe('when fetching providers', () => {
     const mockProviderJson: ProviderJson = {
@@ -214,7 +78,6 @@
       ],
       defaultService: 'test',
     };
-<<<<<<< HEAD
 
     it('calls superface client correctly', async () => {
       const fetchSpy = jest
@@ -222,16 +85,6 @@
         .mockResolvedValue(
           mockResponse(200, 'OK', undefined, { data: [mockProviderJson] })
         );
-=======
-    it('calls superagent correctly', async () => {
-      mockInnerSet.mockResolvedValue({ body: { data: [mockProviderJson] } });
-      mockSet.mockImplementation(() => ({ set: mockInnerSet }));
-      mockQuery.mockImplementation(() => ({ set: mockSet }));
-      (jest.spyOn(superagent, 'get') as jest.Mock).mockReturnValue({
-        query: mockQuery,
-      });
-      const mockUrl = new URL('providers', getServicesUrl()).href;
->>>>>>> 9edfdec5
 
       await expect(fetchProviders(profileId)).resolves.toEqual([
         mockProviderJson,
@@ -291,13 +144,9 @@
         published_by: 'Ondrej Musil <mail@ondrejmusil.cz>',
       };
 
-<<<<<<< HEAD
       const fetchSpy = jest
         .spyOn(ServiceClient.prototype, 'fetch')
         .mockResolvedValue(mockResponse(200, 'OK', undefined, mockProfileInfo));
-=======
-      const mockUrl = new URL(profileId, getServicesUrl()).href;
->>>>>>> 9edfdec5
 
       await expect(fetchProfileInfo(profileId)).resolves.toEqual(
         mockProfileInfo
@@ -356,18 +205,12 @@
       });
     }, 10000);
 
-<<<<<<< HEAD
     it('throws error when request fails', async () => {
       const fetchSpy = jest
         .spyOn(ServiceClient.prototype, 'fetch')
         .mockResolvedValue(
           mockResponse(404, 'Not Found', undefined, { detail: 'Not Found' })
         );
-=======
-      const mockUrl = new URL(profileId, getServicesUrl()).href;
-
-      await expect(fetchProfile(profileId)).resolves.toEqual(mockProfile);
->>>>>>> 9edfdec5
 
       await expect(fetchProfile(profileId)).rejects.toEqual(
         new CLIError('Not Found')
@@ -414,19 +257,9 @@
         location: { line: 1, column: 1 },
         span: { start: 0, end: 228 },
       };
-<<<<<<< HEAD
       const fetchSpy = jest
         .spyOn(ServiceClient.prototype, 'fetch')
         .mockResolvedValue(mockResponse(200, 'OK', undefined, mockProfileAst));
-=======
-      mockInnerSet.mockResolvedValue({ body: mockProfileAst });
-      mockSet.mockImplementation(() => ({ set: mockInnerSet }));
-      (jest.spyOn(superagent, 'get') as jest.Mock).mockReturnValue({
-        set: mockSet,
-      });
-
-      const mockUrl = new URL(profileId, getServicesUrl()).href;
->>>>>>> 9edfdec5
 
       await expect(fetchProfileAST(profileId)).resolves.toEqual(mockProfileAst);
       expect(fetchSpy).toHaveBeenCalledTimes(1);
@@ -512,12 +345,7 @@
           'Content-Type': ContentType.JSON,
         },
       });
-<<<<<<< HEAD
-    }, 10000);
-=======
-      const mockUrl = new URL('mailchimp', `${getServicesUrl()}/providers/`)
-        .href;
->>>>>>> 9edfdec5
+    }, 10000);
 
     it('throws error when request fails', async () => {
       const provider = 'mailchimp';
