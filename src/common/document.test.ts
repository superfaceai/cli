--- conflicted
+++ resolved
@@ -11,11 +11,6 @@
   constructProfileSettings,
   constructProviderSettings,
   findLocalCapabilities,
-<<<<<<< HEAD
-  inferCreateMode,
-=======
-  inferDocumentType,
->>>>>>> ce87fbd4
   inferDocumentTypeWithFlag,
   parseProfileDocument,
   trimExtension,
