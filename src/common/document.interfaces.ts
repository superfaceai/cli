--- conflicted
+++ resolved
@@ -1,19 +1,3 @@
-<<<<<<< HEAD
-export enum CreateMode {
-  PROFILE = 'profile',
-  MAP = 'map',
-  BOTH = 'both',
-  UNKNOWN = 'unknown',
-=======
-export enum DocumentType {
-  UNKNOWN = 'unknown',
-  MAP = 'map',
-  PROFILE = 'profile',
-  MAP_AST = 'map.ast',
-  PROFILE_AST = 'profile.ast',
->>>>>>> ce87fbd4
-}
-
 export interface VersionStructure {
   major: number;
   minor: number;
