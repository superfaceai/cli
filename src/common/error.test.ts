import { CLIError } from '@oclif/errors';

import {
  assertIsExecError,
  assertIsGenericError,
  assertIsIOError,
  createUserError,
  developerError,
} from './error';

describe('Error functions', () => {
  describe('when throwing user error', () => {
    it('throws user error correctly', async () => {
      expect(() => {
<<<<<<< HEAD
        throw createUserError(false)('user error', 1);
      }).toThrow(new CLIError('user error'));
=======
        throw userError('user error', 1);
      }).toThrow(new CLIError('❌ user error'));
>>>>>>> 57112e4f
    });

    it('throws developer error on negative exit code', async () => {
      expect(() => {
        throw createUserError(false)('some error', -1);
      }).toThrow(
        new CLIError('❌ Internal error: expected positive error code', {
          exit: -1,
        })
      );
    });
  });

  describe('when throwing developer error', () => {
    it('throws developer error correctly', async () => {
      expect(() => {
        throw developerError('developer error', 1);
      }).toThrow(new CLIError('❌ Internal error: developer error'));
    });

    it('throws developer error on negative exit code', async () => {
      expect(() => {
        throw developerError('some error', -1);
      }).toThrow(
        new CLIError('❌ Internal error: expected positive error code', {
          exit: -1,
        })
      );
    });
  });

  describe('when asserting error is generic', () => {
    it('throws developer error correctly', async () => {
      expect(() => assertIsGenericError(null)).toThrow(
        new CLIError('❌ Internal error: unexpected error: null')
      );
      expect(() => assertIsGenericError(undefined)).toThrow(
        new CLIError('❌ Internal error: unexpected error: undefined')
      );
      expect(() => assertIsGenericError({})).toThrow(
        new CLIError('❌ Internal error: unexpected error: {}')
      );
      expect(() => assertIsGenericError({ code: 'test' })).toThrow(
        new CLIError("❌ Internal error: unexpected error: { code: 'test' }")
      );
      expect(() => assertIsGenericError({ message: 2 })).toThrow(
        new CLIError('❌ Internal error: unexpected error: { message: 2 }')
      );
    });

    it('does not throw developer error', async () => {
      expect(() => assertIsGenericError({ message: 'test' })).not.toThrow();
    });
  });

  describe('when asserting error is IO error', () => {
    it('throws developer error correctly', async () => {
      expect(() => assertIsIOError(null)).toThrow(
        new CLIError('❌ Internal error: unexpected error: null')
      );
      expect(() => assertIsIOError(undefined)).toThrow(
        new CLIError('❌ Internal error: unexpected error: undefined')
      );
      expect(() => assertIsIOError({})).toThrow(
        new CLIError('❌ Internal error: unexpected error: {}')
      );
      expect(() => assertIsIOError({ code: 2 })).toThrow(
        new CLIError('❌ Internal error: unexpected error: { code: 2 }')
      );
      expect(() => assertIsIOError({ message: 2 })).toThrow(
        new CLIError('❌ Internal error: unexpected error: { message: 2 }')
      );
    });

    it('does not throw developer error', async () => {
      expect(() => assertIsIOError({ code: 'test' })).not.toThrow();
    });
  });

  describe('when asserting error is exec error', () => {
    it('throws developer error correctly', async () => {
      expect(() => assertIsExecError(null)).toThrow(
        new CLIError('❌ Internal error: unexpected error: null')
      );
      expect(() => assertIsExecError(undefined)).toThrow(
        new CLIError('❌ Internal error: unexpected error: undefined')
      );
      expect(() => assertIsIOError({})).toThrow(
        new CLIError('❌ Internal error: unexpected error: {}')
      );
      expect(() => assertIsExecError({ code: 2 })).toThrow(
        new CLIError('❌ Internal error: unexpected error: { code: 2 }')
      );
      expect(() => assertIsExecError({ message: 2 })).toThrow(
        new CLIError('❌ Internal error: unexpected error: { message: 2 }')
      );
      expect(() => assertIsExecError({ stdout: 2 })).toThrow(
        new CLIError('❌ Internal error: unexpected error: { stdout: 2 }')
      );
      expect(() => assertIsExecError({ stderr: 2 })).toThrow(
        new CLIError('❌ Internal error: unexpected error: { stderr: 2 }')
      );
    });

    it('does not throw developer error', async () => {
      expect(() =>
        assertIsExecError({ stderr: 'test', stdout: 'test' })
      ).not.toThrow();
    });
  });
});<|MERGE_RESOLUTION|>--- conflicted
+++ resolved
@@ -12,13 +12,8 @@
   describe('when throwing user error', () => {
     it('throws user error correctly', async () => {
       expect(() => {
-<<<<<<< HEAD
         throw createUserError(false)('user error', 1);
       }).toThrow(new CLIError('user error'));
-=======
-        throw userError('user error', 1);
-      }).toThrow(new CLIError('❌ user error'));
->>>>>>> 57112e4f
     });
 
     it('throws developer error on negative exit code', async () => {
