import type { ServiceClient } from '@superfaceai/service-client';

import type { UserError } from './error';
import type { ILogger } from './log';
import type { UX } from './ux';

// TODO: timeout must be way longer than 60 seconds, because of the time it takes to build the provider
export const DEFAULT_POLLING_TIMEOUT_SECONDS = 60;
export const DEFAULT_POLLING_INTERVAL_SECONDS = 1;

enum PollStatus {
  Success = 'Success',
  Pending = 'Pending',
  Failed = 'Failed',
  Cancelled = 'Cancelled',
}
enum PollResultType {
  Provider = 'Provider',
  Profile = 'Profile',
  Map = 'Map',
}
type PollResponse =
  | { result_url: string; status: PollStatus.Success, result_type: PollResultType }
  | {
      status: PollStatus.Pending;
      events: {
        occuredAt: Date;
        type: string;
        description: string;
      }[];
      result_type: PollResultType
    }
<<<<<<< HEAD
  | { status: PollStatus.Failed; failure_reason: string }
  | { status: PollStatus.Cancelled };
=======
  | { status: PollStatus.Failed; failure_reason: string; result_type: PollResultType }
  | { status: PollStatus.Cancelled; result_type: PollResultType }
>>>>>>> 1c25b2d5

function isPollResponse(input: unknown): input is PollResponse {
  if (typeof input === 'object' && input !== null && 'status' in input) {
    const tmp = input as {
      status: string;
      result_url?: string;
      result_type: string;
      failure_reason?: string;
      events?: { occuredAt: Date; type: string; description: string }[];
    };

    if( !Object.values<string>(PollResultType).includes(tmp.result_type)) {
      return false;
    }

    if (
      tmp.status === PollStatus.Success &&
      typeof tmp.result_url === 'string'
    ) {
      return true;
    } else if (
      tmp.status === PollStatus.Pending &&
      Array.isArray(tmp.events) &&
      tmp.events.every(
        event =>
          typeof event.type === 'string' &&
          typeof event.description === 'string'
      )
    ) {
      return true;
    } else if (
      tmp.status === PollStatus.Failed &&
      typeof tmp.failure_reason === 'string'
    ) {
      return true;
    } else if (tmp.status === PollStatus.Cancelled) {
      return true;
    }
  }

  return false;
}

export async function pollUrl(
  {
    url,
    options,
  }: {
    url: string;
    options?: {
      pollingTimeoutSeconds?: number;
      pollingIntervalSeconds?: number;
      quiet?: boolean;
    };
  },
  {
    logger,
    client,
    userError,
    ux,
  }: {
    logger: ILogger;
    client: ServiceClient;
    userError: UserError;
    ux: UX;
  }
): Promise<string> {
  const startPollingTimeStamp = new Date();
  const timeoutMilliseconds =
    (options?.pollingTimeoutSeconds ?? DEFAULT_POLLING_TIMEOUT_SECONDS) * 1000;
  const pollingIntervalMilliseconds =
    (options?.pollingIntervalSeconds ?? DEFAULT_POLLING_INTERVAL_SECONDS) *
    1000;
  while (
    new Date().getTime() - startPollingTimeStamp.getTime() <
    timeoutMilliseconds
  ) {
    const result = await pollFetch(url, { client, userError });

    if (result.status === PollStatus.Success) {
      return result.result_url;
    } else if (result.status === PollStatus.Failed) {
<<<<<<< HEAD
      throw userError(
        `Failed to prepare provider: ${result.failure_reason}`,
        1
      );
    } else if (result.status === PollStatus.Cancelled) {
      throw userError(
        `Failed to prepare provider: Operation has been cancelled.`,
        1
      );
=======
      throw Error(`Failed to ${getJobDescription(result.result_type)}: ${result.failure_reason}`);
    } else if (result.status === PollStatus.Cancelled) {
      throw Error(`Failed to ${getJobDescription(result.result_type)}: Operation has been cancelled.`);
>>>>>>> 1c25b2d5
    }

    // get events from response and present them to user
    if (result.events.length > 0 && options?.quiet !== true) {
      const lastEvent = result.events[result.events.length - 1];

      ux.info(`${lastEvent.type} - ${lastEvent.description}`);
      logger.info('pollingEvent', lastEvent.type, lastEvent.description);
    }

    await new Promise(resolve =>
      setTimeout(resolve, pollingIntervalMilliseconds)
    );
  }

<<<<<<< HEAD
  throw userError(
    `Prepare provider timed out after ${timeoutMilliseconds} milliseconds`,
    1
=======
  throw Error(
    `Operation timed out after ${timeoutMilliseconds} milliseconds`
>>>>>>> 1c25b2d5
  );
}

function getJobDescription(resultType: string) {
  if(resultType === PollResultType.Provider) {
    return 'prepare provider'
  } else if(resultType === PollResultType.Profile) {
    return 'create profile';
  } else if(resultType === PollResultType.Map) {
    return 'create map'
  }

  return `create ${resultType.toLowerCase()}`
}

async function pollFetch(
  url: string,
  { client, userError }: { client: ServiceClient; userError: UserError }
): Promise<PollResponse> {
  const result = await client.fetch(url, {
    method: 'GET',
    // Url from server is complete, so we don't need to add baseUrl
    baseUrl: '',
    headers: {
      accept: 'application/json',
    },
  });
  if (result.status === 200) {
    const data = (await result.json()) as unknown;

    if (isPollResponse(data)) {
      return data;
    }

    throw userError(
      `Unexpected response from server: ${JSON.stringify(data, null, 2)}`,
      1
    );
  }
  throw userError(`Unexpected status code ${result.status} received`, 1);
}<|MERGE_RESOLUTION|>--- conflicted
+++ resolved
@@ -20,7 +20,11 @@
   Map = 'Map',
 }
 type PollResponse =
-  | { result_url: string; status: PollStatus.Success, result_type: PollResultType }
+  | {
+      result_url: string;
+      status: PollStatus.Success;
+      result_type: PollResultType;
+    }
   | {
       status: PollStatus.Pending;
       events: {
@@ -28,15 +32,14 @@
         type: string;
         description: string;
       }[];
-      result_type: PollResultType
+      result_type: PollResultType;
     }
-<<<<<<< HEAD
-  | { status: PollStatus.Failed; failure_reason: string }
-  | { status: PollStatus.Cancelled };
-=======
-  | { status: PollStatus.Failed; failure_reason: string; result_type: PollResultType }
-  | { status: PollStatus.Cancelled; result_type: PollResultType }
->>>>>>> 1c25b2d5
+  | {
+      status: PollStatus.Failed;
+      failure_reason: string;
+      result_type: PollResultType;
+    }
+  | { status: PollStatus.Cancelled; result_type: PollResultType };
 
 function isPollResponse(input: unknown): input is PollResponse {
   if (typeof input === 'object' && input !== null && 'status' in input) {
@@ -48,7 +51,7 @@
       events?: { occuredAt: Date; type: string; description: string }[];
     };
 
-    if( !Object.values<string>(PollResultType).includes(tmp.result_type)) {
+    if (!Object.values<string>(PollResultType).includes(tmp.result_type)) {
       return false;
     }
 
@@ -119,21 +122,19 @@
     if (result.status === PollStatus.Success) {
       return result.result_url;
     } else if (result.status === PollStatus.Failed) {
-<<<<<<< HEAD
       throw userError(
-        `Failed to prepare provider: ${result.failure_reason}`,
+        `Failed to ${getJobDescription(result.result_type)}: ${
+          result.failure_reason
+        }`,
         1
       );
     } else if (result.status === PollStatus.Cancelled) {
       throw userError(
-        `Failed to prepare provider: Operation has been cancelled.`,
+        `Failed to ${getJobDescription(
+          result.result_type
+        )}: Operation has been cancelled.`,
         1
       );
-=======
-      throw Error(`Failed to ${getJobDescription(result.result_type)}: ${result.failure_reason}`);
-    } else if (result.status === PollStatus.Cancelled) {
-      throw Error(`Failed to ${getJobDescription(result.result_type)}: Operation has been cancelled.`);
->>>>>>> 1c25b2d5
     }
 
     // get events from response and present them to user
@@ -149,27 +150,22 @@
     );
   }
 
-<<<<<<< HEAD
   throw userError(
-    `Prepare provider timed out after ${timeoutMilliseconds} milliseconds`,
+    `Operation timed out after ${timeoutMilliseconds} milliseconds`,
     1
-=======
-  throw Error(
-    `Operation timed out after ${timeoutMilliseconds} milliseconds`
->>>>>>> 1c25b2d5
   );
 }
 
 function getJobDescription(resultType: string) {
-  if(resultType === PollResultType.Provider) {
-    return 'prepare provider'
-  } else if(resultType === PollResultType.Profile) {
+  if (resultType === PollResultType.Provider) {
+    return 'prepare provider';
+  } else if (resultType === PollResultType.Profile) {
     return 'create profile';
-  } else if(resultType === PollResultType.Map) {
-    return 'create map'
+  } else if (resultType === PollResultType.Map) {
+    return 'create map';
   }
 
-  return `create ${resultType.toLowerCase()}`
+  return `create ${resultType.toLowerCase()}`;
 }
 
 async function pollFetch(
