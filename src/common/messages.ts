--- conflicted
+++ resolved
@@ -1,17 +1,14 @@
 import { SyntaxError } from '@superfaceai/parser';
 
-<<<<<<< HEAD
 const newCommand = {
   startProfileGeneration: (providerName: string) =>
     `Starting profile generation for provider: "${providerName}"`,
 };
-=======
 const prepare = {
   preparationStarted: () => 'Starting preparation process',
   sfDirectory: () => 'Creating "superface" directory',
 };
 
->>>>>>> e3926101
 const common = {
   initSuperface: () =>
     'Initializing superface directory with empty "super.json"',
@@ -374,11 +371,8 @@
   ...loggout,
   ...generate,
   ...compatibility,
-<<<<<<< HEAD
   ...newCommand,
-=======
   ...prepare,
->>>>>>> e3926101
 };
 
 export type MessageKeys = keyof typeof messages;
