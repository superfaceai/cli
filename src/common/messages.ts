--- conflicted
+++ resolved
@@ -1,6 +1,5 @@
 import { SyntaxError } from '@superfaceai/parser';
 
-<<<<<<< HEAD
 const execute = {
   executingCommand: (file: string) => `Executing: "${file}"`,
   childProcessOutput: (output: string) => `${output}`,
@@ -9,7 +8,6 @@
       ? `Child process exited without code`
       : `Child process exited with code ${code}`,
 };
-=======
 const applicationCode = {
   requiredSecurityValue: (value: string): string =>
     `Security ${value} is required for integration, please provide it in .env file`,
@@ -17,7 +15,6 @@
     `Parameter ${value} is required for integration, please provide it in .env file`,
 };
 
->>>>>>> ea58cb37
 const newCommand = {
   startProfileGeneration: (providerName: string) =>
     `Starting profile generation for provider: "${providerName}"`,
@@ -392,11 +389,8 @@
   ...compatibility,
   ...newCommand,
   ...prepare,
-<<<<<<< HEAD
   ...execute,
-=======
   ...applicationCode,
->>>>>>> ea58cb37
 };
 
 export type MessageKeys = keyof typeof messages;
