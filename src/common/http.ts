--- conflicted
+++ resolved
@@ -10,13 +10,8 @@
   ServiceClient,
 } from '@superfaceai/service-client';
 
-<<<<<<< HEAD
 import { SF_API_URL_VARIABLE, VERSION } from '..';
-import { SF_PRODUCTION } from './document';
-=======
-import { VERSION } from '..';
-import { DEFAULT_PROFILE_VERSION_STR } from './document';
->>>>>>> 8346ce52
+import { DEFAULT_PROFILE_VERSION_STR, SF_PRODUCTION } from './document';
 import { userError } from './error';
 
 export interface ProfileInfo {
@@ -113,53 +108,37 @@
 }
 
 export async function fetchProfile(profileId: string): Promise<string> {
-<<<<<<< HEAD
   const response = await SuperfaceClient.getClient().fetch(`/${profileId}`, {
     //TODO: enable auth
     authenticate: false,
     method: 'GET',
     headers: {
       ...commonHeaders(),
-      Accept: ContentType.PROFILE,
+      Accept: ContentType.PROFILE_SOURCE,
     },
   });
 
   await checkSuperfaceResponse(response);
 
   return response.text();
-=======
-  const query = new URL(profileId, getStoreUrl()).href;
-
-  const response = await fetch(query, ContentType.PROFILE_SOURCE);
-
-  return (response.body as Buffer).toString();
->>>>>>> 8346ce52
 }
 
 export async function fetchProfileAST(
   profileId: string
 ): Promise<ProfileDocumentNode> {
-<<<<<<< HEAD
   const response = await SuperfaceClient.getClient().fetch(`/${profileId}`, {
     //TODO: enable auth
     authenticate: false,
     method: 'GET',
     headers: {
       ...commonHeaders(),
-      Accept: ContentType.AST,
+      Accept: ContentType.PROFILE_AST,
     },
   });
 
   await checkSuperfaceResponse(response);
 
   return (await response.json()) as ProfileDocumentNode;
-=======
-  const query = new URL(profileId, getStoreUrl()).href;
-
-  const response = await fetch(query, ContentType.PROFILE_AST);
-
-  return response.body as ProfileDocumentNode;
->>>>>>> 8346ce52
 }
 
 export async function fetchProviderInfo(
@@ -182,13 +161,10 @@
   return response;
 }
 
-<<<<<<< HEAD
 function commonHeaders(): Record<string, string> {
   return {
     'User-Agent': `superface cli/${VERSION} (${process.platform}-${process.arch}) ${process.release.name}-${process.version} (with @superfaceai/one-sdk@${SDK_VERSION}, @superfaceai/parser@${PARSER_VERSION})`,
   };
-=======
-  return parseProviderJson(response.body);
 }
 
 //HACK: we don' have service client in this branch so we are making request directly. Use service-client in the future
@@ -206,10 +182,17 @@
     : `/${scope ? `${scope}/` : ''}${profile}.${provider}@${
         version ? version : DEFAULT_PROFILE_VERSION_STR
       }`;
-  const url = new URL(path, getStoreUrl()).href;
+  const response = await SuperfaceClient.getClient().fetch(path, {
+    //TODO: enable auth
+    authenticate: false,
+    method: 'GET',
+    headers: {
+      ...commonHeaders(),
+      Accept: ContentType.MAP_AST,
+    },
+  });
 
-  const response = await fetch(url, ContentType.MAP_AST);
+  await checkSuperfaceResponse(response);
 
-  return response.body as MapDocumentNode;
->>>>>>> 8346ce52
+  return (await response.json()) as MapDocumentNode;
 }