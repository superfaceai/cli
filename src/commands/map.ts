import type { ProfileDocumentNode, ProviderJson } from '@superfaceai/ast';
import { parseDocumentId, parseProfile, Source } from '@superfaceai/parser';

import type { Flags } from '../common/command.abstract';
import { Command } from '../common/command.abstract';
import type { UserError } from '../common/error';
import { stringifyError } from '../common/error';
import {
  buildMapPath,
  buildProfilePath,
  buildRunFilePath,
} from '../common/file-structure';
import { SuperfaceClient } from '../common/http';
import { exists, readFile } from '../common/io';
import type { ILogger } from '../common/log';
import { OutputStream } from '../common/output-stream';
import { ProfileId } from '../common/profile';
import { resolveProviderJson } from '../common/provider';
import { UX } from '../common/ux';
import {
  SupportedLanguages,
  getLanguageName,
  writeApplicationCode,
} from '../logic/application-code/application-code';
import { mapProviderToProfile } from '../logic/map';
import { prepareProject } from '../logic/project';

export default class Map extends Command {
  // TODO: add description
  public static description =
    'Creates a new (or updates an existing) Comlink Map that maps the use case to the selected API provider. After Map is available, the integration is ready to be used by our WASM OneSDK. You should check security, integration parameters and input in the created files before execution. The created Comlinks can be tested by running `superface execute` command';

  public static examples = ['superface map resend communication/send-email'];

  public static args = [
    {
      name: 'providerName',
      description: 'Name of provider.',
      required: true,
    },
    {
      name: 'profileId',
      description: 'Id of profile, eg: starwars/character-information',
      required: false,
    },
    {
      // TODO: add language support and value validation
      name: 'language',
      description: 'Language which will use generated code. Default is `js`.',
      required: false,
      default: 'js',
      options: Object.values(SupportedLanguages),
      // Hidden because we support only js for now
      hidden: true,
    },
  ];

  public static flags = {
    ...Command.flags,
  };

  public async run(): Promise<void> {
    const { flags, args } = this.parse(Map);
    await super.initialize(flags);
    await this.execute({
      logger: this.logger,
      userError: this.userError,
      flags,
      args,
    });
  }

  public async execute({
    logger,
    userError,
    flags,
    args,
  }: {
    logger: ILogger;
    userError: UserError;
    flags: Flags<typeof Map.flags>;
    args: { providerName?: string; profileId?: string; language?: string };
  }): Promise<void> {
    const ux = UX.create();
    const { providerName, profileId, language } = args;

    const resolvedLanguage = resolveLanguage(language, { userError });

    ux.start('Loading profile');
    const profile = await resolveProfileSource(profileId, { userError });

    ux.start('Loading provider definition');
    const resolvedProviderJson = await resolveProviderJson(providerName, {
      userError,
      client: SuperfaceClient.getClient(),
    });

<<<<<<< HEAD
=======
    if (resolvedProviderJson.source === 'local') {
      ux.succeed(
        `Input arguments checked. Provider JSON resolved from local file ${resolvedProviderJson.path}`
      );
    } else {
      ux.succeed(
        `Input arguments checked. Provider JSON resolved from Superface server`
      );
    }

    ux.succeed('Provider definition loaded');

>>>>>>> bb323996
    ux.start('Preparing integration code for your use case');
    // TODO: load old map?
    const map = await mapProviderToProfile(
      {
        providerJson: resolvedProviderJson.providerJson,
        profile,
        options: { quiet: flags.quiet },
      },
      { userError, ux }
    );
    const mapPath = await saveMap({
      map,
      profileName: profile.ast.header.name,
      providerName: resolvedProviderJson.providerJson.name,
      profileScope: profile.ast.header.scope,
    });
    ux.succeed(`Integration code saved to ${mapPath}`);

    ux.start(`Preparing boilerplate code for ${resolvedLanguage}`);

    const boilerplate = await saveBoilerplateCode(
      resolvedProviderJson.providerJson,
      profile.ast,
      resolvedLanguage,
      {
        logger,
        userError,
      }
    );
    ux.succeed(
      boilerplate.saved
        ? `Boilerplate code prepared for ${resolvedLanguage} at ${boilerplate.path}`
        : `Boilerplate for ${getLanguageName(
            resolvedLanguage
          )} already exists at ${boilerplate.path}.`
    );

    ux.start(`Setting up local project in ${resolvedLanguage}`);

    // TODO: install dependencies
    const project = await prepareProject(resolvedLanguage);

    if (project.saved) {
      ux.succeed(
        `Dependency definition prepared for ${getLanguageName(
          resolvedLanguage
        )} at ${project.path}.`
      );
    }

    ux.warn(project.installationGuide);

    ux.succeed(
      `Local project set up. You can now install defined dependencies and run \`superface execute ${
        resolvedProviderJson.providerJson.name
      } ${
        ProfileId.fromScopeName(profile.scope, profile.name).id
      }\` to execute your integration.`
    );
  }
}

export function resolveLanguage(
  language: string | undefined,
  { userError }: { userError: UserError }
): SupportedLanguages {
  if (language === undefined) {
    return SupportedLanguages.JS;
  }
  switch (language) {
    case 'js':
      return SupportedLanguages.JS;
    case 'python':
      return SupportedLanguages.PYTHON;
    default:
      throw userError(
        `Language ${language} is not supported. Supported languages are: ${Object.values(
          SupportedLanguages
        ).join(', ')}`,
        1
      );
  }
}

async function saveBoilerplateCode(
  providerJson: ProviderJson,
  profileAst: ProfileDocumentNode,
  language: SupportedLanguages,
  { userError, logger }: { userError: UserError; logger: ILogger }
): Promise<{ saved: boolean; path: string }> {
  const path = buildRunFilePath({
    profileName: profileAst.header.name,
    providerName: providerJson.name,
    profileScope: profileAst.header.scope,
    language,
  });

  if (await exists(path)) {
    return {
      saved: false,
      path,
    };
  }

  const code = await writeApplicationCode(
    {
      providerJson,
      profileAst,
      language,
    },
    {
      logger,
      userError,
    }
  );

  await OutputStream.writeOnce(path, code);

  return {
    saved: true,
    path,
  };
}

export async function resolveProfileSource(
  profileId: string | undefined,
  { userError }: { userError: UserError }
): Promise<{
  source: string;
  ast: ProfileDocumentNode;
  name: string;
  scope: string | undefined;
}> {
  // Check profile name
  if (profileId === undefined) {
    throw userError(
      'Missing profile id. Please provide it as first argument.',
      1
    );
  }

  // TODO: move provide Id handling to common?
  const parsedProfileId = parseDocumentId(profileId.replace(/\./, '/'));
  if (parsedProfileId.kind == 'error') {
    throw userError(`Invalid profile id: ${parsedProfileId.message}`, 1);
  }

  const path = buildProfilePath(
    parsedProfileId.value.scope,
    parsedProfileId.value.middle[0]
  );

  if (!(await exists(path))) {
    throw userError(`Profile ${profileId} does not exist.`, 1);
  }

  const profileSource = await readFile(path, 'utf-8');

  // TODO: this might be problematic - not matchiing parser versions between CLI and Server
  let profileAst: ProfileDocumentNode;
  try {
    profileAst = parseProfile(new Source(profileSource, profileId));
  } catch (e) {
    throw userError(`Invalid profile ${profileId}: ${stringifyError(e)}`, 1);
  }

  // TODO: revisit name check
  if (profileAst.header.name !== parsedProfileId.value.middle[0]) {
    throw userError(
      `Profile name in profile file does not match profile name in command.`,
      1
    );
  }

  if (profileAst.header.scope !== parsedProfileId.value.scope) {
    throw userError(
      `Profile scope in profile file does not match profile scope in command.`,
      1
    );
  }

  return {
    source: profileSource,
    ast: profileAst,
    name: profileAst.header.name,
    scope: profileAst.header.scope,
  };
}

async function saveMap({
  profileName,
  profileScope,
  providerName,
  map,
}: {
  profileName: string;
  profileScope: string | undefined;
  providerName: string;
  map: string;
}): Promise<string> {
  const mapPath = buildMapPath({
    profileName,
    profileScope,
    providerName,
  });

  await OutputStream.writeOnce(mapPath, map);

  return mapPath;
}<|MERGE_RESOLUTION|>--- conflicted
+++ resolved
@@ -18,8 +18,8 @@
 import { resolveProviderJson } from '../common/provider';
 import { UX } from '../common/ux';
 import {
+  getLanguageName,
   SupportedLanguages,
-  getLanguageName,
   writeApplicationCode,
 } from '../logic/application-code/application-code';
 import { mapProviderToProfile } from '../logic/map';
@@ -95,21 +95,6 @@
       client: SuperfaceClient.getClient(),
     });
 
-<<<<<<< HEAD
-=======
-    if (resolvedProviderJson.source === 'local') {
-      ux.succeed(
-        `Input arguments checked. Provider JSON resolved from local file ${resolvedProviderJson.path}`
-      );
-    } else {
-      ux.succeed(
-        `Input arguments checked. Provider JSON resolved from Superface server`
-      );
-    }
-
-    ux.succeed('Provider definition loaded');
-
->>>>>>> bb323996
     ux.start('Preparing integration code for your use case');
     // TODO: load old map?
     const map = await mapProviderToProfile(
