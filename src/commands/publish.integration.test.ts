import { SuperJson } from '@superfaceai/one-sdk';
import { ProfileId } from '@superfaceai/parser';
import { getLocal } from 'mockttp';
import { Netrc } from 'netrc-parser';
import { join as joinPath } from 'path';

import { UNVERIFIED_PROVIDER_PREFIX } from '../common';
import { mkdir, rimraf } from '../common/io';
import { OutputStream } from '../common/output-stream';
import {
  ENTER,
  execCLI,
  mockResponsesForMap,
  mockResponsesForProfile,
  mockResponsesForProfileProviders,
  mockResponsesForProvider,
  mockResponsesForPublish,
  setUpTempDir,
} from '../test/utils';

const mockServer = getLocal();

describe('Publish CLI command', () => {
  //File specific path
  const TEMP_PATH = joinPath('test', 'tmp');
  let tempDir: string;
  let NETRC_FILENAME: string;
  const provider = 'swapi';
  const unverifiedProvider = `${UNVERIFIED_PROVIDER_PREFIX}swapi`;
  const profileId = ProfileId.fromId('starwars/character-information');
  const profileVersion = '1.0.2';

  // const netRc = new Netrc();
  // let originalNetrcRecord: { baseUrl?: string; password?: string };
  const mockRefreshToken = 'RT';

  const sourceFixture = {
    profile: joinPath(
      'fixtures',
      'profiles',
      'starwars',
      'character-information.supr'
    ),
    profileWithVersion: joinPath(
      'fixtures',
      'profiles',
      'starwars',
      'character-information@1.0.2.supr'
    ),
    map: joinPath(
      'fixtures',
      'profiles',
      'starwars',
      'maps',
      'swapi.character-information.suma'
    ),
    mapWithUnverifiedProvider: joinPath(
      'fixtures',
      'profiles',
      'starwars',
      'maps',
      'unverified-swapi.character-information.suma'
    ),
    provider: joinPath('fixtures', 'providers', 'swapi.json'),
    unverifiedProvider: joinPath(
      'fixtures',
      'providers',
      'unverified-swapi.json'
    ),
  };

  beforeAll(async () => {
    await mkdir(TEMP_PATH, { recursive: true });
    await mockServer.start();
    await mockResponsesForProfile(mockServer, profileId.withoutVersion);
    await mockResponsesForProfile(
      mockServer,
      'starwars/character-information@1.0.2'
    );
    await mockResponsesForProfileProviders(
      mockServer,
      [provider, unverifiedProvider],
      profileId.withoutVersion
    );
    await mockResponsesForProvider(mockServer, provider);
    await mockResponsesForProvider(mockServer, unverifiedProvider);
    await mockResponsesForMap(
      mockServer,
      { name: 'character-information', scope: 'starwars' },
      provider
    );
    await mockResponsesForMap(
      mockServer,
      {
        name: 'character-information',
        scope: 'starwars',
        version: profileVersion,
      },
      provider
    );
    await mockResponsesForMap(
      mockServer,
      { name: 'character-information', scope: 'starwars' },
      unverifiedProvider
    );
    await mockResponsesForMap(
      mockServer,
      {
        name: 'character-information',
        scope: 'starwars',
        version: profileVersion,
      },
      unverifiedProvider
    );
    await mockResponsesForPublish(mockServer);
  });
  beforeEach(async () => {
    //Test specific netrc
    tempDir = await setUpTempDir(TEMP_PATH, true);
    NETRC_FILENAME = '.netrc';

    //Set mock refresh token in netrc
    const netRc = new Netrc(joinPath(tempDir, NETRC_FILENAME));
    await netRc.load();
    netRc.machines[mockServer.url] = { password: mockRefreshToken };
    await netRc.save();
  });

  afterEach(async () => {
    await rimraf(tempDir);
  });

  afterAll(async () => {
    await mockServer.stop();
  });
  describe('when publishing profile', () => {
    it('publishes profile with local map and provider', async () => {
      const mockSuperJson = new SuperJson({
        profiles: {
          [profileId.withoutVersion]: {
            file: `../../../../${sourceFixture.profile}`,
            providers: {
              [unverifiedProvider]: {
                file: `../../../../${sourceFixture.mapWithUnverifiedProvider}`,
              },
            },
          },
        },
        providers: {
          [unverifiedProvider]: {
            file: `../../../../${sourceFixture.unverifiedProvider}`,
          },
        },
      });

      await mkdir(joinPath(tempDir, 'superface'));
      await OutputStream.writeOnce(
        joinPath(tempDir, 'superface', 'super.json'),
        mockSuperJson.stringified
      );

      const result = await execCLI(
        tempDir,
        [
          'publish',
          'profile',
          '--profileId',
          profileId.withoutVersion,
          '--providerName',
          unverifiedProvider,
        ],
        mockServer.url,
        {
          inputs: [
            //Confirm publish
            { value: 'y', timeout: 4000 },
            { value: ENTER, timeout: 500 },
            //Confirm transition
            { value: 'y', timeout: 4000 },
            { value: ENTER, timeout: 500 },
          ],
          env: { NETRC_FILEPATH: NETRC_FILENAME },
        }
      );
      expect(result.stdout).toContain(
        `Profile: "${profileId.withoutVersion}" found on local file system`
      );
      expect(result.stdout).toContain(
        `Map for profile: "${profileId.withoutVersion}" and provider: "${unverifiedProvider}" found on local filesystem`
      );
      expect(result.stdout).toContain(
        `Provider: "${unverifiedProvider}" found on local file system`
      );
      expect(result.stdout).toContain(`Publishing profile "${profileId.name}"`);
      expect(result.stdout).toContain(
        `🆗 profile has been published successfully.`
      );

      //Check super.json
      const superJson = (
        await SuperJson.load(joinPath(tempDir, 'superface', 'super.json'))
      ).unwrap();

      expect(superJson.document).toEqual({
        profiles: {
          [profileId.withoutVersion]: {
            version: '1.0.1',
            providers: {
              [unverifiedProvider]: {
                file: `../../../../${sourceFixture.mapWithUnverifiedProvider}`,
              },
            },
          },
        },
        providers: {
          [unverifiedProvider]: {
            file: `../../../../${sourceFixture.unverifiedProvider}`,
          },
        },
      });
    }, 30000);

    it('publishes profile with remote map and provider', async () => {
      const mockSuperJson = new SuperJson({
        profiles: {
          [profileId.withoutVersion]: {
            file: `../../../../${sourceFixture.profile}`,
            providers: {
              [unverifiedProvider]: {},
            },
          },
        },
        providers: {
          [unverifiedProvider]: {},
        },
      });

      await mkdir(joinPath(tempDir, 'superface'));
      await OutputStream.writeOnce(
        joinPath(tempDir, 'superface', 'super.json'),
        mockSuperJson.stringified
      );

      const result = await execCLI(
        tempDir,
        [
          'publish',
          'profile',
          '--profileId',
          profileId.withoutVersion,
          '--providerName',
          unverifiedProvider,
        ],
        mockServer.url,
        {
          inputs: [
            //Confirm publish
            { value: 'y', timeout: 4000 },
            { value: ENTER, timeout: 500 },
            //Confirm transition
            { value: 'y', timeout: 4000 },
            { value: ENTER, timeout: 500 },
          ],
          env: { NETRC_FILEPATH: NETRC_FILENAME },
        }
      );
      expect(result.stdout).toContain(
        `Profile: "${profileId.withoutVersion}" found on local file system`
      );
      expect(result.stdout).toContain(
<<<<<<< HEAD
        `Loading map for profile: "${profileId.withoutVersion}" and provider: "${unverifiedProvider}" from Superface store`
=======
        `Loading map for profile: "${profileId.id}" and provider: "${unverifiedProvider}" in version: "1.0.0" from Superface store`
>>>>>>> 0f46fc79
      );
      expect(result.stdout).toContain(
        `Loading provider: "${unverifiedProvider}" from Superface store`
      );
      expect(result.stdout).toContain(`Publishing profile "${profileId.name}"`);
      expect(result.stdout).toContain(
        `🆗 profile has been published successfully.`
      );

      //Check super.json
      const superJson = (
        await SuperJson.load(joinPath(tempDir, 'superface', 'super.json'))
      ).unwrap();

      expect(superJson.document).toEqual({
        profiles: {
          [profileId.withoutVersion]: {
            version: '1.0.1',
            providers: {
              [unverifiedProvider]: {},
            },
          },
        },
        providers: {
          [unverifiedProvider]: {},
        },
      });
    }, 30000);

    it('publishes map with local profile and provider', async () => {
      const mockSuperJson = new SuperJson({
        profiles: {
          [profileId.withoutVersion]: {
            file: `../../../../${sourceFixture.profile}`,
            providers: {
              [unverifiedProvider]: {
                file: `../../../../${sourceFixture.mapWithUnverifiedProvider}`,
              },
            },
          },
        },
        providers: {
          [unverifiedProvider]: {
            file: `../../../../${sourceFixture.unverifiedProvider}`,
          },
        },
      });

      await mkdir(joinPath(tempDir, 'superface'));
      await OutputStream.writeOnce(
        joinPath(tempDir, 'superface', 'super.json'),
        mockSuperJson.stringified
      );

      const result = await execCLI(
        tempDir,
        [
          'publish',
          'map',
          '--profileId',
          profileId.withoutVersion,
          '--providerName',
          unverifiedProvider,
        ],
        mockServer.url,
        {
          inputs: [
            //Confirm publish
            { value: 'y', timeout: 4000 },
            { value: ENTER, timeout: 500 },
            //Confirm transition
            { value: 'y', timeout: 4000 },
            { value: ENTER, timeout: 500 },
          ],
          env: { NETRC_FILEPATH: NETRC_FILENAME },
        }
      );
      expect(result.stdout).toContain(
        `Profile: "${profileId.withoutVersion}" found on local file system`
      );
      expect(result.stdout).toContain(
        `Map for profile: "${profileId.withoutVersion}" and provider: "${unverifiedProvider}" found on local filesystem`
      );
      expect(result.stdout).toContain(
        `Provider: "${unverifiedProvider}" found on local file system`
      );
      expect(result.stdout).toContain(
        `Publishing map for profile "${profileId.name}" and provider "${unverifiedProvider}"`
      );
      expect(result.stdout).toContain(
        `🆗 map has been published successfully.`
      );

      //Check super.json
      const superJson = (
        await SuperJson.load(joinPath(tempDir, 'superface', 'super.json'))
      ).unwrap();

      expect(superJson.document).toEqual({
        profiles: {
          [profileId.withoutVersion]: {
            file: `../../../../${sourceFixture.profile}`,
            providers: {
              [unverifiedProvider]: {},
            },
          },
        },
        providers: {
          [unverifiedProvider]: {
            file: `../../../../${sourceFixture.unverifiedProvider}`,
          },
        },
      });
    }, 30000);

    it('publishes map with remote profile and provider', async () => {
      const mockSuperJson = new SuperJson({
        profiles: {
          [profileId.withoutVersion]: {
            version: profileVersion,
            priority: [provider],
            providers: {
              [unverifiedProvider]: {
                file: `../../../../${sourceFixture.mapWithUnverifiedProvider}`,
              },
            },
          },
        },
        providers: {
          [unverifiedProvider]: {},
        },
      });

      await mkdir(joinPath(tempDir, 'superface'));
      await OutputStream.writeOnce(
        joinPath(tempDir, 'superface', 'super.json'),
        mockSuperJson.stringified
      );

      const result = await execCLI(
        tempDir,
        [
          'publish',
          'map',
          '--profileId',
          profileId.withoutVersion,
          '--providerName',
          unverifiedProvider,
        ],
        mockServer.url,
        {
          inputs: [
            //Confirm publish
            { value: 'y', timeout: 4000 },
            { value: ENTER, timeout: 500 },
            //Confirm transition
            { value: 'y', timeout: 4000 },
            { value: ENTER, timeout: 500 },
          ],
          env: { NETRC_FILEPATH: NETRC_FILENAME },
        }
      );
      expect(result.stdout).toContain(
<<<<<<< HEAD
        `Loading profile: "${profileId.withoutVersion}@${profileVersion}" from Superface store`
=======
        `Loading profile: "${profileId.id}" in version: "${profileVersion}" from Superface store`
>>>>>>> 0f46fc79
      );
      expect(result.stdout).toContain(
        `Map for profile: "${profileId.withoutVersion}@${profileVersion}" and provider: "${unverifiedProvider}" found on local filesystem`
      );
      expect(result.stdout).toContain(
        `Loading provider: "${unverifiedProvider}" from Superface store`
      );
      expect(result.stdout).toContain(
        `Publishing map for profile "${profileId.name}" and provider "${unverifiedProvider}"`
      );
      expect(result.stdout).toContain(
        `🆗 map has been published successfully.`
      );

      //Check super.json
      const superJson = (
        await SuperJson.load(joinPath(tempDir, 'superface', 'super.json'))
      ).unwrap();

      expect(superJson.document).toEqual({
        profiles: {
          [profileId.withoutVersion]: {
            version: profileVersion,
            priority: [provider],
            providers: {
              [unverifiedProvider]: {},
            },
          },
        },
        providers: {
          [unverifiedProvider]: {},
        },
      });
    }, 30000);

    it('publishes provider with local profile and map', async () => {
      const mockSuperJson = new SuperJson({
        profiles: {
          [profileId.withoutVersion]: {
            file: `../../../../${sourceFixture.profile}`,
            providers: {
              [unverifiedProvider]: {
                file: `../../../../${sourceFixture.mapWithUnverifiedProvider}`,
              },
            },
          },
        },
        providers: {
          [unverifiedProvider]: {
            file: `../../../../${sourceFixture.unverifiedProvider}`,
          },
        },
      });

      await mkdir(joinPath(tempDir, 'superface'));
      await OutputStream.writeOnce(
        joinPath(tempDir, 'superface', 'super.json'),
        mockSuperJson.stringified
      );

      const result = await execCLI(
        tempDir,
        [
          'publish',
          'provider',
          '--profileId',
          profileId.withoutVersion,
          '--providerName',
          unverifiedProvider,
        ],
        mockServer.url,
        {
          inputs: [
            //Confirm publish
            { value: 'y', timeout: 4000 },
            { value: ENTER, timeout: 500 },
            //Confirm transition
            { value: 'y', timeout: 4000 },
            { value: ENTER, timeout: 500 },
          ],
          env: { NETRC_FILEPATH: NETRC_FILENAME },
        }
      );
      expect(result.stdout).toContain(
        `Profile: "${profileId.withoutVersion}" found on local file system`
      );
      expect(result.stdout).toContain(
        `Map for profile: "${profileId.withoutVersion}" and provider: "${unverifiedProvider}" found on local filesystem`
      );
      expect(result.stdout).toContain(
        `Provider: "${unverifiedProvider}" found on local file system`
      );
      expect(result.stdout).toContain(
        `Publishing provider "${unverifiedProvider}"`
      );
      expect(result.stdout).toContain(
        `🆗 provider has been published successfully.`
      );

      //Check super.json
      const superJson = (
        await SuperJson.load(joinPath(tempDir, 'superface', 'super.json'))
      ).unwrap();

      expect(superJson.document).toEqual({
        profiles: {
          [profileId.withoutVersion]: {
            file: `../../../../${sourceFixture.profile}`,
            providers: {
              [unverifiedProvider]: {
                file: `../../../../${sourceFixture.mapWithUnverifiedProvider}`,
              },
            },
          },
        },
        providers: {
          [unverifiedProvider]: {},
        },
      });
    }, 30000);

    it('publishes provider with remote profile and map', async () => {
      const mockSuperJson = new SuperJson({
        profiles: {
          [profileId.withoutVersion]: {
            version: profileVersion,
            priority: [unverifiedProvider],
            providers: {
              [unverifiedProvider]: {},
            },
          },
        },
        providers: {
          [unverifiedProvider]: {
            file: `../../../../${sourceFixture.unverifiedProvider}`,
          },
        },
      });

      await mkdir(joinPath(tempDir, 'superface'));
      await OutputStream.writeOnce(
        joinPath(tempDir, 'superface', 'super.json'),
        mockSuperJson.stringified
      );

      const result = await execCLI(
        tempDir,
        [
          'publish',
          'provider',
          '--profileId',
          profileId.withoutVersion,
          '--providerName',
          unverifiedProvider,
        ],
        mockServer.url,
        {
          inputs: [
            //Confirm publish
            { value: 'y', timeout: 4000 },
            { value: ENTER, timeout: 500 },
            //Confirm transition
            { value: 'y', timeout: 4000 },
            { value: ENTER, timeout: 500 },
          ],
          env: { NETRC_FILEPATH: NETRC_FILENAME },
        }
      );
      expect(result.stdout).toContain(
<<<<<<< HEAD
        `Loading profile: "${profileId.withoutVersion}@${profileVersion}" from Superface store`
      );
      expect(result.stdout).toContain(
        `Loading map for profile: "${profileId.withoutVersion}@${profileVersion}" and provider: "${unverifiedProvider}" from Superface store`
=======
        `Loading profile: "${profileId.id}" in version: "${profileVersion}" from Superface store`
      );
      expect(result.stdout).toContain(
        `Loading map for profile: "${profileId.id}@${profileVersion}" and provider: "${unverifiedProvider}" in version: "1.0.0" from Superface store`
>>>>>>> 0f46fc79
      );
      expect(result.stdout).toContain(
        `Provider: "${unverifiedProvider}" found on local file system`
      );
      expect(result.stdout).toContain(
        `Publishing provider "${unverifiedProvider}"`
      );
      expect(result.stdout).toContain(
        `🆗 provider has been published successfully.`
      );

      //Check super.json
      const superJson = (
        await SuperJson.load(joinPath(tempDir, 'superface', 'super.json'))
      ).unwrap();

      expect(superJson.document).toEqual({
        profiles: {
          [profileId.withoutVersion]: {
            version: profileVersion,
            priority: [unverifiedProvider],
            providers: {
              [unverifiedProvider]: {},
            },
          },
        },
        providers: {
          [unverifiedProvider]: {},
        },
      });
    }, 30000);
  });
});<|MERGE_RESOLUTION|>--- conflicted
+++ resolved
@@ -268,11 +268,7 @@
         `Profile: "${profileId.withoutVersion}" found on local file system`
       );
       expect(result.stdout).toContain(
-<<<<<<< HEAD
         `Loading map for profile: "${profileId.withoutVersion}" and provider: "${unverifiedProvider}" from Superface store`
-=======
-        `Loading map for profile: "${profileId.id}" and provider: "${unverifiedProvider}" in version: "1.0.0" from Superface store`
->>>>>>> 0f46fc79
       );
       expect(result.stdout).toContain(
         `Loading provider: "${unverifiedProvider}" from Superface store`
@@ -436,11 +432,7 @@
         }
       );
       expect(result.stdout).toContain(
-<<<<<<< HEAD
-        `Loading profile: "${profileId.withoutVersion}@${profileVersion}" from Superface store`
-=======
-        `Loading profile: "${profileId.id}" in version: "${profileVersion}" from Superface store`
->>>>>>> 0f46fc79
+        `Loading profile: "${profileId.withoutVersion}" in version: "${profileVersion}" from Superface store`
       );
       expect(result.stdout).toContain(
         `Map for profile: "${profileId.withoutVersion}@${profileVersion}" and provider: "${unverifiedProvider}" found on local filesystem`
@@ -610,17 +602,10 @@
         }
       );
       expect(result.stdout).toContain(
-<<<<<<< HEAD
         `Loading profile: "${profileId.withoutVersion}@${profileVersion}" from Superface store`
       );
       expect(result.stdout).toContain(
         `Loading map for profile: "${profileId.withoutVersion}@${profileVersion}" and provider: "${unverifiedProvider}" from Superface store`
-=======
-        `Loading profile: "${profileId.id}" in version: "${profileVersion}" from Superface store`
-      );
-      expect(result.stdout).toContain(
-        `Loading map for profile: "${profileId.id}@${profileVersion}" and provider: "${unverifiedProvider}" in version: "1.0.0" from Superface store`
->>>>>>> 0f46fc79
       );
       expect(result.stdout).toContain(
         `Provider: "${unverifiedProvider}" found on local file system`
