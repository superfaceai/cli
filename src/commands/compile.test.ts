import { err, ok, SuperJson } from '@superfaceai/one-sdk';
import { SDKExecutionError } from '@superfaceai/one-sdk/dist/internal/errors';
import { mocked } from 'ts-jest/utils';

import { MockLogger } from '../common';
import { createUserError } from '../common/error';
import { ProfileId } from '../common/profile';
import { compile } from '../logic/compile';
import { detectSuperJson } from '../logic/install';
import { CommandInstance } from '../test/utils';
import Compile from './compile';

//Mock install logic
jest.mock('../logic/install', () => ({
  detectSuperJson: jest.fn(),
}));

//Mock compile logic
jest.mock('../logic/compile', () => ({
  compile: jest.fn(),
}));

describe('Compile CLI command', () => {
  const userError = createUserError(false);
  afterEach(() => {
    jest.resetAllMocks();
  });

  describe('running compile command', () => {
    let instance: Compile;
    let logger: MockLogger;
    const mockProfile = 'starwars/character-information';
    const secondMockProfile = 'startrek/character-information';
    const mockProvider = 'swapi';
    const secondMockProvider = 'starwarsapi';
    const thirdMockProvider = 'startrek';
    const mockSuperJson = new SuperJson({
      profiles: {
        [mockProfile]: {
          file: `../${mockProfile}.supr`,
          defaults: {},
          providers: {
            [mockProvider]: {
              file: `../${mockProfile}.${mockProvider}.suma`,
            },
            [secondMockProvider]: {
              file: `../${mockProfile}.${secondMockProvider}.suma`,
            },
          },
        },
        [secondMockProfile]: {
          file: `../${secondMockProfile}.supr`,
          defaults: {},
          providers: {
            [thirdMockProvider]: {
              file: `../${secondMockProfile}.${thirdMockProvider}.suma`,
            },
          },
        },
        'other/profile': {
          version: '1.0.0',
          defaults: {},
          providers: {
            [mockProvider]: {
              mapVariant: 'test',
            },
          },
        },
      },
      providers: {
        [mockProvider]: {
          file: '../swapi.provider.json',
          security: [],
        },
        [secondMockProvider]: {
          file: '../starwarsapi.provider.json',
          security: [],
        },
        [thirdMockProvider]: {
          file: '../startrek.provider.json',
          security: [],
        },
      },
    });

    beforeEach(() => {
      instance = CommandInstance(Compile);
      logger = new MockLogger();
    });

    it('throws when super.json not found', async () => {
      mocked(detectSuperJson).mockResolvedValue(undefined);
<<<<<<< HEAD
      await expect(
        instance.execute({ logger, userError, flags: {} })
      ).rejects.toThrow('Unable to compile, super.json not found');
=======
      await expect(Compile.run([])).rejects.toThrow(
        'Unable to compile, super.json not found'
      );
>>>>>>> 57112e4f
    });

    it('throws when super.json not loaded correctly', async () => {
      mocked(detectSuperJson).mockResolvedValue('.');
      jest
        .spyOn(SuperJson, 'load')
        .mockResolvedValue(err(new SDKExecutionError('test error', [], [])));
<<<<<<< HEAD
      await expect(
        instance.execute({ logger, userError, flags: {} })
      ).rejects.toThrow('Unable to load super.json: test error');
    });

    it('throws error on scan flag higher than 5', async () => {
      mocked(detectSuperJson).mockResolvedValue('.');

      await expect(
        instance.execute({ logger, userError, flags: { scan: 7 } })
      ).rejects.toThrow(
=======
      await expect(Compile.run([])).rejects.toThrow(
        'Unable to load super.json: test error'
      );
    });

    it('throws error on invalid scan flag', async () => {
      mocked(detectSuperJson).mockResolvedValue('.');

      await expect(Compile.run(['-s test'])).rejects.toThrow(
        'Expected an integer but received:  test'
      );
      expect(detectSuperJson).not.toHaveBeenCalled();
    }, 10000);

    it('throws error on scan flag higher than 5', async () => {
      mocked(detectSuperJson).mockResolvedValue('.');

      await expect(Compile.run(['-s', '6'])).rejects.toThrow(
>>>>>>> 57112e4f
        '--scan/-s : Number of levels to scan cannot be higher than 5'
      );
      expect(detectSuperJson).not.toHaveBeenCalled();
    }, 10000);

    it('throws error on invalid profile id', async () => {
      mocked(detectSuperJson).mockResolvedValue('.');
      const loadSpy = jest
        .spyOn(SuperJson, 'load')
        .mockResolvedValue(ok(new SuperJson()));

      await expect(
<<<<<<< HEAD
        instance.execute({
          logger,
          userError,
          flags: {
            profileId: 'U!0_',
            providerName: mockProvider,
            scan: 3,
          },
        })
      ).rejects.toThrow(
        'Invalid profile id: "U!0_" is not a valid lowercase identifier'
=======
        Compile.run([
          '--profileId',
          'U!0_',
          '--providerName',
          mockProvider,
          '-s',
          '3',
        ])
      ).rejects.toThrow(
        '❌ Invalid profile id: "U!0_" is not a valid lowercase identifier'
>>>>>>> 57112e4f
      );
      expect(detectSuperJson).not.toHaveBeenCalled();
      expect(loadSpy).not.toHaveBeenCalled();
    }, 10000);

    it('throws error on invalid provider name', async () => {
      mocked(detectSuperJson).mockResolvedValue('.');
      const loadSpy = jest
        .spyOn(SuperJson, 'load')
        .mockResolvedValue(ok(new SuperJson()));

      await expect(
<<<<<<< HEAD
        instance.execute({
          logger,
          userError,
          flags: {
            profileId: mockProfile,
            providerName: 'U!0_',
            scan: 3,
          },
        })
=======
        Compile.run([
          '--profileId',
          mockProfile,
          '--providerName',
          'U!0_',
          '-s',
          '3',
        ])
>>>>>>> 57112e4f
      ).rejects.toThrow('Invalid provider name: "U!0_"');
      expect(detectSuperJson).not.toHaveBeenCalled();
      expect(loadSpy).not.toHaveBeenCalled();
    }, 10000);

    it('throws error when provider name is specified but profile id is not', async () => {
      mocked(detectSuperJson).mockResolvedValue('.');
      const loadSpy = jest
        .spyOn(SuperJson, 'load')
        .mockResolvedValue(ok(new SuperJson()));

      await expect(
<<<<<<< HEAD
        instance.execute({
          logger,
          userError,
          flags: { providerName: mockProvider, scan: 3 },
        })
=======
        Compile.run(['--providerName', mockProvider, '-s', '3'])
>>>>>>> 57112e4f
      ).rejects.toThrow(
        '--profileId must be specified when using --providerName'
      );
      expect(detectSuperJson).not.toHaveBeenCalled();
      expect(loadSpy).not.toHaveBeenCalled();
    }, 10000);

    it('throws error on missing profile id in super.json', async () => {
      mocked(detectSuperJson).mockResolvedValue('.');
      const loadSpy = jest
        .spyOn(SuperJson, 'load')
        .mockResolvedValue(ok(new SuperJson()));

      await expect(
<<<<<<< HEAD
        instance.execute({
          logger,
          userError,
          flags: {
            profileId: mockProfile,
            providerName: mockProvider,
            scan: 3,
          },
        })
      ).rejects.toThrow(
        `Unable to compile, profile: "${mockProfile}" not found in super.json`
=======
        Compile.run([
          '--profileId',
          mockProfile,
          '--providerName',
          mockProvider,
          '-s',
          '3',
        ])
      ).rejects.toThrow(
        `❌ Unable to compile, profile: "${mockProfile}" not found in super.json`
>>>>>>> 57112e4f
      );
      expect(detectSuperJson).toHaveBeenCalled();
      expect(loadSpy).toHaveBeenCalled();
    }, 10000);

    it('throws error on missing provider id in super.json', async () => {
      mocked(detectSuperJson).mockResolvedValue('.');
      const loadSpy = jest.spyOn(SuperJson, 'load').mockResolvedValue(
        ok(
          new SuperJson({
            profiles: {
              [mockProfile]: {
                version: '1.0.0',
                defaults: {},
              },
            },
            providers: {},
          })
        )
      );

      await expect(
<<<<<<< HEAD
        instance.execute({
          logger,
          userError,
          flags: {
            profileId: mockProfile,
            providerName: mockProvider,
            scan: 3,
          },
        })
=======
        Compile.run([
          '--profileId',
          mockProfile,
          '--providerName',
          mockProvider,
          '-s',
          '3',
        ])
>>>>>>> 57112e4f
      ).rejects.toThrow(
        `Unable to compile, provider: "${mockProvider}" not found in profile: "${mockProfile}" in super.json`
      );
      expect(detectSuperJson).toHaveBeenCalled();
      expect(loadSpy).toHaveBeenCalled();
    }, 10000);

    describe('compiling whole super json', () => {
      it('compiles all local profiles and maps file from super.json and scan flag', async () => {
        const loadSpy = jest
          .spyOn(SuperJson, 'load')
          .mockResolvedValue(ok(mockSuperJson));

        mocked(detectSuperJson).mockResolvedValue('.');
        mocked(compile).mockResolvedValue();

        await expect(
          instance.execute({ logger, userError, flags: { scan: 4 } })
        ).resolves.toBeUndefined();

        expect(compile).toHaveBeenCalledWith(
          {
            profiles: [
              {
                path: mockSuperJson.resolvePath(`../${mockProfile}.supr`),
                id: ProfileId.fromId(mockProfile, { userError }),
                maps: [
                  {
                    path: mockSuperJson.resolvePath(
                      `../${mockProfile}.${mockProvider}.suma`
                    ),
                    provider: mockProvider,
                  },
                  {
                    path: mockSuperJson.resolvePath(
                      `../${mockProfile}.${secondMockProvider}.suma`
                    ),
                    provider: secondMockProvider,
                  },
                ],
              },
              {
                path: mockSuperJson.resolvePath(`../${secondMockProfile}.supr`),
                id: ProfileId.fromId(secondMockProfile, { userError }),
                maps: [
                  {
                    path: mockSuperJson.resolvePath(
                      `../${secondMockProfile}.${thirdMockProvider}.suma`
                    ),
                    provider: thirdMockProvider,
                  },
                ],
              },
            ],
            options: {
              onlyMap: undefined,
              onlyProfile: undefined,
            },
          },
          expect.anything()
        );

        expect(detectSuperJson).toHaveBeenCalledWith(process.cwd(), 4);
        expect(loadSpy).toHaveBeenCalledTimes(1);
      });

      it('compiles local profiles and maps file from super.json - only maps', async () => {
        const loadSpy = jest
          .spyOn(SuperJson, 'load')
          .mockResolvedValue(ok(mockSuperJson));

        mocked(detectSuperJson).mockResolvedValue('.');
        mocked(compile).mockResolvedValue();

        await expect(
          instance.execute({ logger, userError, flags: { onlyMap: true } })
        ).resolves.toBeUndefined();

        expect(compile).toHaveBeenCalledWith(
          {
            profiles: [
              {
                path: mockSuperJson.resolvePath(`../${mockProfile}.supr`),
                id: ProfileId.fromId(mockProfile, { userError }),
                maps: [
                  {
                    path: mockSuperJson.resolvePath(
                      `../${mockProfile}.${mockProvider}.suma`
                    ),
                    provider: mockProvider,
                  },
                  {
                    path: mockSuperJson.resolvePath(
                      `../${mockProfile}.${secondMockProvider}.suma`
                    ),
                    provider: secondMockProvider,
                  },
                ],
              },
              {
                path: mockSuperJson.resolvePath(`../${secondMockProfile}.supr`),
                id: ProfileId.fromId(secondMockProfile, { userError }),
                maps: [
                  {
                    path: mockSuperJson.resolvePath(
                      `../${secondMockProfile}.${thirdMockProvider}.suma`
                    ),
                    provider: thirdMockProvider,
                  },
                ],
              },
            ],
            options: { onlyMap: true, onlyProfile: undefined },
          },
          expect.anything()
        );

        expect(detectSuperJson).toHaveBeenCalledWith(process.cwd(), undefined);
        expect(loadSpy).toHaveBeenCalledTimes(1);
      });

      it('compiles local profiles and maps file from super.json - only profiles', async () => {
        const loadSpy = jest
          .spyOn(SuperJson, 'load')
          .mockResolvedValue(ok(mockSuperJson));

        mocked(detectSuperJson).mockResolvedValue('.');
        mocked(compile).mockResolvedValue();

        await expect(
          instance.execute({ logger, userError, flags: { onlyProfile: true } })
        ).resolves.toBeUndefined();

        expect(compile).toHaveBeenCalledWith(
          {
            profiles: [
              {
                path: mockSuperJson.resolvePath(`../${mockProfile}.supr`),
                id: ProfileId.fromId(mockProfile, { userError }),
                maps: [
                  {
                    path: mockSuperJson.resolvePath(
                      `../${mockProfile}.${mockProvider}.suma`
                    ),
                    provider: mockProvider,
                  },
                  {
                    path: mockSuperJson.resolvePath(
                      `../${mockProfile}.${secondMockProvider}.suma`
                    ),
                    provider: secondMockProvider,
                  },
                ],
              },
              {
                path: mockSuperJson.resolvePath(`../${secondMockProfile}.supr`),
                id: ProfileId.fromId(secondMockProfile, { userError }),
                maps: [
                  {
                    path: mockSuperJson.resolvePath(
                      `../${secondMockProfile}.${thirdMockProvider}.suma`
                    ),
                    provider: thirdMockProvider,
                  },
                ],
              },
            ],
            options: { onlyMap: undefined, onlyProfile: true },
          },
          expect.anything()
        );

        expect(detectSuperJson).toHaveBeenCalledWith(process.cwd(), undefined);
        expect(loadSpy).toHaveBeenCalledTimes(1);
      });

      it('compiles local profiles and maps file from super.json - quiet flag', async () => {
        const loadSpy = jest
          .spyOn(SuperJson, 'load')
          .mockResolvedValue(ok(mockSuperJson));

        mocked(detectSuperJson).mockResolvedValue('.');
        mocked(compile).mockResolvedValue();

        await expect(
          instance.execute({ logger, userError, flags: {} })
        ).resolves.toBeUndefined();

        expect(compile).toHaveBeenCalledWith(
          {
            profiles: [
              {
                path: mockSuperJson.resolvePath(`../${mockProfile}.supr`),
                id: ProfileId.fromId(mockProfile, { userError }),
                maps: [
                  {
                    path: mockSuperJson.resolvePath(
                      `../${mockProfile}.${mockProvider}.suma`
                    ),
                    provider: mockProvider,
                  },
                  {
                    path: mockSuperJson.resolvePath(
                      `../${mockProfile}.${secondMockProvider}.suma`
                    ),
                    provider: secondMockProvider,
                  },
                ],
              },
              {
                path: mockSuperJson.resolvePath(`../${secondMockProfile}.supr`),
                id: ProfileId.fromId(secondMockProfile, { userError }),
                maps: [
                  {
                    path: mockSuperJson.resolvePath(
                      `../${secondMockProfile}.${thirdMockProvider}.suma`
                    ),
                    provider: thirdMockProvider,
                  },
                ],
              },
            ],
            options: { onlyMap: undefined, onlyProfile: undefined },
          },
          expect.anything()
        );

        expect(detectSuperJson).toHaveBeenCalledWith(process.cwd(), undefined);
        expect(loadSpy).toHaveBeenCalledTimes(1);
      });
    });

    describe('compiling single profile', () => {
      it('compiles single local profile and its maps', async () => {
        const loadSpy = jest
          .spyOn(SuperJson, 'load')
          .mockResolvedValue(ok(mockSuperJson));

        mocked(detectSuperJson).mockResolvedValue('.');
        mocked(compile).mockResolvedValue();

        await expect(
          instance.execute({
            logger,
            userError,
            flags: { profileId: mockProfile },
          })
        ).resolves.toBeUndefined();

        expect(compile).toHaveBeenCalledWith(
          {
            profiles: [
              {
                path: mockSuperJson.resolvePath(`../${mockProfile}.supr`),
                id: ProfileId.fromId(mockProfile, { userError }),
                maps: [
                  {
                    path: mockSuperJson.resolvePath(
                      `../${mockProfile}.${mockProvider}.suma`
                    ),
                    provider: mockProvider,
                  },
                  {
                    path: mockSuperJson.resolvePath(
                      `../${mockProfile}.${secondMockProvider}.suma`
                    ),
                    provider: secondMockProvider,
                  },
                ],
              },
            ],
            options: {
              onlyMap: undefined,
              onlyProfile: undefined,
            },
          },
          expect.anything()
        );

        expect(detectSuperJson).toHaveBeenCalledWith(process.cwd(), undefined);
        expect(loadSpy).toHaveBeenCalledTimes(1);
      });

      it('compiles single local profile and its maps - only maps', async () => {
        const loadSpy = jest
          .spyOn(SuperJson, 'load')
          .mockResolvedValue(ok(mockSuperJson));

        mocked(detectSuperJson).mockResolvedValue('.');
        mocked(compile).mockResolvedValue();

        await expect(
          instance.execute({
            logger,
            userError,
            flags: { profileId: mockProfile, onlyMap: true },
          })
        ).resolves.toBeUndefined();

        expect(compile).toHaveBeenCalledWith(
          {
            profiles: [
              {
                path: mockSuperJson.resolvePath(`../${mockProfile}.supr`),
                id: ProfileId.fromId(mockProfile, { userError }),
                maps: [
                  {
                    path: mockSuperJson.resolvePath(
                      `../${mockProfile}.${mockProvider}.suma`
                    ),
                    provider: mockProvider,
                  },
                  {
                    path: mockSuperJson.resolvePath(
                      `../${mockProfile}.${secondMockProvider}.suma`
                    ),
                    provider: secondMockProvider,
                  },
                ],
              },
            ],
            options: { onlyMap: true, onlyProfile: undefined },
          },
          expect.anything()
        );

        expect(detectSuperJson).toHaveBeenCalledWith(process.cwd(), undefined);
        expect(loadSpy).toHaveBeenCalledTimes(1);
      });

      it('compiles single local profile and its maps - only profiles', async () => {
        const loadSpy = jest
          .spyOn(SuperJson, 'load')
          .mockResolvedValue(ok(mockSuperJson));

        mocked(detectSuperJson).mockResolvedValue('.');
        mocked(compile).mockResolvedValue();

        await expect(
          instance.execute({
            logger,
            userError,
            flags: { profileId: mockProfile, onlyProfile: true },
          })
        ).resolves.toBeUndefined();

        expect(compile).toHaveBeenCalledWith(
          {
            profiles: [
              {
                path: mockSuperJson.resolvePath(`../${mockProfile}.supr`),
                id: ProfileId.fromId(mockProfile, { userError }),
                maps: [
                  {
                    path: mockSuperJson.resolvePath(
                      `../${mockProfile}.${mockProvider}.suma`
                    ),
                    provider: mockProvider,
                  },
                  {
                    path: mockSuperJson.resolvePath(
                      `../${mockProfile}.${secondMockProvider}.suma`
                    ),
                    provider: secondMockProvider,
                  },
                ],
              },
            ],
            options: { onlyMap: undefined, onlyProfile: true },
          },
          expect.anything()
        );

        expect(detectSuperJson).toHaveBeenCalledWith(process.cwd(), undefined);
        expect(loadSpy).toHaveBeenCalledTimes(1);
      });
    });

    describe('compiling single profile and single map', () => {
      it('compiles single local profile and single local map', async () => {
        const loadSpy = jest
          .spyOn(SuperJson, 'load')
          .mockResolvedValue(ok(mockSuperJson));

        mocked(detectSuperJson).mockResolvedValue('.');
        mocked(compile).mockResolvedValue();

        await expect(
          instance.execute({
            logger,
            userError,
            flags: {
              profileId: mockProfile,
              providerName: mockProvider,
            },
          })
        ).resolves.toBeUndefined();

        expect(compile).toHaveBeenCalledWith(
          {
            profiles: [
              {
                path: mockSuperJson.resolvePath(`../${mockProfile}.supr`),
                id: ProfileId.fromId(mockProfile, { userError }),
                maps: [
                  {
                    path: mockSuperJson.resolvePath(
                      `../${mockProfile}.${mockProvider}.suma`
                    ),
                    provider: mockProvider,
                  },
                ],
              },
            ],
            options: {
              onlyMap: undefined,
              onlyProfile: undefined,
            },
          },
          expect.anything()
        );

        expect(detectSuperJson).toHaveBeenCalledWith(process.cwd(), undefined);
        expect(loadSpy).toHaveBeenCalledTimes(1);
      });

      it('compiles single local profile and single local map - only maps', async () => {
        const loadSpy = jest
          .spyOn(SuperJson, 'load')
          .mockResolvedValue(ok(mockSuperJson));

        mocked(detectSuperJson).mockResolvedValue('.');
        mocked(compile).mockResolvedValue();

        await expect(
          instance.execute({
            logger,
            userError,
            flags: {
              profileId: mockProfile,
              providerName: mockProvider,
              onlyMap: true,
            },
          })
        ).resolves.toBeUndefined();

        expect(compile).toHaveBeenCalledWith(
          {
            profiles: [
              {
                path: mockSuperJson.resolvePath(`../${mockProfile}.supr`),
                id: ProfileId.fromId(mockProfile, { userError }),
                maps: [
                  {
                    path: mockSuperJson.resolvePath(
                      `../${mockProfile}.${mockProvider}.suma`
                    ),
                    provider: mockProvider,
                  },
                ],
              },
            ],
            options: { onlyMap: true, onlyProfile: undefined },
          },
          expect.anything()
        );

        expect(detectSuperJson).toHaveBeenCalledWith(process.cwd(), undefined);
        expect(loadSpy).toHaveBeenCalledTimes(1);
      });

      it('compiles single local profile and single local map - only profiles', async () => {
        const loadSpy = jest
          .spyOn(SuperJson, 'load')
          .mockResolvedValue(ok(mockSuperJson));

        mocked(detectSuperJson).mockResolvedValue('.');
        mocked(compile).mockResolvedValue();

        await expect(
          instance.execute({
            logger,
            userError,
            flags: {
              profileId: mockProfile,
              providerName: mockProvider,
              onlyProfile: true,
            },
          })
        ).resolves.toBeUndefined();

        expect(compile).toHaveBeenCalledWith(
          {
            profiles: [
              {
                path: mockSuperJson.resolvePath(`../${mockProfile}.supr`),
                id: ProfileId.fromId(mockProfile, { userError }),
                maps: [
                  {
                    path: mockSuperJson.resolvePath(
                      `../${mockProfile}.${mockProvider}.suma`
                    ),
                    provider: mockProvider,
                  },
                ],
              },
            ],
            options: { onlyMap: undefined, onlyProfile: true },
          },
          expect.anything()
        );

        expect(detectSuperJson).toHaveBeenCalledWith(process.cwd(), undefined);
        expect(loadSpy).toHaveBeenCalledTimes(1);
      });
    });
  });
});<|MERGE_RESOLUTION|>--- conflicted
+++ resolved
@@ -10,12 +10,9 @@
 import { CommandInstance } from '../test/utils';
 import Compile from './compile';
 
-//Mock install logic
 jest.mock('../logic/install', () => ({
   detectSuperJson: jest.fn(),
 }));
-
-//Mock compile logic
 jest.mock('../logic/compile', () => ({
   compile: jest.fn(),
 }));
@@ -90,15 +87,9 @@
 
     it('throws when super.json not found', async () => {
       mocked(detectSuperJson).mockResolvedValue(undefined);
-<<<<<<< HEAD
       await expect(
         instance.execute({ logger, userError, flags: {} })
       ).rejects.toThrow('Unable to compile, super.json not found');
-=======
-      await expect(Compile.run([])).rejects.toThrow(
-        'Unable to compile, super.json not found'
-      );
->>>>>>> 57112e4f
     });
 
     it('throws when super.json not loaded correctly', async () => {
@@ -106,7 +97,6 @@
       jest
         .spyOn(SuperJson, 'load')
         .mockResolvedValue(err(new SDKExecutionError('test error', [], [])));
-<<<<<<< HEAD
       await expect(
         instance.execute({ logger, userError, flags: {} })
       ).rejects.toThrow('Unable to load super.json: test error');
@@ -118,26 +108,6 @@
       await expect(
         instance.execute({ logger, userError, flags: { scan: 7 } })
       ).rejects.toThrow(
-=======
-      await expect(Compile.run([])).rejects.toThrow(
-        'Unable to load super.json: test error'
-      );
-    });
-
-    it('throws error on invalid scan flag', async () => {
-      mocked(detectSuperJson).mockResolvedValue('.');
-
-      await expect(Compile.run(['-s test'])).rejects.toThrow(
-        'Expected an integer but received:  test'
-      );
-      expect(detectSuperJson).not.toHaveBeenCalled();
-    }, 10000);
-
-    it('throws error on scan flag higher than 5', async () => {
-      mocked(detectSuperJson).mockResolvedValue('.');
-
-      await expect(Compile.run(['-s', '6'])).rejects.toThrow(
->>>>>>> 57112e4f
         '--scan/-s : Number of levels to scan cannot be higher than 5'
       );
       expect(detectSuperJson).not.toHaveBeenCalled();
@@ -150,7 +120,6 @@
         .mockResolvedValue(ok(new SuperJson()));
 
       await expect(
-<<<<<<< HEAD
         instance.execute({
           logger,
           userError,
@@ -162,18 +131,6 @@
         })
       ).rejects.toThrow(
         'Invalid profile id: "U!0_" is not a valid lowercase identifier'
-=======
-        Compile.run([
-          '--profileId',
-          'U!0_',
-          '--providerName',
-          mockProvider,
-          '-s',
-          '3',
-        ])
-      ).rejects.toThrow(
-        '❌ Invalid profile id: "U!0_" is not a valid lowercase identifier'
->>>>>>> 57112e4f
       );
       expect(detectSuperJson).not.toHaveBeenCalled();
       expect(loadSpy).not.toHaveBeenCalled();
@@ -186,7 +143,6 @@
         .mockResolvedValue(ok(new SuperJson()));
 
       await expect(
-<<<<<<< HEAD
         instance.execute({
           logger,
           userError,
@@ -196,16 +152,6 @@
             scan: 3,
           },
         })
-=======
-        Compile.run([
-          '--profileId',
-          mockProfile,
-          '--providerName',
-          'U!0_',
-          '-s',
-          '3',
-        ])
->>>>>>> 57112e4f
       ).rejects.toThrow('Invalid provider name: "U!0_"');
       expect(detectSuperJson).not.toHaveBeenCalled();
       expect(loadSpy).not.toHaveBeenCalled();
@@ -218,15 +164,11 @@
         .mockResolvedValue(ok(new SuperJson()));
 
       await expect(
-<<<<<<< HEAD
         instance.execute({
           logger,
           userError,
           flags: { providerName: mockProvider, scan: 3 },
         })
-=======
-        Compile.run(['--providerName', mockProvider, '-s', '3'])
->>>>>>> 57112e4f
       ).rejects.toThrow(
         '--profileId must be specified when using --providerName'
       );
@@ -241,7 +183,6 @@
         .mockResolvedValue(ok(new SuperJson()));
 
       await expect(
-<<<<<<< HEAD
         instance.execute({
           logger,
           userError,
@@ -253,18 +194,6 @@
         })
       ).rejects.toThrow(
         `Unable to compile, profile: "${mockProfile}" not found in super.json`
-=======
-        Compile.run([
-          '--profileId',
-          mockProfile,
-          '--providerName',
-          mockProvider,
-          '-s',
-          '3',
-        ])
-      ).rejects.toThrow(
-        `❌ Unable to compile, profile: "${mockProfile}" not found in super.json`
->>>>>>> 57112e4f
       );
       expect(detectSuperJson).toHaveBeenCalled();
       expect(loadSpy).toHaveBeenCalled();
@@ -287,7 +216,6 @@
       );
 
       await expect(
-<<<<<<< HEAD
         instance.execute({
           logger,
           userError,
@@ -297,16 +225,6 @@
             scan: 3,
           },
         })
-=======
-        Compile.run([
-          '--profileId',
-          mockProfile,
-          '--providerName',
-          mockProvider,
-          '-s',
-          '3',
-        ])
->>>>>>> 57112e4f
       ).rejects.toThrow(
         `Unable to compile, provider: "${mockProvider}" not found in profile: "${mockProfile}" in super.json`
       );
