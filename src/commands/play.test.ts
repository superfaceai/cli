--- conflicted
+++ resolved
@@ -196,7 +196,6 @@
           JSON.stringify({
             profiles: {
               [createdPlayground.name]: {
-<<<<<<< HEAD
                 file: expectedFiles[0],
                 providers: {
                   foo: {
@@ -204,15 +203,6 @@
                   },
                   bar: {
                     file: expectedFiles[2],
-=======
-                file: 'file:' + createdPlayground.name + '.supr',
-                providers: {
-                  foo: {
-                    file: 'file:' + createdPlayground.name + '.foo.suma',
-                  },
-                  bar: {
-                    file: 'file:' + createdPlayground.name + '.bar.suma',
->>>>>>> cba073ed
                   },
                 },
               },
