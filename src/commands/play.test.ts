--- conflicted
+++ resolved
@@ -2,10 +2,7 @@
 import inquirer from 'inquirer';
 import { mocked } from 'ts-jest/utils';
 
-<<<<<<< HEAD
-=======
 import Play from '../commands/play';
->>>>>>> 1b7f80b5
 import { validateDocumentName } from '../common/document';
 import {
   cleanPlayground,
@@ -14,10 +11,6 @@
   initializePlayground,
   PlaygroundInstance,
 } from '../logic/playground';
-<<<<<<< HEAD
-import Play from './play';
-=======
->>>>>>> 1b7f80b5
 
 //Mock inquirer
 jest.mock('inquirer');
@@ -28,11 +21,7 @@
 //Mock logic
 jest.mock('../logic/playground', () => ({
   // eslint-disable-next-line @typescript-eslint/no-unnecessary-type-assertion
-<<<<<<< HEAD
-  ...(jest.requireActual('../logic/playground') as Record<string, unknown>),
-=======
   ...jest.requireActual<Record<string, unknown>>('../logic/playground'),
->>>>>>> 1b7f80b5
   cleanPlayground: jest.fn(),
   detectPlayground: jest.fn(),
   executePlayground: jest.fn(),
@@ -61,7 +50,6 @@
   };
 
   describe('when running play command', () => {
-<<<<<<< HEAD
     it('asks for action', async () => {
       const mockPath = 'test';
       mocked(validateDocumentName).mockReturnValue(true);
@@ -124,36 +112,28 @@
         },
         'pubs',
         {
-=======
-    const basepath = process.cwd();
-    const mockPlaygroundInstance: PlaygroundInstance = {
-      path: 'users/real/path/to/test-playground',
-      name: 'first',
-      profilePath: basepath + '/first/profile/file',
-      providers: [
-        {
-          mapPath: basepath + '/first/profile/first/provider/file',
-          name: 'first-provider',
-        },
-        {
-          mapPath: basepath + '/first/profile/second/provider/file',
-          name: 'second-provider',
-        },
-      ],
-      scope: undefined,
-    };
-
-    it('initializes valid playground - use inputs from cli', async () => {
+          logCb: expect.anything(),
+        }
+      );
+    });
+
+    it('initializes valid playground - prompts for input', async () => {
       const mockPath = 'test';
       mocked(validateDocumentName).mockReturnValue(true);
       mocked(initializePlayground).mockResolvedValue(undefined);
-      const promptSpy = jest.spyOn(inquirer, 'prompt');
-
-      await expect(
-        Play.run(['initialize', mockPath, '--providers', 'foo', 'bar'])
-      ).resolves.toBeUndefined();
-
-      expect(promptSpy).toHaveBeenCalledTimes(0);
+      const promptSpy = jest
+        .spyOn(inquirer, 'prompt')
+        .mockResolvedValueOnce({ providers: 'foo bar' });
+
+      await expect(Play.run(['initialize', mockPath])).resolves.toBeUndefined();
+
+      expect(promptSpy).toHaveBeenCalledTimes(1);
+      expect(promptSpy).toHaveBeenCalledWith({
+        name: 'providers',
+        message: 'Input space separated list of providers to create',
+        type: 'input',
+        validate: expect.anything(),
+      });
       expect(initializePlayground).toHaveBeenCalledTimes(1);
       expect(initializePlayground).toHaveBeenCalledWith(
         mockPath,
@@ -166,54 +146,6 @@
           logCb: expect.anything(),
         }
       );
-    });
-
-    it('initializes valid playground - prompts for input', async () => {
-      const mockPath = 'test';
-      mocked(validateDocumentName).mockReturnValue(true);
-      mocked(initializePlayground).mockResolvedValue(undefined);
-      const promptSpy = jest
-        .spyOn(inquirer, 'prompt')
-        .mockResolvedValueOnce({ providers: 'foo bar' });
-
-      await expect(Play.run(['initialize', mockPath])).resolves.toBeUndefined();
-
-      expect(promptSpy).toHaveBeenCalledTimes(1);
-      expect(promptSpy).toHaveBeenCalledWith({
-        name: 'providers',
-        message: 'Input space separated list of providers to create',
-        type: 'input',
-        validate: expect.anything(),
-      });
-      expect(initializePlayground).toHaveBeenCalledTimes(1);
-      expect(initializePlayground).toHaveBeenCalledWith(
-        mockPath,
-        {
-          name: mockPath,
-          providers: ['foo', 'bar'],
-        },
-        'pubs',
-        {
-          logCb: expect.anything(),
-        }
-      );
-    });
-
-    it('throw error on invalid document when initializing playground - prompts for input', async () => {
-      const mockPath = 'test';
-      mocked(validateDocumentName).mockReturnValue(false);
-      mocked(initializePlayground).mockResolvedValue(undefined);
-      const promptSpy = jest
-        .spyOn(inquirer, 'prompt')
-        .mockResolvedValueOnce({ providers: 'foo bar' });
-
-      await expect(Play.run(['initialize', mockPath])).rejects.toEqual(
-        new CLIError('The playground name must be a valid slang identifier')
-      );
-
-      expect(promptSpy).toHaveBeenCalledTimes(0);
-
-      expect(initializePlayground).toHaveBeenCalledTimes(0);
     });
 
     it('executes playground - use inputs from cli', async () => {
@@ -273,39 +205,6 @@
         { ast: 'never', npm: 'never', tsc: 'never' },
         {
           debugLevel: '*',
->>>>>>> 1b7f80b5
-          logCb: expect.anything(),
-        }
-      );
-    });
-
-<<<<<<< HEAD
-    it('initializes valid playground - prompts for input', async () => {
-      const mockPath = 'test';
-      mocked(validateDocumentName).mockReturnValue(true);
-      mocked(initializePlayground).mockResolvedValue(undefined);
-      const promptSpy = jest
-        .spyOn(inquirer, 'prompt')
-        .mockResolvedValueOnce({ providers: 'foo bar' });
-
-      await expect(Play.run(['initialize', mockPath])).resolves.toBeUndefined();
-
-      expect(promptSpy).toHaveBeenCalledTimes(1);
-      expect(promptSpy).toHaveBeenCalledWith({
-        name: 'providers',
-        message: 'Input space separated list of providers to create',
-        type: 'input',
-        validate: expect.anything(),
-      });
-      expect(initializePlayground).toHaveBeenCalledTimes(1);
-      expect(initializePlayground).toHaveBeenCalledWith(
-        mockPath,
-        {
-          name: mockPath,
-          providers: ['foo', 'bar'],
-        },
-        'pubs',
-        {
           logCb: expect.anything(),
         }
       );
@@ -328,34 +227,6 @@
       expect(initializePlayground).toHaveBeenCalledTimes(0);
     });
 
-    it('executes playground - use inputs from cli', async () => {
-      const mockPath = 'test';
-      mocked(executePlayground).mockResolvedValue(undefined);
-      mocked(detectPlayground).mockResolvedValue([mockPlaygroundInstance]);
-      const promptSpy = jest.spyOn(inquirer, 'prompt');
-
-      await expect(
-        Play.run([
-          'execute',
-          mockPath,
-          '--providers',
-          'first-provider',
-          'second-provider',
-        ])
-      ).resolves.toBeUndefined();
-
-      expect(promptSpy).toHaveBeenCalledTimes(0);
-      expect(executePlayground).toHaveBeenCalledTimes(1);
-      expect(executePlayground).toHaveBeenCalledWith(
-        mockPlaygroundInstance,
-        ['first-provider', 'second-provider'],
-        { ast: 'never', npm: 'never', tsc: 'never' },
-        {
-          debugLevel: '*',
-          logCb: expect.anything(),
-        }
-      );
-    });
     it('executes playground - prompts for providers', async () => {
       const mockPath = 'test';
       mocked(executePlayground).mockResolvedValue(undefined);
@@ -432,9 +303,6 @@
     });
 
     it('throws error when provider not found in exisitng playground', async () => {
-=======
-    it('throws error provider not found when executing exisitng playground', async () => {
->>>>>>> 1b7f80b5
       const mockPath = 'test';
       mocked(executePlayground).mockResolvedValue(undefined);
       mocked(detectPlayground).mockResolvedValue([mockPlaygroundInstance]);
@@ -458,7 +326,6 @@
           'Provider "different-provider" not found for playground "users/real/path/to/test-playground"'
         )
       );
-<<<<<<< HEAD
 
       expect(promptSpy).toHaveBeenCalledTimes(0);
 
@@ -500,22 +367,6 @@
 
       await expect(Play.run(['clean', mockPath])).resolves.toBeUndefined();
 
-=======
-
-      expect(promptSpy).toHaveBeenCalledTimes(0);
-
-      expect(executePlayground).toHaveBeenCalledTimes(0);
-    });
-
-    it('cleans playground', async () => {
-      const mockPath = 'test';
-      mocked(cleanPlayground).mockResolvedValue(undefined);
-      mocked(detectPlayground).mockResolvedValue([mockPlaygroundInstance]);
-      const promptSpy = jest.spyOn(inquirer, 'prompt');
-
-      await expect(Play.run(['clean', mockPath])).resolves.toBeUndefined();
-
->>>>>>> 1b7f80b5
       expect(promptSpy).toHaveBeenCalledTimes(0);
 
       expect(cleanPlayground).toHaveBeenCalledTimes(1);
@@ -524,7 +375,6 @@
         expect.anything()
       );
     });
-<<<<<<< HEAD
   });
   describe('when validating playground', () => {
     it('throws developer error when input is not a string', async () => {
@@ -543,7 +393,5 @@
       mocked(detectPlayground).mockRejectedValue(new Error('Test'));
       await expect(Play.validatePlygroundPath('test')).resolves.toEqual(false);
     });
-=======
->>>>>>> 1b7f80b5
   });
 });