--- conflicted
+++ resolved
@@ -1,19 +1,8 @@
-<<<<<<< HEAD
-=======
 import { realpathSync } from 'fs';
->>>>>>> e43e5fec
 import { join as joinPath } from 'path';
 import { stdout } from 'stdout-stderr';
 
 import Play from '../commands/play';
-<<<<<<< HEAD
-import { access, createDirectory, OutputStream, rimraf } from '../common/io';
-
-describe('Play CLI command', () => {
-  const baseFixture = joinPath('fixtures', 'playgrounds');
-  const testPlaygroundName = 'test';
-  const testPlaygroundPath = joinPath(baseFixture, testPlaygroundName);
-=======
 import { access, mkdir, rimraf } from '../common/io';
 import { OutputStream } from '../common/output-stream';
 
@@ -38,7 +27,6 @@
     // ensure the create-test playground is deleted completely
     await rimraf(createdPlayground.path);
   });
->>>>>>> e43e5fec
 
   afterEach(async () => {
     // delete the create-test playground
@@ -48,43 +36,23 @@
     const testFiles = [
       'package-lock.json',
       'node_modules',
-<<<<<<< HEAD
-      joinPath('build', 'valid.supr.ast.json'),
-      joinPath('build', 'valid.noop.suma.ast.json'),
-      joinPath('build', 'valid.noop.js'),
-    ];
-    await Promise.all(
-      testFiles.map(file => rimraf(joinPath(baseFixture, 'valid', file)))
-    );
-=======
       joinPath('build', 'pub-hours.supr.ast.json'),
       joinPath('build', 'pub-hours.noop.suma.ast.json'),
       joinPath('build', 'pub-hours.play.js'),
     ].map(f => joinPath(fixedPlayground.path, 'superface', f));
     await Promise.all(testFiles.map(f => rimraf(f)));
->>>>>>> e43e5fec
   });
 
   it('detects a valid playground', async () => {
     await expect(
-<<<<<<< HEAD
-      Play.run(['clean', joinPath(baseFixture, 'valid')])
-=======
       Play.run(['clean', fixedPlayground.path])
->>>>>>> e43e5fec
     ).resolves.toBeUndefined();
   });
 
   it('rejects an an invalid playground', async () => {
-<<<<<<< HEAD
-    await expect(
-      Play.run(['clean', joinPath(baseFixture, 'invalid')])
-    ).rejects.toThrow('The directory at playground path is not a playground');
-=======
     await expect(Play.run(['clean', invalidPlayground.path])).rejects.toThrow(
       'The directory at playground path is not a playground'
     );
->>>>>>> e43e5fec
   });
 
   it('creates a valid playground', async () => {
@@ -102,33 +70,6 @@
 
     await expect(access(createdPlayground.path)).resolves.toBeUndefined();
     const expectedFiles = [
-<<<<<<< HEAD
-      'package.json',
-      'test.supr',
-      'test.foo.suma',
-      'test.bar.suma',
-      'test.foo.ts',
-      'test.bar.ts',
-      '.gitignore',
-    ];
-    for (const file of expectedFiles) {
-      await expect(
-        access(joinPath(testPlaygroundPath, file))
-      ).resolves.toBeUndefined();
-    }
-
-    expect(stdout.output).toBe(
-      `$ mkdir fixtures/playgrounds/test
-$ echo '<package template>' > fixtures/playgrounds/test/package.json
-$ echo '<glue template>' > fixtures/playgrounds/test/test.foo.ts
-$ echo '<glue template>' > fixtures/playgrounds/test/test.bar.ts
-$ echo '<profile template>' > fixtures/playgrounds/test/test.supr
-$ echo '<map template>' > fixtures/playgrounds/test/test.foo.suma
-$ echo '<map template>' > fixtures/playgrounds/test/test.bar.suma
-$ echo '<npmrc template>' > fixtures/playgrounds/test/.npmrc
-$ echo '<gitignore template>' > fixtures/playgrounds/test/.gitignore
-`
-=======
       `${createdPlayground.name}.supr`,
       `${createdPlayground.name}.foo.suma`,
       `${createdPlayground.name}.bar.suma`,
@@ -164,7 +105,6 @@
     );
     expect(stdout.output).toContain(
       `-> Created ${expectedFiles[2]} (profile = "create_test@1.0", provider = "bar")`
->>>>>>> e43e5fec
     );
   });
 
@@ -186,16 +126,7 @@
   // TODO: Currently skipping this in CI because of access permission issues
   it.skip('compiles playground and executes it', async () => {
     stdout.start();
-<<<<<<< HEAD
-    await Play.run([
-      'execute',
-      joinPath(baseFixture, 'valid'),
-      '--providers',
-      'noop',
-    ]);
-=======
     await Play.run(['execute', fixedPlayground.path, '--providers', 'noop']);
->>>>>>> e43e5fec
     stdout.stop();
 
     expect(stdout.output).toMatch(
@@ -204,18 +135,6 @@
 
     // check build artifacts
     const expectedFiles = [
-<<<<<<< HEAD
-      'package-lock.json',
-      'node_modules',
-      joinPath('build', 'valid.supr.ast.json'),
-      joinPath('build', 'valid.noop.suma.ast.json'),
-      joinPath('build', 'valid.noop.js'),
-    ];
-    await expect(
-      Promise.all(
-        expectedFiles.map(file => access(joinPath(baseFixture, 'valid', file)))
-      )
-=======
       'pub-hours.supr.ast.json',
       'pub-hours.noop.suma.ast.json',
       joinPath('superface', 'package-lock.json'),
@@ -224,7 +143,6 @@
     ].map(f => joinPath(fixedPlayground.path, f));
     await expect(
       Promise.all(expectedFiles.map(f => access(f)))
->>>>>>> e43e5fec
     ).resolves.toBeDefined();
   }, 30000);
 
@@ -247,31 +165,6 @@
 
   it('cleans compilation artifacts', async () => {
     const deletedFiles = [
-<<<<<<< HEAD
-      'package-lock.json',
-      'node_modules',
-      joinPath('build', 'test.supr.ast.json'),
-      joinPath('build', 'test.foo.suma.ast.json'),
-      joinPath('build', 'test.bar.suma.ast.json'),
-      joinPath('build', 'test.foo.js'),
-      joinPath('build', 'test.bar.js'),
-    ];
-    const expectedFiles = [
-      'package.json',
-      'test.supr',
-      'test.foo.suma',
-      'test.bar.suma',
-      'test.foo.ts',
-      'test.bar.ts',
-      'test.baz.ts',
-    ];
-
-    await createDirectory(joinPath(testPlaygroundPath, 'build'));
-
-    await Promise.all(
-      [...deletedFiles, ...expectedFiles].map(file =>
-        OutputStream.writeOnce(joinPath(testPlaygroundPath, file), '')
-=======
       `${createdPlayground.name}.supr.ast.json`,
       `${createdPlayground.name}.foo.suma.ast.json`,
       `${createdPlayground.name}.bar.suma.ast.json`,
@@ -320,7 +213,6 @@
             2
           )
         )
->>>>>>> e43e5fec
       )
     );
 
@@ -331,30 +223,6 @@
     stdout.stop();
 
     await Promise.all(
-<<<<<<< HEAD
-      deletedFiles.map(file =>
-        expect(access(joinPath(testPlaygroundPath, file))).rejects.toThrowError(
-          'ENOENT'
-        )
-      )
-    );
-
-    await expect(
-      Promise.all(
-        expectedFiles.map(file => access(joinPath(testPlaygroundPath, file)))
-      )
-    ).resolves.toBeDefined();
-
-    expect(stdout.output).toMatch(/^\$ rimraf /);
-    expect(stdout.output).toMatch(/build\/test\.supr\.ast\.json'/);
-    expect(stdout.output).toMatch(/node_modules'/);
-    expect(stdout.output).toMatch(/package-lock\.json'/);
-    expect(stdout.output).toMatch(/build\/test\.bar\.suma\.ast\.json'/);
-    expect(stdout.output).toMatch(/build\/test\.bar\.js'/);
-    expect(stdout.output).toMatch(/build\/test\.foo\.suma\.ast\.json'/);
-    expect(stdout.output).toMatch(/build\/test\.foo\.js'/);
-  }, 20000);
-=======
       deletedFiles.map(f => expect(access(f)).rejects.toThrowError('ENOENT'))
     );
 
@@ -365,5 +233,4 @@
     expect(stdout.output).toContain('$ rimraf');
     deletedFiles.forEach(del => expect(stdout.output).toContain(del));
   });
->>>>>>> e43e5fec
 });