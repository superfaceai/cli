--- conflicted
+++ resolved
@@ -66,7 +66,6 @@
         'When number provided, scan for super.json outside cwd within range represented by this number.',
       required: false,
     }),
-<<<<<<< HEAD
     help: flags.help({ char: 'h' }),
     typings: flags.boolean({
       char: 't',
@@ -75,8 +74,6 @@
       default: true,
       required: false,
     }),
-=======
->>>>>>> 1b7f80b5
   };
 
   static examples = [
