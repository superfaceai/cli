import { flags } from '@oclif/command';
import { grey, yellow } from 'chalk';
import inquirer from 'inquirer';
import { join as joinPath } from 'path';

import { Command } from '../common/command.abstract';
import {
  META_FILE,
  SUPERFACE_DIR,
  validateDocumentName,
} from '../common/document';
import { userError } from '../common/error';
import { LogCallback } from '../common/log';
import { installProvider } from '../logic/configure';
import { initSuperface } from '../logic/init';
import {
  detectSuperJson,
  installProfiles,
  LocalRequest as LocalInstallRequest,
  StoreRequest as StoreInstallRequest,
} from '../logic/install';

const parseProviders = (
  providers?: string[],
  options?: { warnCb?: LogCallback }
): string[] => {
  if (!providers) {
    return [];
  }

  return providers.filter(p => {
    if (!validateDocumentName(p)) {
      options?.warnCb?.(`Invalid provider name: ${p}`);

      return false;
    }

    return true;
  });
};

export default class Install extends Command {
  static description =
    'Initializes superface directory if needed, communicates with Superface Store API, stores profiles and compiled files to a local system';

  static args = [
    {
      name: 'profileId',
      required: false,
      description:
        'Profile identifier consisting of scope (optional), profile name and its version.',
    },
  ];

  static flags = {
    ...Command.flags,
    providers: flags.string({
      char: 'p',
      description: 'Provider name.',
      required: false,
      multiple: true,
    }),
    force: flags.boolean({
      char: 'f',
      description:
        'When set to true and when profile exists in local filesystem, overwrites them.',
      default: false,
    }),
    local: flags.boolean({
      char: 'l',
      description:
        'When set to true, profile id argument is used as a filepath to profile.supr file',
      default: false,
    }),
    scan: flags.integer({
      char: 's',
      description:
        'When number provided, scan for super.json outside cwd within range represented by this number.',
      required: false,
    }),
    help: flags.help({ char: 'h' }),
    typings: flags.boolean({
      char: 't',
      description:
        'When set to true, generates TypeScript typings for profiles',
      default: true,
      required: false,
    }),
  };

  static examples = [
    '$ superface install',
    '$ superface install --provider twillio',
    '$ superface install sms/service@1.0',
    '$ superface install sms/service@1.0 -p twillio',
    '$ superface install --local sms/service.supr',
  ];

  private warnCallback? = (message: string) =>
    this.log('⚠️  ' + yellow(message));

  private logCallback? = (message: string) => this.log(grey(message));

  async run(): Promise<void> {
    const { args, flags } = this.parse(Install);

    if (flags.quiet) {
      this.logCallback = undefined;
      this.warnCallback = undefined;
    }

    if (flags.scan && (typeof flags.scan !== 'number' || flags.scan > 5)) {
      throw userError(
        '--scan/-s : Number of levels to scan cannot be higher than 5',
        1
      );
    }

    let superPath = await detectSuperJson(process.cwd(), flags.scan);
    if (!superPath) {
      this.warnCallback?.("File 'super.json' has not been found.");

      const response: { init: boolean } = await inquirer.prompt({
        name: 'init',
        message: 'Would you like to initialize new superface structure?',
        type: 'confirm',
      });

      if (!response.init) {
        this.exit();
      }

      this.logCallback?.(
        "Initializing superface directory with empty 'super.json'"
      );
      await initSuperface(
        './',
        { profiles: {}, providers: {} },
        { logCb: this.logCallback }
      );
      superPath = SUPERFACE_DIR;
    }

    const providers = parseProviders(flags.providers);

    this.logCallback?.(
      `Installing profiles according to 'super.json' on path '${joinPath(
        superPath,
        META_FILE
      )}'`
    );

    const installRequests: (LocalInstallRequest | StoreInstallRequest)[] = [];
    const profileArg = args.profileId as string | undefined;
    if (profileArg !== undefined) {
      if (flags.local) {
        installRequests.push({
          kind: 'local',
          path: profileArg,
        });
      } else {
        const [profileId, version] = profileArg.split('@');

        installRequests.push({
          kind: 'store',
          profileId,
          version,
        });
      }
    }

    await installProfiles(superPath, installRequests, {
      logCb: this.logCallback,
      warnCb: this.warnCallback,
      force: flags.force,
    });

    this.logCallback?.(`\n\nConfiguring providers`);
    for (const providerName of providers) {
      await installProvider(superPath, providerName, args.profileId, {
        logCb: this.logCallback,
        warnCb: this.warnCallback,
        force: flags.force,
<<<<<<< HEAD
        typings: flags.typings,
      }
    );
=======
        local: false,
      });
    }
>>>>>>> 7acb8115
  }
}<|MERGE_RESOLUTION|>--- conflicted
+++ resolved
@@ -173,6 +173,7 @@
       logCb: this.logCallback,
       warnCb: this.warnCallback,
       force: flags.force,
+      typings: flags.typings,
     });
 
     this.logCallback?.(`\n\nConfiguring providers`);
@@ -181,14 +182,8 @@
         logCb: this.logCallback,
         warnCb: this.warnCallback,
         force: flags.force,
-<<<<<<< HEAD
-        typings: flags.typings,
-      }
-    );
-=======
         local: false,
       });
     }
->>>>>>> 7acb8115
   }
 }