--- conflicted
+++ resolved
@@ -1,9 +1,4 @@
-<<<<<<< HEAD
 import { SuperJson } from '@superfaceai/one-sdk';
-import inquirer from 'inquirer';
-=======
-import { SuperJson } from '@superfaceai/sdk';
->>>>>>> c1bf1cf5
 import { mocked } from 'ts-jest/utils';
 
 import { validateDocumentName } from '../common/document';
