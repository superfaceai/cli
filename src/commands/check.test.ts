import { CLIError } from '@oclif/errors';
import { err, ok, SDKExecutionError, SuperJson } from '@superfaceai/one-sdk';
import {
  DEFAULT_MAP_VERSION,
  DEFAULT_PROFILE_VERSION,
  MapId,
  MapVersion,
  ProfileId,
  ProfileVersion,
} from '@superfaceai/parser';
import { mocked } from 'ts-jest/utils';

import { check, CheckResult, formatHuman, formatJson } from '../logic/check';
import { detectSuperJson } from '../logic/install';
import {
  MapFromMetadata,
  ProfileFromMetadata,
  ProviderFromMetadata,
} from '../logic/publish.utils';
import { MockStd, mockStd } from '../test/mock-std';
import Check from './check';

//Mock install logic
jest.mock('../logic/install', () => ({
  detectSuperJson: jest.fn(),
}));

//Mock check logic
jest.mock('../logic/check', () => ({
  check: jest.fn(),
  formatHuman: jest.fn(),
  formatJson: jest.fn(),
}));

describe('Check CLI command', () => {
  const profileId = 'starwars/character-information';
  const provider = 'swapi';

  const version = '1.0.3';
  // const mockProfileSource = 'mock profile source';
  const mockMapSource = 'mock map source';

  // const mockLocalProfileFrom: ProfileFromMetadata = {
  //   kind: 'local',
  //   source: mockProfileSource,
  //   path: 'mock profile path'
  // }

  const mockLocalMapFrom: MapFromMetadata = {
    kind: 'local',
    source: mockMapSource,
    path: 'mock map path',
  };

  const mockLocalProviderFrom: ProviderFromMetadata = {
    kind: 'local',
    path: 'mock provider path',
  };

  const mockRemoteProfileFrom: ProfileFromMetadata = {
    kind: 'remote',
    version,
  };

  const mockRemoteMapFrom: MapFromMetadata = {
    kind: 'remote',
    version,
  };

  // const mockRemoteProviderFrom: ProviderFromMetadata = {
  //   kind: 'remote',
  // }

  const mockResult: CheckResult[] = [
    {
      kind: 'profileMap',
      provider,
      profileFrom: mockRemoteProfileFrom,
      mapFrom: mockRemoteMapFrom,
      profileId,
      issues: [
        {
          kind: 'error',
          message: 'first-error',
        },
        {
          kind: 'warn',
          message: 'first-warn',
        },
        {
          kind: 'error',
          message: 'second-error',
        },
        {
          kind: 'warn',
          message: 'second-warn',
        },
      ],
    },
    {
      kind: 'mapProvider',
      provider,
      providerFrom: mockLocalProviderFrom,
      mapFrom: mockLocalMapFrom,
      profileId,
      issues: [
        {
          kind: 'error',
          message: 'first-error',
        },
        {
          kind: 'warn',
          message: 'first-warn',
        },
        {
          kind: 'error',
          message: 'second-error',
        },
        {
          kind: 'warn',
          message: 'second-warn',
        },
      ],
    },
  ];
  let stderr: MockStd;
  let stdout: MockStd;

  beforeEach(() => {
    stdout = mockStd();
    stderr = mockStd();

    jest
      .spyOn(process['stdout'], 'write')
      .mockImplementation(stdout.implementation);
    jest
      .spyOn(process['stderr'], 'write')
      .mockImplementation(stderr.implementation);
  });

  afterEach(() => {
    jest.resetAllMocks();
  });

  describe('when running checkcommand', () => {
    it('throws when super.json not found', async () => {
      mocked(detectSuperJson).mockResolvedValue(undefined);
      await expect(
        Check.run(['--profileId', profileId, '--providerName', provider])
      ).rejects.toEqual(
        new CLIError('❌ Unable to check, super.json not found')
      );
    });

    it('throws when super.json not loaded correctly', async () => {
      mocked(detectSuperJson).mockResolvedValue('.');
      jest
        .spyOn(SuperJson, 'load')
        .mockResolvedValue(err(new SDKExecutionError('test error', [], [])));
      await expect(
        Check.run(['--profileId', profileId, '--providerName', provider])
      ).rejects.toEqual(
        new CLIError('❌ Unable to load super.json: test error')
      );
    });

    it('throws error on invalid scan flag', async () => {
      mocked(detectSuperJson).mockResolvedValue('.');

      await expect(
        Check.run([
          '--profileId',
          profileId,
          '--providerName',
          provider,
          '-s test',
        ])
      ).rejects.toEqual(
        new CLIError('Expected an integer but received:  test')
      );
      expect(detectSuperJson).not.toHaveBeenCalled();
    }, 10000);

    it('throws error on scan flag higher than 5', async () => {
      mocked(detectSuperJson).mockResolvedValue('.');

      await expect(
        Check.run([
          '--profileId',
          profileId,
          '--providerName',
          provider,
          '-s',
          '6',
        ])
      ).rejects.toEqual(
        new CLIError(
          '--scan/-s : Number of levels to scan cannot be higher than 5'
        )
      );
      expect(detectSuperJson).not.toHaveBeenCalled();
    }, 10000);

    it('throws error on invalid profile id', async () => {
      mocked(detectSuperJson).mockResolvedValue('.');
      const loadSpy = jest
        .spyOn(SuperJson, 'load')
        .mockResolvedValue(ok(new SuperJson()));

      await expect(
        Check.run([
          '--profileId',
          'U!0_',
          '--providerName',
          provider,
          '-s',
          '3',
        ])
      ).rejects.toEqual(
        new CLIError(
          '❌ Invalid profile id: "U!0_" is not a valid lowercase identifier'
        )
      );
      expect(detectSuperJson).not.toHaveBeenCalled();
      expect(loadSpy).not.toHaveBeenCalled();
    }, 10000);

    it('throws error on invalid provider name', async () => {
      mocked(detectSuperJson).mockResolvedValue('.');
      const loadSpy = jest
        .spyOn(SuperJson, 'load')
        .mockResolvedValue(ok(new SuperJson()));

      await expect(
        Check.run([
          '--profileId',
          profileId,
          '--providerName',
          'U!0_',
          '-s',
          '3',
        ])
      ).rejects.toEqual(new CLIError('❌ Invalid provider name: "U!0_"'));
      expect(detectSuperJson).not.toHaveBeenCalled();
      expect(loadSpy).not.toHaveBeenCalled();
    }, 10000);

    it('throws error on missing profile id when providerName is provided', async () => {
      mocked(detectSuperJson).mockResolvedValue('.');
      const loadSpy = jest
        .spyOn(SuperJson, 'load')
        .mockResolvedValue(ok(new SuperJson()));

      await expect(
        Check.run(['--providerName', provider, '-s', '3'])
      ).rejects.toEqual(
        new CLIError(
          '❌ --profileId must be specified when using --providerName'
        )
      );
      expect(detectSuperJson).not.toHaveBeenCalled();
      expect(loadSpy).not.toHaveBeenCalled();
    }, 10000);

    it('throws error when profile Id not found in super.json', async () => {
      mocked(detectSuperJson).mockResolvedValue('.');
      const loadSpy = jest
        .spyOn(SuperJson, 'load')
        .mockResolvedValue(ok(new SuperJson()));

      await expect(
        Check.run([
          '--profileId',
          profileId,
          '--providerName',
          provider,
          '-s',
          '3',
        ])
      ).rejects.toEqual(
        new CLIError(
          `❌ Unable to check, profile: "${profileId}" not found in super.json`
        )
      );
      expect(detectSuperJson).toHaveBeenCalled();
      expect(loadSpy).toHaveBeenCalled();
    }, 10000);

    it('throws error when profile provider not found in super.json', async () => {
      mocked(detectSuperJson).mockResolvedValue('.');
      const mockSuperJson = new SuperJson({
        profiles: {
          [profileId]: {
            file: '',
          },
        },
      });
      const loadSpy = jest
        .spyOn(SuperJson, 'load')
        .mockResolvedValue(ok(mockSuperJson));

      await expect(
        Check.run([
          '--profileId',
          profileId,
          '--providerName',
          provider,
          '-s',
          '3',
        ])
      ).rejects.toEqual(
        new CLIError(
          `❌ Unable to check, provider: "${provider}" not found in profile: "${profileId}" in super.json`
        )
      );
      expect(detectSuperJson).toHaveBeenCalled();
      expect(loadSpy).toHaveBeenCalled();
    }, 10000);

    it('throws error when provider not found in super.json', async () => {
      mocked(detectSuperJson).mockResolvedValue('.');
      const mockSuperJson = new SuperJson({
        profiles: {
          [profileId]: {
            file: '',
            providers: {
              [provider]: {},
            },
          },
        },
      });
      const loadSpy = jest
        .spyOn(SuperJson, 'load')
        .mockResolvedValue(ok(mockSuperJson));

      await expect(
        Check.run([
          '--profileId',
          profileId,
          '--providerName',
          provider,
          '-s',
          '3',
        ])
      ).rejects.toEqual(
        new CLIError(
          `❌ Unable to check, provider: "${provider}" not found in super.json`
        )
      );
      expect(detectSuperJson).toHaveBeenCalled();
      expect(loadSpy).toHaveBeenCalled();
    });

    it('formats result to human readable format', async () => {
      mocked(detectSuperJson).mockResolvedValue('.');
      mocked(check).mockResolvedValue(mockResult);
      const mockSuperJson = new SuperJson({
        profiles: {
          [profileId]: {
            file: '',
            providers: {
              [provider]: {},
            },
          },
        },
        providers: {
          [provider]: {},
        },
      });
      const loadSpy = jest
        .spyOn(SuperJson, 'load')
        .mockResolvedValue(ok(mockSuperJson));
      mocked(formatHuman).mockReturnValue('format-human');

      await expect(
        Check.run([
          '--profileId',
          profileId,
          '--providerName',
          provider,
          '-s',
          '3',
        ])
      ).rejects.toEqual(
        new CLIError('❌ Command found 4 errors and 4 warnings')
      );
      expect(detectSuperJson).toHaveBeenCalled();
      expect(loadSpy).toHaveBeenCalled();
      const expectedProfileId = ProfileId.fromParameters({
        scope: 'starwars',
        name: 'character-information',
        version: DEFAULT_PROFILE_VERSION,
      });
      expect(check).toHaveBeenCalledWith(
        mockSuperJson,
<<<<<<< HEAD
        expectedProfileId,
        MapId.fromParameters({
          profile: expectedProfileId,
          provider,
          version: DEFAULT_MAP_VERSION,
        }),
=======
        [
          {
            id: ProfileId.fromScopeName('starwars', 'character-information'),
            maps: [
              {
                provider: provider,
                variant: undefined,
              },
            ],
            version: undefined,
          },
        ],
>>>>>>> 0f46fc79
        { logCb: expect.anything(), warnCb: expect.anything() }
      );
      expect(stdout.output).toEqual('format-human\n');
      expect(formatHuman).toHaveBeenCalledWith(mockResult);
    });

    it('formats result to human readable format, profile with version, map with variant', async () => {
      mocked(detectSuperJson).mockResolvedValue('.');
      mocked(check).mockResolvedValue(mockResult);
      const mockSuperJson = new SuperJson({
        profiles: {
          [profileId]: {
            version: '1.2.3',
            providers: {
              [provider]: {
                mapVariant: 'test',
              },
            },
          },
        },
        providers: {
          [provider]: {},
        },
      });
      const loadSpy = jest
        .spyOn(SuperJson, 'load')
        .mockResolvedValue(ok(mockSuperJson));
      mocked(formatHuman).mockReturnValue('format-human');

      await expect(
        Check.run([
          '--profileId',
          profileId,
          '--providerName',
          provider,
          '-s',
          '3',
          '-q',
        ])
      ).resolves.toBeUndefined();
      expect(detectSuperJson).toHaveBeenCalled();
      expect(loadSpy).toHaveBeenCalled();
      const expectedProfileId = ProfileId.fromParameters({
        scope: 'starwars',
        name: 'character-information',
        version: ProfileVersion.fromString('1.2.3'),
      });

      expect(check).toHaveBeenCalledWith(
        mockSuperJson,
        expectedProfileId,
        MapId.fromParameters({
          profile: expectedProfileId,
          provider,
          version: MapVersion.fromString('1.2'),
          variant: 'test',
        }),
        { logCb: undefined, warnCb: undefined }
      );
      expect(stdout.output).toEqual('format-human\n');
      expect(formatHuman).toHaveBeenCalledWith(mockResult);
    });

    it('formats result to human readable format with quiet flag', async () => {
      mocked(detectSuperJson).mockResolvedValue('.');
      mocked(check).mockResolvedValue(mockResult);
      const mockSuperJson = new SuperJson({
        profiles: {
          [profileId]: {
            file: '',
            providers: {
              [provider]: {},
            },
          },
        },
        providers: {
          [provider]: {},
        },
      });
      const loadSpy = jest
        .spyOn(SuperJson, 'load')
        .mockResolvedValue(ok(mockSuperJson));
      mocked(formatHuman).mockReturnValue('format-human');

      await expect(
        Check.run([
          '--profileId',
          profileId,
          '--providerName',
          provider,
          '-s',
          '3',
          '-q',
        ])
      ).rejects.toEqual(
        new CLIError('❌ Command found 4 errors and 4 warnings')
      );

      expect(detectSuperJson).toHaveBeenCalled();
      expect(loadSpy).toHaveBeenCalled();
      const expectedProfileId = ProfileId.fromParameters({
        scope: 'starwars',
        name: 'character-information',
        version: DEFAULT_PROFILE_VERSION,
      });

      expect(check).toHaveBeenCalledWith(
        mockSuperJson,
<<<<<<< HEAD
        expectedProfileId,
        MapId.fromParameters({
          profile: expectedProfileId,
          provider,
          version: DEFAULT_MAP_VERSION,
        }),
=======
        [
          {
            id: ProfileId.fromScopeName('starwars', 'character-information'),
            maps: [
              {
                provider,
                variant: undefined,
              },
            ],
            version: undefined,
          },
        ],
>>>>>>> 0f46fc79
        { logCb: undefined, warnCb: undefined }
      );
      expect(stdout.output).toEqual('format-human\n');
      expect(formatHuman).toHaveBeenCalledWith(mockResult);
    });

    it('formats result to json with quiet flag', async () => {
      mocked(detectSuperJson).mockResolvedValue('.');
      mocked(check).mockResolvedValue(mockResult);
      const mockSuperJson = new SuperJson({
        profiles: {
          [profileId]: {
            file: '',
            providers: {
              [provider]: {},
            },
          },
        },
        providers: {
          [provider]: {},
        },
      });
      const loadSpy = jest
        .spyOn(SuperJson, 'load')
        .mockResolvedValue(ok(mockSuperJson));
      mocked(formatJson).mockReturnValue(
        '[{"kind": "error", "message": "test"}]'
      );

      await expect(
        Check.run([
          '--profileId',
          profileId,
          '--providerName',
          provider,
          '-s',
          '3',
          '-q',
          '-j',
        ])
      ).rejects.toEqual(
        new CLIError('❌ Command found 4 errors and 4 warnings')
      );
      expect(detectSuperJson).toHaveBeenCalled();
      expect(loadSpy).toHaveBeenCalled();
      const expectedProfileId = ProfileId.fromParameters({
        scope: 'starwars',
        name: 'character-information',
        version: DEFAULT_PROFILE_VERSION,
      });

      expect(check).toHaveBeenCalledWith(
        mockSuperJson,
<<<<<<< HEAD
        expectedProfileId,
        MapId.fromParameters({
          profile: expectedProfileId,
          provider,
          version: DEFAULT_MAP_VERSION,
        }),
=======
        [
          {
            id: ProfileId.fromScopeName('starwars', 'character-information'),
            maps: [
              {
                provider,
                variant: undefined,
              },
            ],
            version: undefined,
          },
        ],

>>>>>>> 0f46fc79
        { logCb: undefined, warnCb: undefined }
      );
      expect(stdout.output).toContain('[{"kind": "error", "message": "test"}]');
      expect(formatJson).toHaveBeenCalledWith(mockResult);
      expect(formatHuman).not.toHaveBeenCalled();
    });
  });
  describe('when preparing profiles to validation', () => {
    const localProfile = 'local/profile';
    const remoteProfile = 'remote/profile';
    const localProvider = 'local-provider';
    const remoteProvider = 'remote-provider';
    const remoteProviderWithVarinat = 'remote-provider-with-variant';
    const variant = 'variant';
    const mockSuperJson = new SuperJson({
      profiles: {
        [localProfile]: {
          file: 'profileFile',
          providers: {
            [localProvider]: {
              file: 'mapPath',
            },
            [remoteProvider]: {},
            [remoteProviderWithVarinat]: {
              mapVariant: variant,
            },
          },
        },
        [remoteProfile]: {
          version: '1.0.0',
          providers: {
            [localProvider]: {
              file: 'mapPath',
            },
            [remoteProvider]: {},
            [remoteProviderWithVarinat]: {
              mapVariant: variant,
            },
          },
        },
      },
      providers: {
        [localProvider]: {},
        [remoteProviderWithVarinat]: {},
        [remoteProvider]: {},
      },
    });

    it('prepares every local capability in super.json', async () => {
      expect(Check.prepareProfilesToValidate(mockSuperJson)).toEqual([
        {
          id: ProfileId.fromId(localProfile),
          maps: [
            {
              provider: localProvider,
            },
          ],
        },
      ]);
    });

    it('prepares specific profile id in super.json', async () => {
      expect(
        Check.prepareProfilesToValidate(mockSuperJson, localProfile)
      ).toEqual([
        {
          id: ProfileId.fromId(localProfile),
          maps: [
            {
              provider: localProvider,
            },
            {
              provider: remoteProvider,
            },
            {
              provider: remoteProviderWithVarinat,
              variant,
            },
          ],
        },
      ]);

      expect(
        Check.prepareProfilesToValidate(mockSuperJson, remoteProfile)
      ).toEqual([
        {
          id: ProfileId.fromId(remoteProfile),
          maps: [
            {
              provider: localProvider,
            },
            {
              provider: remoteProvider,
            },
            {
              provider: remoteProviderWithVarinat,
              variant,
            },
          ],
          version: '1.0.0',
        },
      ]);
    });

    it('prepares specific profile and map in super.json', async () => {
      expect(
        Check.prepareProfilesToValidate(
          mockSuperJson,
          localProfile,
          localProvider
        )
      ).toEqual([
        {
          id: ProfileId.fromId(localProfile),
          maps: [
            {
              provider: localProvider,
            },
          ],
        },
      ]);

      expect(
        Check.prepareProfilesToValidate(
          mockSuperJson,
          remoteProfile,
          localProvider
        )
      ).toEqual([
        {
          id: ProfileId.fromId(remoteProfile),
          maps: [
            {
              provider: localProvider,
            },
          ],
          version: '1.0.0',
        },
      ]);
      expect(
        Check.prepareProfilesToValidate(
          mockSuperJson,
          localProfile,
          remoteProvider
        )
      ).toEqual([
        {
          id: ProfileId.fromId(localProfile),
          maps: [
            {
              provider: remoteProvider,
            },
          ],
        },
      ]);

      expect(
        Check.prepareProfilesToValidate(
          mockSuperJson,
          remoteProfile,
          remoteProvider
        )
      ).toEqual([
        {
          id: ProfileId.fromId(remoteProfile),
          maps: [
            {
              provider: remoteProvider,
            },
          ],
          version: '1.0.0',
        },
      ]);

      expect(
        Check.prepareProfilesToValidate(
          mockSuperJson,
          localProfile,
          remoteProviderWithVarinat
        )
      ).toEqual([
        {
          id: ProfileId.fromId(localProfile),
          maps: [
            {
              provider: remoteProviderWithVarinat,
              variant,
            },
          ],
        },
      ]);

      expect(
        Check.prepareProfilesToValidate(
          mockSuperJson,
          remoteProfile,
          remoteProviderWithVarinat
        )
      ).toEqual([
        {
          id: ProfileId.fromId(remoteProfile),
          maps: [
            {
              provider: remoteProviderWithVarinat,
              variant,
            },
          ],
          version: '1.0.0',
        },
      ]);
    });
  });
});<|MERGE_RESOLUTION|>--- conflicted
+++ resolved
@@ -393,27 +393,12 @@
       });
       expect(check).toHaveBeenCalledWith(
         mockSuperJson,
-<<<<<<< HEAD
         expectedProfileId,
         MapId.fromParameters({
           profile: expectedProfileId,
           provider,
           version: DEFAULT_MAP_VERSION,
         }),
-=======
-        [
-          {
-            id: ProfileId.fromScopeName('starwars', 'character-information'),
-            maps: [
-              {
-                provider: provider,
-                variant: undefined,
-              },
-            ],
-            version: undefined,
-          },
-        ],
->>>>>>> 0f46fc79
         { logCb: expect.anything(), warnCb: expect.anything() }
       );
       expect(stdout.output).toEqual('format-human\n');
@@ -522,27 +507,12 @@
 
       expect(check).toHaveBeenCalledWith(
         mockSuperJson,
-<<<<<<< HEAD
         expectedProfileId,
         MapId.fromParameters({
           profile: expectedProfileId,
           provider,
           version: DEFAULT_MAP_VERSION,
         }),
-=======
-        [
-          {
-            id: ProfileId.fromScopeName('starwars', 'character-information'),
-            maps: [
-              {
-                provider,
-                variant: undefined,
-              },
-            ],
-            version: undefined,
-          },
-        ],
->>>>>>> 0f46fc79
         { logCb: undefined, warnCb: undefined }
       );
       expect(stdout.output).toEqual('format-human\n');
@@ -596,28 +566,12 @@
 
       expect(check).toHaveBeenCalledWith(
         mockSuperJson,
-<<<<<<< HEAD
         expectedProfileId,
         MapId.fromParameters({
           profile: expectedProfileId,
           provider,
           version: DEFAULT_MAP_VERSION,
         }),
-=======
-        [
-          {
-            id: ProfileId.fromScopeName('starwars', 'character-information'),
-            maps: [
-              {
-                provider,
-                variant: undefined,
-              },
-            ],
-            version: undefined,
-          },
-        ],
-
->>>>>>> 0f46fc79
         { logCb: undefined, warnCb: undefined }
       );
       expect(stdout.output).toContain('[{"kind": "error", "message": "test"}]');
