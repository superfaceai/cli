import { err, ok, SuperJson } from '@superfaceai/one-sdk';
import { SDKExecutionError } from '@superfaceai/one-sdk/dist/internal/errors';
import { mocked } from 'ts-jest/utils';

import { createUserError } from '../common/error';
import { MockLogger } from '../common/log';
import { ProfileId } from '../common/profile';
import { check, CheckResult, formatHuman, formatJson } from '../logic/check';
import { detectSuperJson } from '../logic/install';
import {
  MapFromMetadata,
  ProfileFromMetadata,
  ProviderFromMetadata,
} from '../logic/publish.utils';
import { MockStd, mockStd } from '../test/mock-std';
import { CommandInstance } from '../test/utils';
import Check from './check';

//Mock install logic
jest.mock('../logic/install', () => ({
  detectSuperJson: jest.fn(),
}));

//Mock check logic
jest.mock('../logic/check', () => ({
  check: jest.fn(),
  formatHuman: jest.fn(),
  formatJson: jest.fn(),
}));

describe('Check CLI command', () => {
  let instance: Check;
  let logger: MockLogger;
  let stderr: MockStd;
  let stdout: MockStd;

  const userError = createUserError(false);

  const profileId = 'starwars/character-information';
  const provider = 'swapi';
  const version = '1.0.3';
  const mockMapSource = 'mock map source';

  const mockLocalMapFrom: MapFromMetadata = {
    kind: 'local',
    source: mockMapSource,
    path: 'mock map path',
  };

  const mockLocalProviderFrom: ProviderFromMetadata = {
    kind: 'local',
    path: 'mock provider path',
  };

  const mockRemoteProfileFrom: ProfileFromMetadata = {
    kind: 'remote',
    version,
  };

  const mockRemoteMapFrom: MapFromMetadata = {
    kind: 'remote',
    version,
  };

  const mockResult: CheckResult[] = [
    {
      kind: 'profileMap',
      provider,
      profileFrom: mockRemoteProfileFrom,
      mapFrom: mockRemoteMapFrom,
      profileId,
      issues: [
        {
          kind: 'error',
          message: 'first-error',
        },
        {
          kind: 'warn',
          message: 'first-warn',
        },
        {
          kind: 'error',
          message: 'second-error',
        },
        {
          kind: 'warn',
          message: 'second-warn',
        },
      ],
    },
    {
      kind: 'mapProvider',
      provider,
      providerFrom: mockLocalProviderFrom,
      mapFrom: mockLocalMapFrom,
      profileId,
      issues: [
        {
          kind: 'error',
          message: 'first-error',
        },
        {
          kind: 'warn',
          message: 'first-warn',
        },
        {
          kind: 'error',
          message: 'second-error',
        },
        {
          kind: 'warn',
          message: 'second-warn',
        },
      ],
    },
  ];

  beforeEach(() => {
    logger = new MockLogger();
    instance = CommandInstance(Check);
    stdout = mockStd();
    stderr = mockStd();

    jest
      .spyOn(process['stdout'], 'write')
      .mockImplementation(stdout.implementation);
    jest
      .spyOn(process['stderr'], 'write')
      .mockImplementation(stderr.implementation);
  });

  afterEach(() => {
    jest.resetAllMocks();
  });

  describe('when running checkcommand', () => {
    it('throws when super.json not found', async () => {
      mocked(detectSuperJson).mockResolvedValue(undefined);
      await expect(
<<<<<<< HEAD
        instance.execute({
          logger,
          userError,
          flags: { profileId, providerName: provider },
        })
=======
        Check.run(['--profileId', profileId, '--providerName', provider])
>>>>>>> 57112e4f
      ).rejects.toThrow('Unable to check, super.json not found');
    });

    it('throws when super.json not loaded correctly', async () => {
      mocked(detectSuperJson).mockResolvedValue('.');
      jest
        .spyOn(SuperJson, 'load')
        .mockResolvedValue(err(new SDKExecutionError('test error', [], [])));
      await expect(
<<<<<<< HEAD
        instance.execute({
          logger,
          userError,
          flags: { profileId, providerName: provider },
        })
      ).rejects.toThrow('Unable to load super.json: test error');
    });

=======
        Check.run(['--profileId', profileId, '--providerName', provider])
      ).rejects.toThrow('Unable to load super.json: test error');
    });

    it('throws error on invalid scan flag', async () => {
      mocked(detectSuperJson).mockResolvedValue('.');

      await expect(
        Check.run([
          '--profileId',
          profileId,
          '--providerName',
          provider,
          '-s test',
        ])
      ).rejects.toThrow('Expected an integer but received:  test');
      expect(detectSuperJson).not.toHaveBeenCalled();
    }, 10000);

>>>>>>> 57112e4f
    it('throws error on scan flag higher than 5', async () => {
      mocked(detectSuperJson).mockResolvedValue('.');

      await expect(
<<<<<<< HEAD
        instance.execute({
          logger,
          userError,
          flags: {
            profileId,
            providerName: provider,
            scan: 6,
          },
        })
=======
        Check.run([
          '--profileId',
          profileId,
          '--providerName',
          provider,
          '-s',
          '6',
        ])
>>>>>>> 57112e4f
      ).rejects.toThrow(
        '--scan/-s : Number of levels to scan cannot be higher than 5'
      );
      expect(detectSuperJson).not.toHaveBeenCalled();
    }, 10000);

    it('throws error on invalid profile id', async () => {
      mocked(detectSuperJson).mockResolvedValue('.');
      const loadSpy = jest
        .spyOn(SuperJson, 'load')
        .mockResolvedValue(ok(new SuperJson()));

      await expect(
<<<<<<< HEAD
        instance.execute({
          logger,
          userError,
          flags: {
            profileId: 'U!0_',
            providerName: provider,
            scan: 3,
          },
        })
=======
        Check.run([
          '--profileId',
          'U!0_',
          '--providerName',
          provider,
          '-s',
          '3',
        ])
>>>>>>> 57112e4f
      ).rejects.toThrow(
        'Invalid profile id: "U!0_" is not a valid lowercase identifier'
      );
      expect(detectSuperJson).not.toHaveBeenCalled();
      expect(loadSpy).not.toHaveBeenCalled();
    }, 10000);

    it('throws error on invalid provider name', async () => {
      mocked(detectSuperJson).mockResolvedValue('.');
      const loadSpy = jest
        .spyOn(SuperJson, 'load')
        .mockResolvedValue(ok(new SuperJson()));

      await expect(
<<<<<<< HEAD
        instance.execute({
          logger,
          userError,
          flags: {
            profileId,
            providerName: 'U!0_',
            scan: 3,
          },
        })
=======
        Check.run([
          '--profileId',
          profileId,
          '--providerName',
          'U!0_',
          '-s',
          '3',
        ])
>>>>>>> 57112e4f
      ).rejects.toThrow('Invalid provider name: "U!0_"');
      expect(detectSuperJson).not.toHaveBeenCalled();
      expect(loadSpy).not.toHaveBeenCalled();
    }, 10000);

    it('throws error on missing profile id when providerName is provided', async () => {
      mocked(detectSuperJson).mockResolvedValue('.');
      const loadSpy = jest
        .spyOn(SuperJson, 'load')
        .mockResolvedValue(ok(new SuperJson()));

      await expect(
<<<<<<< HEAD
        instance.execute({
          logger,
          userError,
          flags: {
            providerName: provider,
            scan: 3,
          },
        })
=======
        Check.run(['--providerName', provider, '-s', '3'])
>>>>>>> 57112e4f
      ).rejects.toThrow(
        '--profileId must be specified when using --providerName'
      );
      expect(detectSuperJson).not.toHaveBeenCalled();
      expect(loadSpy).not.toHaveBeenCalled();
    }, 10000);

    it('throws error when profile Id not found in super.json', async () => {
      mocked(detectSuperJson).mockResolvedValue('.');
      const loadSpy = jest
        .spyOn(SuperJson, 'load')
        .mockResolvedValue(ok(new SuperJson()));

      await expect(
<<<<<<< HEAD
        instance.execute({
          logger,
          userError,
          flags: {
            profileId,
            providerName: provider,
            scan: 3,
          },
        })
=======
        Check.run([
          '--profileId',
          profileId,
          '--providerName',
          provider,
          '-s',
          '3',
        ])
>>>>>>> 57112e4f
      ).rejects.toThrow(
        `Unable to check, profile: "${profileId}" not found in super.json`
      );
      expect(detectSuperJson).toHaveBeenCalled();
      expect(loadSpy).toHaveBeenCalled();
    }, 10000);

    it('throws error when profile provider not found in super.json', async () => {
      mocked(detectSuperJson).mockResolvedValue('.');
      const mockSuperJson = new SuperJson({
        profiles: {
          [profileId]: {
            file: '',
          },
        },
      });
      const loadSpy = jest
        .spyOn(SuperJson, 'load')
        .mockResolvedValue(ok(mockSuperJson));

      await expect(
<<<<<<< HEAD
        instance.execute({
          logger,
          userError,
          flags: {
            profileId,
            providerName: provider,
            scan: 3,
          },
        })
=======
        Check.run([
          '--profileId',
          profileId,
          '--providerName',
          provider,
          '-s',
          '3',
        ])
>>>>>>> 57112e4f
      ).rejects.toThrow(
        `Unable to check, provider: "${provider}" not found in profile: "${profileId}" in super.json`
      );
      expect(detectSuperJson).toHaveBeenCalled();
      expect(loadSpy).toHaveBeenCalled();
    }, 10000);

    it('throws error when provider not found in super.json', async () => {
      mocked(detectSuperJson).mockResolvedValue('.');
      const mockSuperJson = new SuperJson({
        profiles: {
          [profileId]: {
            file: '',
            providers: {
              [provider]: {},
            },
          },
        },
      });
      const loadSpy = jest
        .spyOn(SuperJson, 'load')
        .mockResolvedValue(ok(mockSuperJson));

      await expect(
<<<<<<< HEAD
        instance.execute({
          logger,
          userError,
          flags: {
            profileId,
            providerName: provider,
            scan: 3,
          },
        })
=======
        Check.run([
          '--profileId',
          profileId,
          '--providerName',
          provider,
          '-s',
          '3',
        ])
>>>>>>> 57112e4f
      ).rejects.toThrow(
        `Unable to check, provider: "${provider}" not found in super.json`
      );
      expect(detectSuperJson).toHaveBeenCalled();
      expect(loadSpy).toHaveBeenCalled();
    });

    it('formats result to human readable format', async () => {
      mocked(detectSuperJson).mockResolvedValue('.');
      mocked(check).mockResolvedValue(mockResult);
      const mockSuperJson = new SuperJson({
        profiles: {
          [profileId]: {
            file: '',
            providers: {
              [provider]: {},
            },
          },
        },
        providers: {
          [provider]: {},
        },
      });
      const loadSpy = jest
        .spyOn(SuperJson, 'load')
        .mockResolvedValue(ok(mockSuperJson));
      mocked(formatHuman).mockReturnValue('format-human');

      await expect(
<<<<<<< HEAD
        instance.execute({
          logger,
          userError,
          flags: {
            profileId,
            providerName: provider,
            scan: 3,
          },
        })
=======
        Check.run([
          '--profileId',
          profileId,
          '--providerName',
          provider,
          '-s',
          '3',
        ])
>>>>>>> 57112e4f
      ).rejects.toThrow('Command found 4 errors and 4 warnings');
      expect(detectSuperJson).toHaveBeenCalled();
      expect(loadSpy).toHaveBeenCalled();
      expect(check).toHaveBeenCalledWith(
        mockSuperJson,
        [
          {
            id: ProfileId.fromScopeName('starwars', 'character-information'),
            maps: [
              {
                provider: provider,
                variant: undefined,
              },
            ],
            version: undefined,
          },
        ],
        expect.anything()
      );
      expect(stdout.output).toEqual('format-human\n');
      expect(formatHuman).toHaveBeenCalledWith({
        checkResults: mockResult,
        emoji: true,
        color: true,
      });
    });

    it('formats result to human readable format with quiet flag', async () => {
      mocked(detectSuperJson).mockResolvedValue('.');
      mocked(check).mockResolvedValue(mockResult);
      const mockSuperJson = new SuperJson({
        profiles: {
          [profileId]: {
            file: '',
            providers: {
              [provider]: {},
            },
          },
        },
        providers: {
          [provider]: {},
        },
      });
      const loadSpy = jest
        .spyOn(SuperJson, 'load')
        .mockResolvedValue(ok(mockSuperJson));
      mocked(formatHuman).mockReturnValue('format-human');

      await expect(
<<<<<<< HEAD
        instance.execute({
          logger,
          userError,
          flags: {
            profileId,
            providerName: provider,
            scan: 3,
          },
        })
=======
        Check.run([
          '--profileId',
          profileId,
          '--providerName',
          provider,
          '-s',
          '3',
          '-q',
        ])
>>>>>>> 57112e4f
      ).rejects.toThrow('Command found 4 errors and 4 warnings');

      expect(detectSuperJson).toHaveBeenCalled();
      expect(loadSpy).toHaveBeenCalled();
      expect(check).toHaveBeenCalledWith(
        mockSuperJson,
        [
          {
            id: ProfileId.fromScopeName('starwars', 'character-information'),
            maps: [
              {
                provider,
                variant: undefined,
              },
            ],
            version: undefined,
          },
        ],
        expect.anything()
      );
      expect(stdout.output).toEqual('format-human\n');
      expect(formatHuman).toHaveBeenCalledWith({
        checkResults: mockResult,
        color: true,
        emoji: true,
      });
    });

    it('formats result to json with quiet flag', async () => {
      mocked(detectSuperJson).mockResolvedValue('.');
      mocked(check).mockResolvedValue(mockResult);
      const mockSuperJson = new SuperJson({
        profiles: {
          [profileId]: {
            file: '',
            providers: {
              [provider]: {},
            },
          },
        },
        providers: {
          [provider]: {},
        },
      });
      const loadSpy = jest
        .spyOn(SuperJson, 'load')
        .mockResolvedValue(ok(mockSuperJson));
      mocked(formatJson).mockReturnValue(
        '[{"kind": "error", "message": "test"}]'
      );

      await expect(
<<<<<<< HEAD
        instance.execute({
          logger,
          userError,
          flags: {
            profileId,
            providerName: provider,
            scan: 3,
            quiet: true,
            json: true,
          },
        })
=======
        Check.run([
          '--profileId',
          profileId,
          '--providerName',
          provider,
          '-s',
          '3',
          '-q',
          '-j',
        ])
>>>>>>> 57112e4f
      ).rejects.toThrow('Command found 4 errors and 4 warnings');
      expect(detectSuperJson).toHaveBeenCalled();
      expect(loadSpy).toHaveBeenCalled();
      expect(check).toHaveBeenCalledWith(
        mockSuperJson,
        [
          {
            id: ProfileId.fromScopeName('starwars', 'character-information'),
            maps: [
              {
                provider,
                variant: undefined,
              },
            ],
            version: undefined,
          },
        ],
        expect.anything()
      );
      expect(stdout.output).toContain('[{"kind": "error", "message": "test"}]');
      expect(formatJson).toHaveBeenCalledWith(mockResult);
      expect(formatHuman).not.toHaveBeenCalled();
    });
  });

  describe('when preparing profiles to validation', () => {
    const localProfile = 'local/profile';
    const remoteProfile = 'remote/profile';
    const localProvider = 'local-provider';
    const remoteProvider = 'remote-provider';
    const remoteProviderWithVarinat = 'remote-provider-with-variant';
    const variant = 'variant';
    const mockSuperJson = new SuperJson({
      profiles: {
        [localProfile]: {
          file: 'profileFile',
          providers: {
            [localProvider]: {
              file: 'mapPath',
            },
            [remoteProvider]: {},
            [remoteProviderWithVarinat]: {
              mapVariant: variant,
            },
          },
        },
        [remoteProfile]: {
          version: '1.0.0',
          providers: {
            [localProvider]: {
              file: 'mapPath',
            },
            [remoteProvider]: {},
            [remoteProviderWithVarinat]: {
              mapVariant: variant,
            },
          },
        },
      },
      providers: {
        [localProvider]: {},
        [remoteProviderWithVarinat]: {},
        [remoteProvider]: {},
      },
    });

    it('prepares every local capability in super.json', async () => {
      expect(
        Check.prepareProfilesToValidate(
          { superJson: mockSuperJson },
          { userError }
        )
      ).toEqual([
        {
          id: ProfileId.fromId(localProfile, { userError }),
          maps: [
            {
              provider: localProvider,
            },
          ],
        },
      ]);
    });

    it('prepares specific profile id in super.json', async () => {
      expect(
        Check.prepareProfilesToValidate(
          { superJson: mockSuperJson, profileId: localProfile },
          { userError }
        )
      ).toEqual([
        {
          id: ProfileId.fromId(localProfile, { userError }),
          maps: [
            {
              provider: localProvider,
            },
            {
              provider: remoteProvider,
            },
            {
              provider: remoteProviderWithVarinat,
              variant,
            },
          ],
        },
      ]);

      expect(
        Check.prepareProfilesToValidate(
          { superJson: mockSuperJson, profileId: remoteProfile },
          { userError }
        )
      ).toEqual([
        {
          id: ProfileId.fromId(remoteProfile, { userError }),
          maps: [
            {
              provider: localProvider,
            },
            {
              provider: remoteProvider,
            },
            {
              provider: remoteProviderWithVarinat,
              variant,
            },
          ],
          version: '1.0.0',
        },
      ]);
    });

    it('prepares specific profile and map in super.json', async () => {
      expect(
        Check.prepareProfilesToValidate(
          {
            superJson: mockSuperJson,
            profileId: localProfile,
            providerName: localProvider,
          },
          { userError }
        )
      ).toEqual([
        {
          id: ProfileId.fromId(localProfile, { userError }),
          maps: [
            {
              provider: localProvider,
            },
          ],
        },
      ]);

      expect(
        Check.prepareProfilesToValidate(
          {
            superJson: mockSuperJson,
            profileId: remoteProfile,
            providerName: localProvider,
          },
          { userError }
        )
      ).toEqual([
        {
          id: ProfileId.fromId(remoteProfile, { userError }),
          maps: [
            {
              provider: localProvider,
            },
          ],
          version: '1.0.0',
        },
      ]);
      expect(
        Check.prepareProfilesToValidate(
          {
            superJson: mockSuperJson,
            profileId: localProfile,
            providerName: remoteProvider,
          },
          { userError }
        )
      ).toEqual([
        {
          id: ProfileId.fromId(localProfile, { userError }),
          maps: [
            {
              provider: remoteProvider,
            },
          ],
        },
      ]);

      expect(
        Check.prepareProfilesToValidate(
          {
            superJson: mockSuperJson,
            profileId: remoteProfile,
            providerName: remoteProvider,
          },
          { userError }
        )
      ).toEqual([
        {
          id: ProfileId.fromId(remoteProfile, { userError }),
          maps: [
            {
              provider: remoteProvider,
            },
          ],
          version: '1.0.0',
        },
      ]);

      expect(
        Check.prepareProfilesToValidate(
          {
            superJson: mockSuperJson,
            profileId: localProfile,
            providerName: remoteProviderWithVarinat,
          },
          { userError }
        )
      ).toEqual([
        {
          id: ProfileId.fromId(localProfile, { userError }),
          maps: [
            {
              provider: remoteProviderWithVarinat,
              variant,
            },
          ],
        },
      ]);

      expect(
        Check.prepareProfilesToValidate(
          {
            superJson: mockSuperJson,
            profileId: remoteProfile,
            providerName: remoteProviderWithVarinat,
          },
          { userError }
        )
      ).toEqual([
        {
          id: ProfileId.fromId(remoteProfile, { userError }),
          maps: [
            {
              provider: remoteProviderWithVarinat,
              variant,
            },
          ],
          version: '1.0.0',
        },
      ]);
    });
  });
});<|MERGE_RESOLUTION|>--- conflicted
+++ resolved
@@ -16,12 +16,9 @@
 import { CommandInstance } from '../test/utils';
 import Check from './check';
 
-//Mock install logic
 jest.mock('../logic/install', () => ({
   detectSuperJson: jest.fn(),
 }));
-
-//Mock check logic
 jest.mock('../logic/check', () => ({
   check: jest.fn(),
   formatHuman: jest.fn(),
@@ -137,15 +134,11 @@
     it('throws when super.json not found', async () => {
       mocked(detectSuperJson).mockResolvedValue(undefined);
       await expect(
-<<<<<<< HEAD
         instance.execute({
           logger,
           userError,
           flags: { profileId, providerName: provider },
         })
-=======
-        Check.run(['--profileId', profileId, '--providerName', provider])
->>>>>>> 57112e4f
       ).rejects.toThrow('Unable to check, super.json not found');
     });
 
@@ -155,7 +148,6 @@
         .spyOn(SuperJson, 'load')
         .mockResolvedValue(err(new SDKExecutionError('test error', [], [])));
       await expect(
-<<<<<<< HEAD
         instance.execute({
           logger,
           userError,
@@ -164,57 +156,25 @@
       ).rejects.toThrow('Unable to load super.json: test error');
     });
 
-=======
-        Check.run(['--profileId', profileId, '--providerName', provider])
-      ).rejects.toThrow('Unable to load super.json: test error');
-    });
-
-    it('throws error on invalid scan flag', async () => {
-      mocked(detectSuperJson).mockResolvedValue('.');
-
-      await expect(
-        Check.run([
-          '--profileId',
-          profileId,
-          '--providerName',
-          provider,
-          '-s test',
-        ])
-      ).rejects.toThrow('Expected an integer but received:  test');
+    it('throws error on scan flag higher than 5', async () => {
+      mocked(detectSuperJson).mockResolvedValue('.');
+
+      await expect(
+        instance.execute({
+          logger,
+          userError,
+          flags: {
+            profileId,
+            providerName: provider,
+            scan: 6,
+          },
+        })
+      ).rejects.toThrow(
+        '--scan/-s : Number of levels to scan cannot be higher than 5'
+      );
       expect(detectSuperJson).not.toHaveBeenCalled();
     }, 10000);
 
->>>>>>> 57112e4f
-    it('throws error on scan flag higher than 5', async () => {
-      mocked(detectSuperJson).mockResolvedValue('.');
-
-      await expect(
-<<<<<<< HEAD
-        instance.execute({
-          logger,
-          userError,
-          flags: {
-            profileId,
-            providerName: provider,
-            scan: 6,
-          },
-        })
-=======
-        Check.run([
-          '--profileId',
-          profileId,
-          '--providerName',
-          provider,
-          '-s',
-          '6',
-        ])
->>>>>>> 57112e4f
-      ).rejects.toThrow(
-        '--scan/-s : Number of levels to scan cannot be higher than 5'
-      );
-      expect(detectSuperJson).not.toHaveBeenCalled();
-    }, 10000);
-
     it('throws error on invalid profile id', async () => {
       mocked(detectSuperJson).mockResolvedValue('.');
       const loadSpy = jest
@@ -222,7 +182,6 @@
         .mockResolvedValue(ok(new SuperJson()));
 
       await expect(
-<<<<<<< HEAD
         instance.execute({
           logger,
           userError,
@@ -232,16 +191,6 @@
             scan: 3,
           },
         })
-=======
-        Check.run([
-          '--profileId',
-          'U!0_',
-          '--providerName',
-          provider,
-          '-s',
-          '3',
-        ])
->>>>>>> 57112e4f
       ).rejects.toThrow(
         'Invalid profile id: "U!0_" is not a valid lowercase identifier'
       );
@@ -256,7 +205,6 @@
         .mockResolvedValue(ok(new SuperJson()));
 
       await expect(
-<<<<<<< HEAD
         instance.execute({
           logger,
           userError,
@@ -266,16 +214,6 @@
             scan: 3,
           },
         })
-=======
-        Check.run([
-          '--profileId',
-          profileId,
-          '--providerName',
-          'U!0_',
-          '-s',
-          '3',
-        ])
->>>>>>> 57112e4f
       ).rejects.toThrow('Invalid provider name: "U!0_"');
       expect(detectSuperJson).not.toHaveBeenCalled();
       expect(loadSpy).not.toHaveBeenCalled();
@@ -288,18 +226,14 @@
         .mockResolvedValue(ok(new SuperJson()));
 
       await expect(
-<<<<<<< HEAD
-        instance.execute({
-          logger,
-          userError,
-          flags: {
-            providerName: provider,
-            scan: 3,
-          },
-        })
-=======
-        Check.run(['--providerName', provider, '-s', '3'])
->>>>>>> 57112e4f
+        instance.execute({
+          logger,
+          userError,
+          flags: {
+            providerName: provider,
+            scan: 3,
+          },
+        })
       ).rejects.toThrow(
         '--profileId must be specified when using --providerName'
       );
@@ -314,7 +248,6 @@
         .mockResolvedValue(ok(new SuperJson()));
 
       await expect(
-<<<<<<< HEAD
         instance.execute({
           logger,
           userError,
@@ -324,16 +257,6 @@
             scan: 3,
           },
         })
-=======
-        Check.run([
-          '--profileId',
-          profileId,
-          '--providerName',
-          provider,
-          '-s',
-          '3',
-        ])
->>>>>>> 57112e4f
       ).rejects.toThrow(
         `Unable to check, profile: "${profileId}" not found in super.json`
       );
@@ -355,7 +278,6 @@
         .mockResolvedValue(ok(mockSuperJson));
 
       await expect(
-<<<<<<< HEAD
         instance.execute({
           logger,
           userError,
@@ -365,16 +287,6 @@
             scan: 3,
           },
         })
-=======
-        Check.run([
-          '--profileId',
-          profileId,
-          '--providerName',
-          provider,
-          '-s',
-          '3',
-        ])
->>>>>>> 57112e4f
       ).rejects.toThrow(
         `Unable to check, provider: "${provider}" not found in profile: "${profileId}" in super.json`
       );
@@ -399,7 +311,6 @@
         .mockResolvedValue(ok(mockSuperJson));
 
       await expect(
-<<<<<<< HEAD
         instance.execute({
           logger,
           userError,
@@ -409,16 +320,6 @@
             scan: 3,
           },
         })
-=======
-        Check.run([
-          '--profileId',
-          profileId,
-          '--providerName',
-          provider,
-          '-s',
-          '3',
-        ])
->>>>>>> 57112e4f
       ).rejects.toThrow(
         `Unable to check, provider: "${provider}" not found in super.json`
       );
@@ -448,7 +349,6 @@
       mocked(formatHuman).mockReturnValue('format-human');
 
       await expect(
-<<<<<<< HEAD
         instance.execute({
           logger,
           userError,
@@ -458,16 +358,6 @@
             scan: 3,
           },
         })
-=======
-        Check.run([
-          '--profileId',
-          profileId,
-          '--providerName',
-          provider,
-          '-s',
-          '3',
-        ])
->>>>>>> 57112e4f
       ).rejects.toThrow('Command found 4 errors and 4 warnings');
       expect(detectSuperJson).toHaveBeenCalled();
       expect(loadSpy).toHaveBeenCalled();
@@ -517,7 +407,6 @@
       mocked(formatHuman).mockReturnValue('format-human');
 
       await expect(
-<<<<<<< HEAD
         instance.execute({
           logger,
           userError,
@@ -527,17 +416,6 @@
             scan: 3,
           },
         })
-=======
-        Check.run([
-          '--profileId',
-          profileId,
-          '--providerName',
-          provider,
-          '-s',
-          '3',
-          '-q',
-        ])
->>>>>>> 57112e4f
       ).rejects.toThrow('Command found 4 errors and 4 warnings');
 
       expect(detectSuperJson).toHaveBeenCalled();
@@ -590,7 +468,6 @@
       );
 
       await expect(
-<<<<<<< HEAD
         instance.execute({
           logger,
           userError,
@@ -602,18 +479,6 @@
             json: true,
           },
         })
-=======
-        Check.run([
-          '--profileId',
-          profileId,
-          '--providerName',
-          provider,
-          '-s',
-          '3',
-          '-q',
-          '-j',
-        ])
->>>>>>> 57112e4f
       ).rejects.toThrow('Command found 4 errors and 4 warnings');
       expect(detectSuperJson).toHaveBeenCalled();
       expect(loadSpy).toHaveBeenCalled();
