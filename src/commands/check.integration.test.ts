import { SuperJson } from '@superfaceai/one-sdk';
import { green } from 'chalk';
import { getLocal } from 'mockttp';
import { join as joinPath, resolve } from 'path';

import { UNVERIFIED_PROVIDER_PREFIX } from '../common';
import { mkdir, rimraf } from '../common/io';
import { OutputStream } from '../common/output-stream';
import {
  execCLI,
  mockResponsesForMap,
  mockResponsesForProfile,
  mockResponsesForProfileProviders,
  mockResponsesForProvider,
  setUpTempDir,
} from '../test/utils';

const mockServer = getLocal();

describe('Check CLI command', () => {
  //File specific path
  const TEMP_PATH = joinPath('test', 'tmp');
  let tempDir: string;
  const provider = `${UNVERIFIED_PROVIDER_PREFIX}swapi`;
  const profileId = 'starwars/character-information';
  const profileVersion = '1.0.2';

  const sourceFixture = {
    profile: joinPath(
      'fixtures',
      'profiles',
      'starwars',
      'character-information.supr'
    ),
    profileWithVersion: joinPath(
      'fixtures',
      'profiles',
      'starwars',
      'character-information@1.0.2.supr'
    ),
    map: joinPath(
      'fixtures',
      'profiles',
      'starwars',
      'maps',
      'unverified-swapi.character-information.suma'
    ),
    provider: joinPath('fixtures', 'providers', 'unverified-swapi.json'),
  };

  beforeAll(async () => {
    await mkdir(TEMP_PATH, { recursive: true });
    await mockServer.start();
    await mockResponsesForProfile(mockServer, profileId);
    await mockResponsesForProfile(
      mockServer,
      'starwars/character-information@1.0.2'
    );
    await mockResponsesForProfileProviders(mockServer, [provider], profileId);
    await mockResponsesForProvider(mockServer, provider);

    await mockResponsesForMap(
      mockServer,
      { name: 'character-information', scope: 'starwars' },
      provider
    );
    await mockResponsesForMap(
      mockServer,
      {
        name: 'character-information',
        scope: 'starwars',
        version: profileVersion,
      },
      provider
    );
  });
  beforeEach(async () => {
    tempDir = await setUpTempDir(TEMP_PATH);
  });

  afterEach(async () => {
    await rimraf(tempDir);
  });

  afterAll(async () => {
    await mockServer.stop();
  });
  describe('when checking capability', () => {
    it('checks capability with local map, profile and provider', async () => {
      const mockSuperJson = new SuperJson({
        profiles: {
          [profileId]: {
            file: `../../../../${sourceFixture.profile}`,
            providers: {
              [provider]: {
                file: `../../../../${sourceFixture.map}`,
              },
            },
          },
        },
        providers: {
          [provider]: {
            file: `../../../../${sourceFixture.provider}`,
          },
        },
      });

      await mkdir(joinPath(tempDir, 'superface'));
      await OutputStream.writeOnce(
        joinPath(tempDir, 'superface', 'super.json'),
        mockSuperJson.stringified
      );

      const result = await execCLI(
        tempDir,
        ['check', '--profileId', profileId, '--providerName', provider],
        mockServer.url
      );
      expect(result.stdout).toContain(
        `Profile: "${profileId}" found on local file system`
      );
      expect(result.stdout).toContain(
        `Map for profile: "${profileId}" and provider: "${provider}" found on local filesystem`
      );
      expect(result.stdout).toContain(
        `Provider: "${provider}" found on local file system`
      );
      expect(result.stdout).toContain(
        'Checking profile: "starwars/character-information" and map for provider: "unverified-swapi"'
      );
      expect(result.stdout).toContain(
        green(
          `🆗 Checking local profile ${profileId}@1.0.1 at path\n${resolve(
            sourceFixture.profile
          )}\nand local map for provider ${provider} at path\n${resolve(
            sourceFixture.map
          )}\n\n`
        )
      );

      expect(result.stdout).toContain(
        green(
          `🆗 Checking local map at path\n${resolve(
            sourceFixture.map
          )}\nfor profile ${profileId} and local provider unverified-swapi at path\n${resolve(
            sourceFixture.provider
          )}\n\n`
        )
      );
    });

    it('checks capability with local map', async () => {
      const mockSuperJson = new SuperJson({
        profiles: {
          [profileId]: {
            version: profileVersion,
            providers: {
              [provider]: {
                file: `../../../../${sourceFixture.map}`,
              },
            },
          },
        },
        providers: {
          [provider]: {},
        },
      });

      await mkdir(joinPath(tempDir, 'superface'));
      await OutputStream.writeOnce(
        joinPath(tempDir, 'superface', 'super.json'),
        mockSuperJson.stringified
      );

      const result = await execCLI(
        tempDir,
        ['check', '--profileId', profileId, '--providerName', provider],
        mockServer.url
      );
      expect(result.stdout).toContain(
        `Loading profile: "${profileId}" in version: "${profileVersion}" from Superface store`
      );
      expect(result.stdout).toContain(
        `Map for profile: "${profileId}" and provider: "${provider}" found on local filesystem`
      );
      expect(result.stdout).toContain(
        `Loading provider: "${provider}" from Superface store`
      );
      expect(result.stdout).toContain(
        green(
          `🆗 Checking remote profile ${profileId}@${profileVersion} with version ${profileVersion} and local map for provider ${provider} at path\n${resolve(
            sourceFixture.map
          )}\n\n`
        )
      );
      expect(result.stdout).toContain(
        green(
          `🆗 Checking local map at path\n${resolve(
            sourceFixture.map
          )}\nfor profile ${profileId} and remote provider ${provider}`
        )
      );
    });

    it('checks capability with local profile', async () => {
      const mockSuperJson = new SuperJson({
        profiles: {
          [profileId]: {
            file: `../../../../${sourceFixture.profile}`,
            providers: {
              [provider]: {},
            },
          },
        },
        providers: {
          [provider]: {},
        },
      });

      await mkdir(joinPath(tempDir, 'superface'));
      await OutputStream.writeOnce(
        joinPath(tempDir, 'superface', 'super.json'),
        mockSuperJson.stringified
      );

      const result = await execCLI(
        tempDir,
        ['check', '--profileId', profileId, '--providerName', provider],
        mockServer.url
      );
      expect(result.stdout).toContain(
        `Profile: "${profileId}" found on local file system`
      );
      expect(result.stdout).toContain(
<<<<<<< HEAD
        `Loading map for profile: "${profileId}@1.0.0" and provider: "${provider}" from Superface store`
=======
        `Loading map for profile: "${profileId}" and provider: "${provider}" in version: "1.0.0" from Superface store`
>>>>>>> 0f46fc79
      );
      expect(result.stdout).toContain(
        `Loading provider: "${provider}" from Superface store`
      );
      expect(result.stdout).toContain(
        green(
          `🆗 Checking local profile ${profileId}@1.0.1 at path\n${resolve(
            sourceFixture.profile
          )}\nand remote map with version 1.0.0 for provider ${provider}`
        )
      );
      expect(result.stdout).toContain(
        green(
          `🆗 Checking remote map with version 1.0.0 for profile ${profileId} and remote provider ${provider}`
        )
      );
    });

    it('checks capability with local provider', async () => {
      const mockSuperJson = new SuperJson({
        profiles: {
          [profileId]: {
            version: profileVersion,
            providers: {
              [provider]: {},
            },
          },
        },
        providers: {
          [provider]: {
            file: `../../../../${sourceFixture.provider}`,
          },
        },
      });

      await mkdir(joinPath(tempDir, 'superface'));
      await OutputStream.writeOnce(
        joinPath(tempDir, 'superface', 'super.json'),
        mockSuperJson.stringified
      );

      const result = await execCLI(
        tempDir,
        ['check', '--profileId', profileId, '--providerName', provider],
        mockServer.url
      );
      expect(result.stdout).toContain(
        `Loading profile: "${profileId}" in version: "${profileVersion}" from Superface store`
      );
      expect(result.stdout).toContain(
        `Loading map for profile: "${profileId}@${profileVersion}" and provider: "${provider}" in version: "1.0.0" from Superface store`
      );
      expect(result.stdout).toContain(
        `Provider: "${provider}" found on local file system`
      );
      expect(result.stdout).toContain(
        green(
          `🆗 Checking remote profile ${profileId}@${profileVersion} with version ${profileVersion} and remote map with version 1.0.0 for provider ${provider}`
        )
      );
      expect(result.stdout).toContain(
        green(
          `🆗 Checking remote map with version 1.0.0 for profile ${profileId} and local provider ${provider} at path\n${resolve(
            sourceFixture.provider
          )}\n\n`
        )
      );
    });

    it('checks capability with local map, profile and provider and --json flag', async () => {
      const mockSuperJson = new SuperJson({
        profiles: {
          [profileId]: {
            file: `../../../../${sourceFixture.profile}`,
            providers: {
              [provider]: {
                file: `../../../../${sourceFixture.map}`,
              },
            },
          },
        },
        providers: {
          [provider]: {
            file: `../../../../${sourceFixture.provider}`,
          },
        },
      });

      await mkdir(joinPath(tempDir, 'superface'));
      await OutputStream.writeOnce(
        joinPath(tempDir, 'superface', 'super.json'),
        mockSuperJson.stringified
      );

      const result = await execCLI(
        tempDir,
        ['check', '--profileId', profileId, '--providerName', provider, '-j '],
        mockServer.url
      );
      expect(result.stdout).toContain(
        `Profile: "${profileId}" found on local file system`
      );
      expect(result.stdout).toContain(
        `Map for profile: "${profileId}" and provider: "${provider}" found on local filesystem`
      );
      expect(result.stdout).toContain(
        `Provider: "${provider}" found on local file system`
      );
      expect(result.stdout).toContain(JSON.stringify([]));
    });
  });
});<|MERGE_RESOLUTION|>--- conflicted
+++ resolved
@@ -232,11 +232,7 @@
         `Profile: "${profileId}" found on local file system`
       );
       expect(result.stdout).toContain(
-<<<<<<< HEAD
         `Loading map for profile: "${profileId}@1.0.0" and provider: "${provider}" from Superface store`
-=======
-        `Loading map for profile: "${profileId}" and provider: "${provider}" in version: "1.0.0" from Superface store`
->>>>>>> 0f46fc79
       );
       expect(result.stdout).toContain(
         `Loading provider: "${provider}" from Superface store`
