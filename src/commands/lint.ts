--- conflicted
+++ resolved
@@ -1,9 +1,5 @@
-<<<<<<< HEAD
 import { flags as oclifFlags } from '@oclif/command';
-=======
-import { flags } from '@oclif/command';
 import { yellow } from 'chalk';
->>>>>>> e44af937
 
 import { Command } from '../common/command.abstract';
 import { developerError, userError } from '../common/error';
@@ -90,12 +86,14 @@
   async run(): Promise<void> {
     const { argv, flags } = this.parse(Lint);
 
-    //Warn user
-    this.warn(
-      yellow(
-        'You are using a hidden command. This command is not intended for public consumption yet. It might be broken, hard to use or simply redundant. Tread with care.'
-      )
-    );
+    if (flags.output !== '-' && flags.output !== '-2') {
+      //Warn user
+      this.log(
+        yellow(
+          'You are using a hidden command. This command is not intended for public consumption yet. It might be broken, hard to use or simply redundant. Tread with care.'
+        )
+      );
+    }
 
     const outputStream = new OutputStream(flags.output, {
       append: flags.append,
