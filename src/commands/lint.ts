import { Command, flags } from '@oclif/command';
<<<<<<< HEAD
import { CLIError } from '@oclif/errors';
import {
  formatIssues,
  getProfileOutput,
  Source,
  SyntaxError,
  validateMap,
  ValidationError,
  ValidationWarning,
} from '@superfaceai/parser';
=======
import { Source, SyntaxError } from '@superfaceai/parser';
>>>>>>> ec0f273c

import {
  DOCUMENT_PARSE_FUNCTION,
  DocumentType,
  inferDocumentTypeWithFlag,
  isMapFile,
  isProfileFile,
  isUnknownFile,
} from '../common/document';
import { developerError, userError } from '../common/error';
import { DocumentTypeFlag, documentTypeFlag } from '../common/flags';
import { OutputStream, readFile } from '../common/io';
import { formatWordPlurality } from '../util';

type ReportKind = 'file' | 'compatibility';

interface Report {
  kind: ReportKind;
  path: string;
}

interface FileReport extends Report {
  kind: 'file';
  errors: SyntaxError[];
  warnings: unknown[];
}

interface ProfileMapReport extends Report {
  kind: 'compatibility';
  errors: ValidationError[];
  warnings: ValidationWarning[];
}

type ReportFormat = FileReport | ProfileMapReport;

type OutputFormatFlag = 'long' | 'short' | 'json';
export default class Lint extends Command {
  static description =
    'Lints a map or profile file. Outputs the linter issues to STDOUT by default.\nLinter ends with non zero exit code if errors are found.';

  // Require at least one file but allow multiple files
  static args = [{ name: 'file', required: true }];
  static strict = false;

  static flags = {
    documentType: documentTypeFlag,

    output: flags.string({
      char: 'o',
      description:
        'Filename where the output will be written. `-` is stdout, `-2` is stderr.',
      default: '-',
    }),

    append: flags.boolean({
      default: false,
      description:
        'Open output file in append mode instead of truncating it if it exists. Has no effect with stdout and stderr streams.',
    }),

    outputFormat: flags.build({
      char: 'f',
      description: 'Output format to use to display errors and warnings.',
      options: ['long', 'short', 'json'],
      parse(input, _context): OutputFormatFlag {
        // Sanity check
        if (input !== 'long' && input !== 'short' && input !== 'json') {
          throw developerError('unexpected enum variant', 1);
        }

        return input;
      },
    })({ default: 'long' }),

    color: flags.boolean({
      // TODO: Hidden because it doesn't do anything right now
      hidden: true,
      allowNo: true,
      description:
        'Output colorized report. Only works for `human` output format. Set by default for stdout and stderr output.',
    }),

    validate: flags.boolean({
      // TODO: extend or modify this
      char: 'v',
      default: false,
      description: 'Validate maps to specific profile.',
    }),

    quiet: flags.boolean({
      char: 'q',
      default: false,
      description: 'When set to true, disables output of warnings.',
    }),

    help: flags.help({ char: 'h' }),
  };

  async run(): Promise<void> {
    const { argv, flags } = this.parse(Lint);

    const outputStream = new OutputStream(flags.output, flags.append);
    let totals: [errors: number, warnings: number];

    switch (flags.outputFormat) {
      case 'long':
      case 'short':
        {
          totals = await Lint.processFiles(
            outputStream,
            argv,
            flags.documentType,
            flags.validate,
            '\n',
            report =>
              Lint.formatHuman(
                report,
                flags.quiet,
                flags.outputFormat === 'short',
                flags.color ?? outputStream.isTTY
              )
          );
          await outputStream.write(
            `\nDetected ${formatWordPlurality(
              totals[0] + (flags.quiet ? 0 : totals[1]),
              'problem'
            )}\n`
          );
        }
        break;

      case 'json':
        {
          await outputStream.write('{"reports":[');
          totals = await Lint.processFiles(
            outputStream,
            argv,
            flags.documentType,
            flags.validate,
            ',',
            report => Lint.formatJson(report)
          );
          await outputStream.write(
            `],"total":{"errors":${totals[0]},"warnings":${totals[1]}}}\n`
          );
        }
        break;
    }

    await outputStream.cleanup();

    if (totals[0] > 0) {
<<<<<<< HEAD
      throw new CLIError('Errors were found', { exit: 1 });
    } else if (!flags.quiet && totals[1] > 0) {
      throw new CLIError('Warnings were found', { exit: 2 });
=======
      throw userError('Errors were found', 1);
    } else if (totals[1] > 0) {
      throw userError('Warnings were found', 2);
>>>>>>> ec0f273c
    }
  }

  static async processFiles(
    outputStream: OutputStream,
    files: string[],
    documentTypeFlag: DocumentTypeFlag,
    validateFlag: boolean,
    outputGlue: string,
    fn: (report: ReportFormat) => string
  ): Promise<[errors: number, warnings: number]> {
    let outputCounter = files.length;
    let counts: [number, number][] = [];

    if (!validateFlag) {
      counts = await Promise.all(
        files.map(
          async (file): Promise<[number, number]> => {
            const report = await Lint.lintFile(file, documentTypeFlag);

            let output = fn(report);
            if (outputCounter > 1) {
              output += outputGlue;
            }
            outputCounter -= 1;

            await outputStream.write(output);

            return [report.errors.length, report.warnings.length];
          }
        )
      );
    } else {
      counts = await Lint.lintMapsToProfile(
        files,
        outputStream,
        outputCounter,
        outputGlue,
        fn
      );
    }

    return counts.reduce((acc, curr) => [acc[0] + curr[0], acc[1] + curr[1]]);
  }

  static async lintFile(
    path: string,
    documentTypeFlag: DocumentTypeFlag
  ): Promise<FileReport> {
<<<<<<< HEAD
    const documentType = inferDocumentTypeWithFlag(documentTypeFlag, path);
    if (documentType === DocumentType.UNKNOWN) {
      throw new CLIError('Could not infer document type', { exit: 1 });
    }

    const parse = DOCUMENT_PARSE_FUNCTION[documentType];
    const content = await readFilePromise(path).then(f => f.toString());
=======
    const documenType = inferDocumentTypeWithFlag(documentTypeFlag, path);
    if (documenType === DocumentType.UNKNOWN) {
      throw userError('Could not infer document type', 3);
    }

    const parse = DOCUMENT_PARSE_FUNCTION[documenType];
    const content = await readFile(path).then(f => f.toString());
>>>>>>> ec0f273c
    const source = new Source(content, path);

    const result: FileReport = {
      kind: 'file',
      path,
      errors: [],
      warnings: [],
    };

    try {
      parse(source);
    } catch (e) {
      result.errors.push(e);
    }

    return result;
  }

  static async lintMapsToProfile(
    files: string[],
    outputStream: OutputStream,
    outputCounter: number,
    outputGlue: string,
    fn: (report: ReportFormat) => string
  ): Promise<[number, number][]> {
    const counts: [number, number][] = [];
    const profiles = files.filter(isProfileFile);
    const maps = files.filter(isMapFile);
    const unknown = files.filter(isUnknownFile);

    if (profiles.length === 0) {
      throw new CLIError('Cannot validate without profile', { exit: -1 });
    }
    if (profiles.length > 1) {
      throw new CLIError('Cannot validate with multiple profiles', {
        exit: -1,
      });
    }
    if (maps.length === 0) {
      throw new CLIError('Cannot validate without map', {
        exit: -1,
      });
    }

    if (unknown.length > 0) {
      for (const file of unknown) {
        const report: FileReport = {
          kind: 'file',
          path: file,
          errors: [],
          warnings: ['Could not infer document type'],
        };

        let output = fn(report);
        if (unknown.length > 1 && output !== '') {
          output += outputGlue;
        }

        await outputStream.write(output);
      }

      counts.push([0, unknown.length]);
    }

    const parseProfile = DOCUMENT_PARSE_FUNCTION[DocumentType.PROFILE];
    const parseMap = DOCUMENT_PARSE_FUNCTION[DocumentType.MAP];

    const content = await readFilePromise(profiles[0]).then(f => f.toString());
    const source = new Source(content, profiles[0]);
    const profileOutput = getProfileOutput(parseProfile(source));

    for (const map of maps) {
      const content = await readFilePromise(map).then(f => f.toString());
      const source = new Source(content, map);
      const result = validateMap(profileOutput, parseMap(source));

      const report: ProfileMapReport = result.pass
        ? {
            kind: 'compatibility',
            path: map,
            errors: [],
            warnings: result.warnings ?? [],
          }
        : {
            kind: 'compatibility',
            path: map,
            errors: result.errors,
            warnings: result.warnings ?? [],
          };

      let output = fn(report);
      if (outputCounter > 1) {
        output += outputGlue;
      }
      outputCounter -= 1;

      await outputStream.write(output);

      counts.push([
        result.pass ? 0 : result.errors.length,
        result.warnings?.length ?? 0,
      ]);
    }

    return counts;
  }

  private static formatHuman(
    report: ReportFormat,
    quiet: boolean,
    short?: boolean,
    _color?: boolean
  ): string {
    const REPORT_OK = '🆗';
    const REPORT_WARN = '⚠️';
    const REPORT_ERR = '❌';

    let prefix;
    if (report.errors.length > 0) {
      prefix = REPORT_ERR;
    } else if (report.warnings.length > 0) {
      prefix = REPORT_WARN;
    } else {
      prefix = REPORT_OK;
    }

    let buffer = `${prefix} ${report.path}\n`;

    if (prefix === REPORT_WARN && quiet) {
      return '';
    }

    if (report.kind === 'file') {
      for (const error of report.errors) {
        if (short) {
          buffer += `\t${error.location.line}:${error.location.column} ${error.message}\n`;
        } else {
          buffer += error.format();
        }
      }
      if (report.errors.length > 0 && report.warnings.length > 0) {
        buffer += '\n';
      }

      // TODO
      if (!quiet) {
        for (const warning of report.warnings) {
          if (typeof warning === 'string') {
            buffer += `\t${warning}\n`;
          }
        }
      }
    } else {
      buffer += formatIssues(report.errors);

      if (!quiet) {
        if (report.warnings.length > 0) {
          buffer += '\n';
        }
        buffer += formatIssues(report.warnings);
      }
    }

    return buffer;
  }

  private static formatJson(report: ReportFormat): string {
    return JSON.stringify(report, (key, value) => {
      if (key === 'source') {
        return undefined;
      }

      // we are just passing the value along, nothing unsafe about that
      // eslint-disable-next-line @typescript-eslint/no-unsafe-return
      return value;
    });
  }
}<|MERGE_RESOLUTION|>--- conflicted
+++ resolved
@@ -1,5 +1,4 @@
 import { Command, flags } from '@oclif/command';
-<<<<<<< HEAD
 import { CLIError } from '@oclif/errors';
 import {
   formatIssues,
@@ -7,12 +6,8 @@
   Source,
   SyntaxError,
   validateMap,
-  ValidationError,
-  ValidationWarning,
+  ValidationIssue,
 } from '@superfaceai/parser';
-=======
-import { Source, SyntaxError } from '@superfaceai/parser';
->>>>>>> ec0f273c
 
 import {
   DOCUMENT_PARSE_FUNCTION,
@@ -42,8 +37,8 @@
 
 interface ProfileMapReport extends Report {
   kind: 'compatibility';
-  errors: ValidationError[];
-  warnings: ValidationWarning[];
+  errors: ValidationIssue[];
+  warnings: ValidationIssue[];
 }
 
 type ReportFormat = FileReport | ProfileMapReport;
@@ -165,15 +160,9 @@
     await outputStream.cleanup();
 
     if (totals[0] > 0) {
-<<<<<<< HEAD
-      throw new CLIError('Errors were found', { exit: 1 });
-    } else if (!flags.quiet && totals[1] > 0) {
-      throw new CLIError('Warnings were found', { exit: 2 });
-=======
       throw userError('Errors were found', 1);
     } else if (totals[1] > 0) {
       throw userError('Warnings were found', 2);
->>>>>>> ec0f273c
     }
   }
 
@@ -223,15 +212,6 @@
     path: string,
     documentTypeFlag: DocumentTypeFlag
   ): Promise<FileReport> {
-<<<<<<< HEAD
-    const documentType = inferDocumentTypeWithFlag(documentTypeFlag, path);
-    if (documentType === DocumentType.UNKNOWN) {
-      throw new CLIError('Could not infer document type', { exit: 1 });
-    }
-
-    const parse = DOCUMENT_PARSE_FUNCTION[documentType];
-    const content = await readFilePromise(path).then(f => f.toString());
-=======
     const documenType = inferDocumentTypeWithFlag(documentTypeFlag, path);
     if (documenType === DocumentType.UNKNOWN) {
       throw userError('Could not infer document type', 3);
@@ -239,7 +219,6 @@
 
     const parse = DOCUMENT_PARSE_FUNCTION[documenType];
     const content = await readFile(path).then(f => f.toString());
->>>>>>> ec0f273c
     const source = new Source(content, path);
 
     const result: FileReport = {
@@ -307,12 +286,12 @@
     const parseProfile = DOCUMENT_PARSE_FUNCTION[DocumentType.PROFILE];
     const parseMap = DOCUMENT_PARSE_FUNCTION[DocumentType.MAP];
 
-    const content = await readFilePromise(profiles[0]).then(f => f.toString());
+    const content = await readFile(profiles[0]).then(f => f.toString());
     const source = new Source(content, profiles[0]);
     const profileOutput = getProfileOutput(parseProfile(source));
 
     for (const map of maps) {
-      const content = await readFilePromise(map).then(f => f.toString());
+      const content = await readFile(map).then(f => f.toString());
       const source = new Source(content, map);
       const result = validateMap(profileOutput, parseMap(source));
 
