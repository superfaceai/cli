import { flags as oclifFlags } from '@oclif/command';
import { isValidProviderName, SuperJson } from '@superfaceai/one-sdk';
import {
  DEFAULT_MAP_VERSION,
  DEFAULT_PROFILE_VERSION,
  MapId,
  parseDocumentId,
  ProfileId,
} from '@superfaceai/parser';
import { bold, grey, red } from 'chalk';
import { join as joinPath } from 'path';

import { META_FILE } from '../common';
import { Command } from '../common/command.abstract';
import { developerError, userError } from '../common/error';
import { formatWordPlurality } from '../common/format';
import { ListWriter } from '../common/list-writer';
import { LogCallback } from '../common/log';
import { OutputStream } from '../common/output-stream';
import { ReportFormat } from '../common/report.interfaces';
import { detectSuperJson } from '../logic/install';
import {
  formatHuman,
  formatJson,
  lint,
  ProfileToValidate,
} from '../logic/lint';
import Check from './check';

type OutputFormatFlag = 'long' | 'short' | 'json';

export default class Lint extends Command {
  static description =
    'Lints all maps and profiles locally linked in super.json. Also can be used to lint specific profile and its maps, in that case remote files can be used.Outputs the linter issues to STDOUT by default.\nLinter ends with non zero exit code if errors are found.';

  static strict = true;

  static flags = {
    ...Command.flags,
    providerName: oclifFlags.string({
      description: 'Provider name',
      required: false,
    }),
    profileId: oclifFlags.string({
      description: 'Profile Id in format [scope/](optional)[name]',
      required: false,
    }),

    output: oclifFlags.string({
      char: 'o',
      description:
        'Filename where the output will be written. `-` is stdout, `-2` is stderr.',
      default: '-',
    }),

    append: oclifFlags.boolean({
      default: false,
      description:
        'Open output file in append mode instead of truncating it if it exists. Has no effect with stdout and stderr streams.',
    }),

    outputFormat: oclifFlags.build({
      char: 'f',
      description: 'Output format to use to display errors and warnings.',
      options: ['long', 'short', 'json'],
      parse(input, _context): OutputFormatFlag {
        // Sanity check
        if (input !== 'long' && input !== 'short' && input !== 'json') {
          throw developerError('unexpected enum variant', 1);
        }

        return input;
      },
    })({ default: 'long' }),

    scan: oclifFlags.integer({
      char: 's',
      description:
        'When number provided, scan for super.json outside cwd within range represented by this number.',
      required: false,
    }),
  };

  static examples = [
    '$ superface lint',
    '$ superface lint --profileId starwars/character-information',
    '$ superface lint --profileId starwars/character-information --providerName swapi',
    '$ superface lint -o -2',
    '$ superface lint -f json',
    '$ superface lint -s 3',
  ];

  private logCallback? = (message: string) => this.log(grey(message));
  private errCallback? = (message: string) => this.log(red(bold(message)));

  async run(): Promise<void> {
    const { flags } = this.parse(Lint);

    if (flags.quiet) {
      this.logCallback = undefined;
      this.errCallback = undefined;
    }

    // Check inputs
    if (flags.profileId) {
      const parsedProfileId = parseDocumentId(flags.profileId);
      if (parsedProfileId.kind == 'error') {
        throw userError(`❌ Invalid profile id: ${parsedProfileId.message}`, 1);
      }
    }

    if (flags.providerName) {
      if (!isValidProviderName(flags.providerName)) {
        throw userError(`❌ Invalid provider name: "${flags.providerName}"`, 1);
      }
      if (!flags.profileId) {
        throw userError(
          `❌ --profileId must be specified when using --providerName`,
          1
        );
      }
    }

    if (flags.scan && (typeof flags.scan !== 'number' || flags.scan > 5)) {
      throw userError(
        '❌ --scan/-s : Number of levels to scan cannot be higher than 5',
        1
      );
    }
    const superPath = await detectSuperJson(process.cwd(), flags.scan);
    if (!superPath) {
      throw userError('❌ Unable to lint, super.json not found', 1);
    }
    //Load super json
    const loadedResult = await SuperJson.load(joinPath(superPath, META_FILE));
    const superJson = loadedResult.match(
      v => v,
      err => {
        throw userError(
          `❌ Unable to load super.json: ${err.formatShort()}`,
          1
        );
      }
    );
    //Check super.json
    if (flags.profileId) {
      if (!superJson.normalized.profiles[flags.profileId]) {
        throw userError(
          `❌ Unable to lint, profile: "${flags.profileId}" not found in super.json`,
          1
        );
      }
      if (flags.providerName) {
        if (
          !superJson.normalized.profiles[flags.profileId].providers[
            flags.providerName
          ]
        ) {
          throw userError(
            `❌ Unable to lint, provider: "${flags.providerName}" not found in profile: "${flags.profileId}" in super.json`,
            1
          );
        }
      }
    }
<<<<<<< HEAD
    const profiles: ProfileToLint[] = [];

    //Lint every local map/profile in super.json
    if (!flags.profileId && !flags.providerName) {
      for (const [profile, profileSettings] of Object.entries(
        superJson.normalized.profiles
      )) {
        if ('file' in profileSettings) {
          const profileId = ProfileId.fromId(
            profile,
            DEFAULT_PROFILE_VERSION.toString()
          );
          const maps: MapToLint[] = [];
          for (const [provider, profileProviderSettings] of Object.entries(
            profileSettings.providers
          )) {
            if ('file' in profileProviderSettings) {
              maps.push({
                id: MapId.fromParameters({
                  profile: profileId,
                  version: DEFAULT_MAP_VERSION,
                  provider,
                }),
                path: profileProviderSettings.file,
              });
            }
          }
          profiles.push({
            id: profileId,
            maps,
            path: profileSettings.file,
          });
        }
      }
    }
    //Lint single profile and its maps
    if (flags.profileId && !flags.providerName) {
      const profileSettings = superJson.normalized.profiles[flags.profileId];
      const maps: MapToLint[] = [];

      let profileId: ProfileId;
      let path: string | undefined;
      if ('file' in profileSettings) {
        //TODO: get profile version from file?
        profileId = ProfileId.fromId(
          flags.profileId,
          DEFAULT_PROFILE_VERSION.toString()
        );
        path = profileSettings.file;
      } else {
        profileId = ProfileId.fromId(flags.profileId, profileSettings.version);
      }

      for (const [provider, profileProviderSettings] of Object.entries(
        profileSettings.providers
      )) {
        if ('file' in profileProviderSettings) {
          maps.push({
            id: MapId.fromParameters({
              profile: profileId,
              version: DEFAULT_MAP_VERSION,
              provider,
            }),
            path: profileProviderSettings.file,
          });
        } else {
          maps.push({
            id: MapId.fromParameters({
              profile: profileId,
              version: DEFAULT_MAP_VERSION,
              provider,
              variant: profileProviderSettings.mapVariant,
            }),
          });
        }
      }
      profiles.push({
        id: profileId,
        maps,
        path,
      });
    }
    //Lint single profile and single map
    if (flags.profileId && flags.providerName) {
      const profileSettings = superJson.normalized.profiles[flags.profileId];

      let profileId: ProfileId;
      let path: string | undefined;
      if ('file' in profileSettings) {
        //TODO: get profile version from file?
        profileId = ProfileId.fromId(
          flags.profileId,
          DEFAULT_PROFILE_VERSION.toString()
        );
        path = profileSettings.file;
      } else {
        profileId = ProfileId.fromId(flags.profileId, profileSettings.version);
      }

      const profileProviderSettings =
        profileSettings.providers[flags.providerName];
      const maps: MapToLint[] = [];
      if ('file' in profileProviderSettings) {
        maps.push({
          id: MapId.fromParameters({
            profile: profileId,
            version: DEFAULT_MAP_VERSION,
            provider: flags.providerName,
          }),
          path: profileProviderSettings.file,
        });
      } else {
        maps.push({
          id: MapId.fromParameters({
            profile: profileId,
            version: DEFAULT_MAP_VERSION,
            provider: flags.providerName,
            variant: profileProviderSettings.mapVariant,
          }),
        });
      }

      profiles.push({
        id: profileId,
        maps,
        path,
      });
    }
=======
    const profiles = Check.prepareProfilesToValidate(
      superJson,
      flags.profileId,
      flags.providerName
    );
>>>>>>> 0f46fc79

    const outputStream = new OutputStream(flags.output, {
      append: flags.append,
    });
    let totals: [errors: number, warnings: number];

    switch (flags.outputFormat) {
      case 'long':
      case 'short':
        {
          totals = await Lint.processFiles(
            new ListWriter(outputStream, '\n'),
            superJson,
            profiles,
            report =>
              formatHuman(report, flags.quiet, flags.outputFormat === 'short'),
            { logCb: this.logCallback, errCb: this.errCallback }
          );
          await outputStream.write(
            `\nDetected ${formatWordPlurality(
              totals[0] + (flags.quiet ? 0 : totals[1]),
              'problem'
            )}\n`
          );
        }
        break;

      case 'json':
        {
          await outputStream.write('{"reports":[');
          totals = await Lint.processFiles(
            new ListWriter(outputStream, ','),
            superJson,
            profiles,
            report => formatJson(report),
            { logCb: undefined, errCb: this.errCallback }
          );
          await outputStream.write(
            `],"total":{"errors":${totals[0]},"warnings":${totals[1]}}}\n`
          );
        }
        break;
    }

    await outputStream.cleanup();

    if (totals[0] > 0) {
      throw userError('❌ Errors were found', 1);
    } else if (totals[1] > 0) {
      throw userError('❌ Warnings were found', 2);
    }
  }

  static async processFiles(
    writer: ListWriter,
    superJson: SuperJson,
    profiles: ProfileToValidate[],
    fn: (report: ReportFormat) => string,
    options?: {
      logCb?: LogCallback;
      errCb?: LogCallback;
    }
  ): Promise<[errors: number, warnings: number]> {
    const counts: [number, number][] = await lint(
      superJson,
      profiles,
      writer,
      fn,
      options
    );

    return counts.reduce((acc, curr) => [acc[0] + curr[0], acc[1] + curr[1]], [
      0,
      0,
    ]);
  }
}<|MERGE_RESOLUTION|>--- conflicted
+++ resolved
@@ -1,12 +1,6 @@
 import { flags as oclifFlags } from '@oclif/command';
 import { isValidProviderName, SuperJson } from '@superfaceai/one-sdk';
-import {
-  DEFAULT_MAP_VERSION,
-  DEFAULT_PROFILE_VERSION,
-  MapId,
-  parseDocumentId,
-  ProfileId,
-} from '@superfaceai/parser';
+import { parseDocumentId } from '@superfaceai/parser';
 import { bold, grey, red } from 'chalk';
 import { join as joinPath } from 'path';
 
@@ -163,142 +157,11 @@
         }
       }
     }
-<<<<<<< HEAD
-    const profiles: ProfileToLint[] = [];
-
-    //Lint every local map/profile in super.json
-    if (!flags.profileId && !flags.providerName) {
-      for (const [profile, profileSettings] of Object.entries(
-        superJson.normalized.profiles
-      )) {
-        if ('file' in profileSettings) {
-          const profileId = ProfileId.fromId(
-            profile,
-            DEFAULT_PROFILE_VERSION.toString()
-          );
-          const maps: MapToLint[] = [];
-          for (const [provider, profileProviderSettings] of Object.entries(
-            profileSettings.providers
-          )) {
-            if ('file' in profileProviderSettings) {
-              maps.push({
-                id: MapId.fromParameters({
-                  profile: profileId,
-                  version: DEFAULT_MAP_VERSION,
-                  provider,
-                }),
-                path: profileProviderSettings.file,
-              });
-            }
-          }
-          profiles.push({
-            id: profileId,
-            maps,
-            path: profileSettings.file,
-          });
-        }
-      }
-    }
-    //Lint single profile and its maps
-    if (flags.profileId && !flags.providerName) {
-      const profileSettings = superJson.normalized.profiles[flags.profileId];
-      const maps: MapToLint[] = [];
-
-      let profileId: ProfileId;
-      let path: string | undefined;
-      if ('file' in profileSettings) {
-        //TODO: get profile version from file?
-        profileId = ProfileId.fromId(
-          flags.profileId,
-          DEFAULT_PROFILE_VERSION.toString()
-        );
-        path = profileSettings.file;
-      } else {
-        profileId = ProfileId.fromId(flags.profileId, profileSettings.version);
-      }
-
-      for (const [provider, profileProviderSettings] of Object.entries(
-        profileSettings.providers
-      )) {
-        if ('file' in profileProviderSettings) {
-          maps.push({
-            id: MapId.fromParameters({
-              profile: profileId,
-              version: DEFAULT_MAP_VERSION,
-              provider,
-            }),
-            path: profileProviderSettings.file,
-          });
-        } else {
-          maps.push({
-            id: MapId.fromParameters({
-              profile: profileId,
-              version: DEFAULT_MAP_VERSION,
-              provider,
-              variant: profileProviderSettings.mapVariant,
-            }),
-          });
-        }
-      }
-      profiles.push({
-        id: profileId,
-        maps,
-        path,
-      });
-    }
-    //Lint single profile and single map
-    if (flags.profileId && flags.providerName) {
-      const profileSettings = superJson.normalized.profiles[flags.profileId];
-
-      let profileId: ProfileId;
-      let path: string | undefined;
-      if ('file' in profileSettings) {
-        //TODO: get profile version from file?
-        profileId = ProfileId.fromId(
-          flags.profileId,
-          DEFAULT_PROFILE_VERSION.toString()
-        );
-        path = profileSettings.file;
-      } else {
-        profileId = ProfileId.fromId(flags.profileId, profileSettings.version);
-      }
-
-      const profileProviderSettings =
-        profileSettings.providers[flags.providerName];
-      const maps: MapToLint[] = [];
-      if ('file' in profileProviderSettings) {
-        maps.push({
-          id: MapId.fromParameters({
-            profile: profileId,
-            version: DEFAULT_MAP_VERSION,
-            provider: flags.providerName,
-          }),
-          path: profileProviderSettings.file,
-        });
-      } else {
-        maps.push({
-          id: MapId.fromParameters({
-            profile: profileId,
-            version: DEFAULT_MAP_VERSION,
-            provider: flags.providerName,
-            variant: profileProviderSettings.mapVariant,
-          }),
-        });
-      }
-
-      profiles.push({
-        id: profileId,
-        maps,
-        path,
-      });
-    }
-=======
     const profiles = Check.prepareProfilesToValidate(
       superJson,
       flags.profileId,
       flags.providerName
     );
->>>>>>> 0f46fc79
 
     const outputStream = new OutputStream(flags.output, {
       append: flags.append,
