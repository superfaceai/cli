--- conflicted
+++ resolved
@@ -2,11 +2,8 @@
 
 import { developerError, userError } from '../common/error';
 import { DocumentTypeFlag, documentTypeFlag } from '../common/flags';
-<<<<<<< HEAD
-import { readFile } from '../common/io';
+import { ListWriter } from '../common/list-writer';
 import { OutputStream } from '../common/output-stream';
-=======
-import { ListWriter, OutputStream } from '../common/io';
 import { ReportFormat } from '../common/report.interfaces';
 import {
   formatHuman,
@@ -14,7 +11,6 @@
   lintFiles,
   lintMapsToProfile,
 } from '../logic/lint';
->>>>>>> 8df17828
 import { formatWordPlurality } from '../util';
 
 type OutputFormatFlag = 'long' | 'short' | 'json';
@@ -146,63 +142,7 @@
     validateFlag: boolean,
     fn: (report: ReportFormat) => string
   ): Promise<[errors: number, warnings: number]> {
-<<<<<<< HEAD
-    let outputCounter = files.length;
-
-    const counts = await Promise.all(
-      files.map(
-        async (file): Promise<[number, number]> => {
-          const report = await Lint.lintFile(file, documentTypeFlag);
-
-          let output = fn(report);
-          if (outputCounter > 1) {
-            output += outputGlue;
-          }
-          outputCounter -= 1;
-
-          await outputStream.write(output);
-
-          return [report.errors.length, report.warnings.length];
-        }
-      )
-    );
-
-    return counts.reduce((acc, curr) => [acc[0] + curr[0], acc[1] + curr[1]]);
-  }
-
-  static async lintFile(
-    path: string,
-    documentTypeFlag: DocumentTypeFlag
-  ): Promise<FileReport> {
-    const documentType = inferDocumentTypeWithFlag(documentTypeFlag, path);
-    if (
-      documentType !== DocumentType.MAP &&
-      documentType !== DocumentType.PROFILE
-    ) {
-      throw userError('Could not infer document type', 3);
-    }
-
-    const parse = DOCUMENT_PARSE_FUNCTION[documentType];
-    const content = await readFile(path).then(f => f.toString());
-    const source = new Source(content, path);
-
-    const result: FileReport = {
-      path,
-      errors: [],
-      warnings: [],
-    };
-
-    try {
-      parse(source);
-    } catch (e) {
-      result.errors.push(e);
-    }
-
-    return result;
-  }
-=======
     let counts: [number, number][] = [];
->>>>>>> 8df17828
 
     if (validateFlag) {
       counts = await lintMapsToProfile(files, writer, fn);
