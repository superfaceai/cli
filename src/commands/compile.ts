--- conflicted
+++ resolved
@@ -6,17 +6,11 @@
   DOCUMENT_PARSE_FUNCTION,
   inferDocumentTypeWithFlag,
 } from '../common/document';
-<<<<<<< HEAD
-import { userError } from '../common/error';
-import { DocumentTypeFlag, documentTypeFlag } from '../common/flags';
-import { isDirectory, OutputStream, readFile } from '../common/io';
-=======
 import { DocumentType } from '../common/document.interfaces';
 import { userError } from '../common/error';
 import { DocumentTypeFlag, documentTypeFlag } from '../common/flags';
 import { isDirectoryQuiet, readFile } from '../common/io';
 import { OutputStream } from '../common/output-stream';
->>>>>>> e43e5fec
 
 export default class Compile extends Command {
   static description = 'Compiles the given profile or map to AST.';
@@ -58,14 +52,8 @@
     const outputPath = flags.output?.trim();
     let outputStream: OutputStream | undefined = undefined;
     if (outputPath !== undefined) {
-<<<<<<< HEAD
-      const outputPathisDirectory = await isDirectory(outputPath);
-
-      if (!outputPathisDirectory) {
-=======
       const isDirectory = await isDirectoryQuiet(outputPath);
       if (!isDirectory) {
->>>>>>> e43e5fec
         this.debug(`Compiling all files to "${outputPath}"`);
         outputStream = new OutputStream(outputPath, { append: flags.append });
       }
