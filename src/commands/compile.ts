--- conflicted
+++ resolved
@@ -14,12 +14,8 @@
 import type { UserError } from '../common/error';
 import type { ILogger } from '../common/log';
 import { ProfileId } from '../common/profile';
-<<<<<<< HEAD
-import { compile, FileToCompile } from '../logic/compile';
-=======
-import type { MapToCompile, ProfileToCompile } from '../logic/compile';
+import type { FileToCompile } from '../logic/compile';
 import { compile } from '../logic/compile';
->>>>>>> 42e80489
 import { detectSuperJson } from '../logic/install';
 
 export default class Compile extends Command {
