import { flags as oclifFlags } from '@oclif/command';
import { isValidProviderName } from '@superfaceai/ast';
import { SuperJson } from '@superfaceai/one-sdk';
import { parseDocumentId } from '@superfaceai/parser';
import { join as joinPath } from 'path';
import { Logger } from '..';

import { Command } from '../common/command.abstract';
import { META_FILE } from '../common/document';
import { userError } from '../common/error';
import { ProfileId } from '../common/profile';
import { compile, MapToCompile, ProfileToCompile } from '../logic/compile';
import { detectSuperJson } from '../logic/install';

export default class Compile extends Command {
  static description =
    'Compiles locally linked files in super.json. When running without --profileId flags all locally linked files are compiled. When running with --prfileId single local profile source and its local maps are compiled. When running with profileId and providerName single local profile and its single local map are compiled.';

  static hidden = true;

  static flags = {
    ...Command.flags,
    //Inputs
    profileId: oclifFlags.string({
      description: 'Profile Id in format [scope/](optional)[name]',
      required: false,
    }),
    providerName: oclifFlags.string({
      description: 'Name of provider. This argument is used to compile map',
    }),
    scan: oclifFlags.integer({
      char: 's',
      description:
        'When number provided, scan for super.json outside cwd within range represented by this number.',
      required: false,
    }),
    //What do we compile
    onlyProfile: oclifFlags.boolean({
      description: 'Compile only a profile/profiles',
      exclusive: ['onlyMap'],
    }),
    onlyMap: oclifFlags.boolean({
      description: 'Compile only a map/maps',
      exclusive: ['onlyProfile'],
    }),
  };

  static strict = true;

  static examples = [
    '$ superface compile',
    '$ superface compile --profileId starwars/character-information --profile',
    '$ superface compile --profileId starwars/character-information --profile -q',
    '$ superface compile --profileId starwars/character-information --providerName swapi --onlyMap',
    '$ superface compile --profileId starwars/character-information --providerName swapi --onlyMap --onlyProfile',
  ];

  async run(): Promise<void> {
    const { flags } = this.parse(Compile);
    this.setUpLogger(flags.quiet);

    // Check inputs
    if (flags.profileId) {
      const parsedProfileId = parseDocumentId(flags.profileId);
      if (parsedProfileId.kind == 'error') {
        throw userError(`❌ Invalid profile id: ${parsedProfileId.message}`, 1);
      }
    }

<<<<<<< HEAD
    if (!profileSettings) {
      throw userError(
        `Profile id: "${flags.profileId}" not found in super.json`,
        1
      );
    }

    //Load profile
    if (flags.profile) {
      Logger.info(`Compiling profile: "${flags.profileId}".`);
      if (!('file' in profileSettings)) {
=======
    if (flags.providerName) {
      if (!isValidProviderName(flags.providerName)) {
        throw userError(`❌ Invalid provider name: "${flags.providerName}"`, 1);
      }
      if (!flags.profileId) {
>>>>>>> 8da8d53e
        throw userError(
          `❌ --profileId must be specified when using --providerName`,
          1
        );
      }
    }

<<<<<<< HEAD
      Logger.success(`🆗 profile: "${flags.profileId}" compiled successfully.`);
=======
    if (flags.scan && (typeof flags.scan !== 'number' || flags.scan > 5)) {
      throw userError(
        '❌ --scan/-s : Number of levels to scan cannot be higher than 5',
        1
      );
>>>>>>> 8da8d53e
    }

    const superPath = await detectSuperJson(process.cwd(), flags.scan);
    if (!superPath) {
      throw userError('❌ Unable to compile, super.json not found', 1);
    }
    //Load super json
    const loadedResult = await SuperJson.load(joinPath(superPath, META_FILE));
    const superJson = loadedResult.match(
      v => v,
      err => {
        throw userError(
          `❌ Unable to load super.json: ${err.formatShort()}`,
          1
        );
      }
<<<<<<< HEAD
      Logger.success(
        `Compiling map for profile: "${flags.profileId}" and provider: "${flags.providerName}".`
      );

      if (!isValidDocumentName(flags.providerName)) {
        throw userError(`Invalid provider name: "${flags.providerName}"`, 1);
      }

      const profileProviderSettings =
        superJson.normalized.profiles[flags.profileId].providers[
        flags.providerName
        ];
=======
    );
>>>>>>> 8da8d53e

    //Check super.json
    if (flags.profileId) {
      if (!superJson.normalized.profiles[flags.profileId]) {
        throw userError(
          `❌ Unable to compile, profile: "${flags.profileId}" not found in super.json`,
          1
        );
      }
      if (flags.providerName) {
        if (
          !superJson.normalized.profiles[flags.profileId].providers[
            flags.providerName
          ]
        ) {
          throw userError(
            `❌ Unable to compile, provider: "${flags.providerName}" not found in profile: "${flags.profileId}" in super.json`,
            1
          );
        }
      }
    }

    const profiles: ProfileToCompile[] = [];

    //Compile every local map/profile in super.json
    if (!flags.profileId && !flags.providerName) {
      for (const [profile, profileSettings] of Object.entries(
        superJson.normalized.profiles
      )) {
        if ('file' in profileSettings) {
          const maps: MapToCompile[] = [];
          for (const [provider, profileProviderSettings] of Object.entries(
            profileSettings.providers
          )) {
            if ('file' in profileProviderSettings) {
              maps.push({
                path: superJson.resolvePath(profileProviderSettings.file),
                provider,
              });
            }
          }
          profiles.push({
            path: superJson.resolvePath(profileSettings.file),
            maps,
            id: ProfileId.fromId(profile),
          });
        }
      }
    }

    //Compile single local profile and its local maps
    if (flags.profileId && !flags.providerName) {
      const profileSettings = superJson.normalized.profiles[flags.profileId];
      if ('file' in profileSettings) {
        const maps: MapToCompile[] = [];

        for (const [provider, profileProviderSettings] of Object.entries(
          profileSettings.providers
        )) {
          if ('file' in profileProviderSettings) {
            maps.push({
              path: superJson.resolvePath(profileProviderSettings.file),
              provider,
            });
          }
        }
        profiles.push({
          path: superJson.resolvePath(profileSettings.file),
          maps,
          id: ProfileId.fromId(flags.profileId),
        });
      }
    }

    //Compile single profile and single map
    if (flags.profileId && flags.providerName) {
      const profileSettings = superJson.normalized.profiles[flags.profileId];
      const profileProviderSettings =
        profileSettings.providers[flags.providerName];
      if ('file' in profileSettings) {
        const maps: MapToCompile[] = [];

        if ('file' in profileProviderSettings) {
          maps.push({
            path: superJson.resolvePath(profileProviderSettings.file),
            provider: flags.providerName,
          });
        }
        profiles.push({
          path: superJson.resolvePath(profileSettings.file),
          maps,
          id: ProfileId.fromId(flags.profileId),
        });
      }
    }

    await compile(profiles, {
      logCb: this.logCallback,
      onlyMap: flags.onlyMap,
      onlyProfile: flags.onlyProfile,
    });

<<<<<<< HEAD
      Logger.success(
        `map for profile: "${flags.profileId}" and provider: "${flags.providerName}" compiled successfully.`
      );
    }
=======
    this.successCallback?.(`🆗 compiled successfully.`);
>>>>>>> 8da8d53e
  }
}<|MERGE_RESOLUTION|>--- conflicted
+++ resolved
@@ -67,25 +67,11 @@
       }
     }
 
-<<<<<<< HEAD
-    if (!profileSettings) {
-      throw userError(
-        `Profile id: "${flags.profileId}" not found in super.json`,
-        1
-      );
-    }
-
-    //Load profile
-    if (flags.profile) {
-      Logger.info(`Compiling profile: "${flags.profileId}".`);
-      if (!('file' in profileSettings)) {
-=======
     if (flags.providerName) {
       if (!isValidProviderName(flags.providerName)) {
         throw userError(`❌ Invalid provider name: "${flags.providerName}"`, 1);
       }
       if (!flags.profileId) {
->>>>>>> 8da8d53e
         throw userError(
           `❌ --profileId must be specified when using --providerName`,
           1
@@ -93,15 +79,11 @@
       }
     }
 
-<<<<<<< HEAD
-      Logger.success(`🆗 profile: "${flags.profileId}" compiled successfully.`);
-=======
     if (flags.scan && (typeof flags.scan !== 'number' || flags.scan > 5)) {
       throw userError(
         '❌ --scan/-s : Number of levels to scan cannot be higher than 5',
         1
       );
->>>>>>> 8da8d53e
     }
 
     const superPath = await detectSuperJson(process.cwd(), flags.scan);
@@ -118,22 +100,7 @@
           1
         );
       }
-<<<<<<< HEAD
-      Logger.success(
-        `Compiling map for profile: "${flags.profileId}" and provider: "${flags.providerName}".`
-      );
-
-      if (!isValidDocumentName(flags.providerName)) {
-        throw userError(`Invalid provider name: "${flags.providerName}"`, 1);
-      }
-
-      const profileProviderSettings =
-        superJson.normalized.profiles[flags.profileId].providers[
-        flags.providerName
-        ];
-=======
     );
->>>>>>> 8da8d53e
 
     //Check super.json
     if (flags.profileId) {
@@ -146,7 +113,7 @@
       if (flags.providerName) {
         if (
           !superJson.normalized.profiles[flags.profileId].providers[
-            flags.providerName
+          flags.providerName
           ]
         ) {
           throw userError(
@@ -232,18 +199,10 @@
     }
 
     await compile(profiles, {
-      logCb: this.logCallback,
       onlyMap: flags.onlyMap,
       onlyProfile: flags.onlyProfile,
     });
 
-<<<<<<< HEAD
-      Logger.success(
-        `map for profile: "${flags.profileId}" and provider: "${flags.providerName}" compiled successfully.`
-      );
-    }
-=======
-    this.successCallback?.(`🆗 compiled successfully.`);
->>>>>>> 8da8d53e
+    Logger.success(`compiled successfully.`);
   }
 }