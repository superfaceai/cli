--- conflicted
+++ resolved
@@ -116,11 +116,6 @@
       );
     }
 
-<<<<<<< HEAD
-    const parseFunction = DOCUMENT_PARSE_FUNCTION[documentType];
-    const content = await readFile(path, { encoding: 'utf-8' });
-    const source = new Source(content, basename(path));
-=======
     if (flags.map) {
       if (!flags.providerName) {
         throw userError(
@@ -172,7 +167,6 @@
         },
         true
       );
->>>>>>> 662f037c
 
       this.successCallback?.(
         `🆗 map for profile: "${flags.profileId}" and provider: "${flags.providerName}" compiled successfully.`
