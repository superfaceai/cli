import { SuperJson } from '@superfaceai/one-sdk';
import inquirer from 'inquirer';
import { mocked } from 'ts-jest/utils';

import { DEFAULT_PROFILE_VERSION_STR, MockLogger } from '../common';
import { createUserError } from '../common/error';
import { exists, mkdirQuiet } from '../common/io';
import { create } from '../logic/create';
import { initSuperface } from '../logic/init';
import { CommandInstance } from '../test/utils';
import Create from './create';

//Mock io
jest.mock('../common/io', () => ({
  ...jest.requireActual<Record<string, unknown>>('../common/io'),
  exists: jest.fn(),
  mkdirQuiet: jest.fn(),
}));

//Mock create logic
jest.mock('../logic/create', () => ({
  create: jest.fn(),
}));

//Mock init logic
jest.mock('../logic/init', () => ({
  initSuperface: jest.fn(),
}));

//Mock inquirer
jest.mock('inquirer');

describe('Create CLI command', () => {
  const userError = createUserError(false);
  let documentName: string;
  let provider: string;
  let logger: MockLogger;
  let instance: Create;

  afterEach(() => {
    jest.resetAllMocks();
  });

  beforeEach(() => {
    logger = new MockLogger();
    instance = CommandInstance(Create);
    mocked(create).mockResolvedValue(undefined);
  });

  describe('when running create command', () => {
    //Init, no init flags
    it('creates profile with one usecase (with usecase name from cli) and no init flag', async () => {
      mocked(initSuperface).mockResolvedValue(new SuperJson({}));
      const promptSpy = jest.spyOn(inquirer, 'prompt');

      documentName = 'sendsms';
      await expect(
        instance.execute({
          logger,
          userError,
          flags: {
            profileId: documentName,
            profile: true,
            providerName: [],
            usecase: [],
            version: DEFAULT_PROFILE_VERSION_STR,
            ['no-init']: true,
          },
        })
      ).resolves.toBeUndefined();
      expect(create).toHaveBeenCalledTimes(1);
      expect(create).toHaveBeenCalledWith(
        {
          profile: true,
          map: false,
          provider: false,
          document: {
            name: 'sendsms',
            providerNames: [],
            scope: undefined,
            usecases: ['Sendsms'],
            version: { label: undefined, major: 1, minor: 0, patch: 0 },
          },
          paths: { basePath: undefined, superPath: undefined },
          fileNames: {
            map: undefined,
            profile: undefined,
            provider: undefined,
          },
        },
        expect.anything()
      );
      expect(promptSpy).not.toHaveBeenCalled();
      expect(initSuperface).not.toHaveBeenCalled();
    });
    it('creates profile with one usecase and init flag', async () => {
      mocked(initSuperface).mockResolvedValue(new SuperJson({}));
      const promptSpy = jest.spyOn(inquirer, 'prompt');

      documentName = 'sendsms';
      await expect(
        instance.execute({
          logger,
          userError,
          flags: {
            profileId: documentName,
            profile: true,
            usecase: ['SendSMS'],
            init: true,
            providerName: [],
            version: DEFAULT_PROFILE_VERSION_STR,
          },
        })
      ).resolves.toBeUndefined();
      expect(create).toHaveBeenCalledTimes(1);
      expect(create).toHaveBeenCalledWith(
        {
          profile: true,
          map: false,
          provider: false,
          document: {
            name: 'sendsms',
            providerNames: [],
            scope: undefined,
            usecases: ['SendSMS'],
            version: { label: undefined, major: 1, minor: 0, patch: 0 },
          },
          paths:
            //Pass the super path
            { basePath: undefined, superPath: 'superface' },
          fileNames: {
            map: undefined,
            profile: undefined,
            provider: undefined,
          },
        },
        expect.anything()
      );
      expect(promptSpy).not.toHaveBeenCalled();
      expect(initSuperface).toHaveBeenCalledTimes(1);
    });

    it('creates map with one usecase and no init or no-init flag, user confirms prompt', async () => {
      mocked(initSuperface).mockResolvedValue(new SuperJson({}));
      const promptSpy = jest
        .spyOn(inquirer, 'prompt')
        .mockResolvedValueOnce({ init: true });

      documentName = 'sendsms';
      provider = 'twilio';
      await expect(
        instance.execute({
          logger,
          userError,
          flags: {
            profileId: documentName,
            providerName: [provider],
            map: true,
            usecase: ['SendSMS'],
            version: DEFAULT_PROFILE_VERSION_STR,
          },
        })
      ).resolves.toBeUndefined();
      expect(create).toHaveBeenCalledTimes(1);
      expect(create).toHaveBeenCalledWith(
        {
          profile: false,
          map: true,
          provider: false,
          document: {
            name: 'sendsms',
            providerNames: [provider],
            usecases: ['SendSMS'],
            scope: undefined,
            version: { label: undefined, major: 1, minor: 0, patch: 0 },
          },
          paths:
            //Pass the super path
            { basePath: undefined, superPath: 'superface' },
          fileNames: {
            map: undefined,
            profile: undefined,
            provider: undefined,
          },
        },
        expect.anything()
      );
      expect(promptSpy).toHaveBeenCalledTimes(1);
      expect(initSuperface).toHaveBeenCalledTimes(1);
    });
    it('creates map with one usecase and no init or no-init flag, user does not confirm prompt', async () => {
      mocked(initSuperface).mockResolvedValue(new SuperJson({}));
      const promptSpy = jest
        .spyOn(inquirer, 'prompt')
        .mockResolvedValueOnce({ init: false });

      documentName = 'sendsms';
      provider = 'twilio';
      await expect(
        instance.execute({
          logger,
          userError,
          flags: {
            profileId: documentName,
            providerName: [provider],
            map: true,
            usecase: ['SendSMS'],
            version: DEFAULT_PROFILE_VERSION_STR,
          },
        })
      ).resolves.toBeUndefined();
      expect(create).toHaveBeenCalledTimes(1);
      expect(create).toHaveBeenCalledWith(
        {
          profile: false,
          map: true,
          provider: false,
          document: {
            name: 'sendsms',
            providerNames: [provider],
            usecases: ['SendSMS'],
            scope: undefined,
            version: { label: undefined, major: 1, minor: 0, patch: 0 },
          },
          paths: { basePath: undefined, superPath: undefined },
          fileNames: {
            map: undefined,
            profile: undefined,
            provider: undefined,
          },
        },
        expect.anything()
      );
      expect(promptSpy).toHaveBeenCalledTimes(1);
      expect(initSuperface).not.toHaveBeenCalled();
    });
    //No-super-json flag
    it('creates map with one usecase and  no-super.json flag', async () => {
      mocked(initSuperface).mockResolvedValue(new SuperJson({}));
      const promptSpy = jest
        .spyOn(inquirer, 'prompt')
        .mockResolvedValueOnce({ init: true });

      documentName = 'sendsms';
      provider = 'twilio';
      await expect(
        instance.execute({
          logger,
          userError,
          flags: {
            profileId: documentName,
            providerName: [provider],
            map: true,
            usecase: ['SendSMS'],
            version: DEFAULT_PROFILE_VERSION_STR,
            ['no-super-json']: true,
          },
        })
      ).resolves.toBeUndefined();
      expect(create).toHaveBeenCalledTimes(1);
      expect(create).toHaveBeenCalledWith(
        {
          profile: false,
          map: true,
          provider: false,
          document: {
            name: 'sendsms',
            providerNames: [provider],
            usecases: ['SendSMS'],
            scope: undefined,
            version: { label: undefined, major: 1, minor: 0, patch: 0 },
          },
          paths: { basePath: undefined, superPath: undefined },
          fileNames: {
            map: undefined,
            profile: undefined,
            provider: undefined,
          },
        },
        expect.anything()
      );
      //We prompt user and init SF but not pass path to create logic
      expect(promptSpy).toHaveBeenCalledTimes(1);
      expect(initSuperface).toHaveBeenCalled();
    });
    //Profile
    it('creates profile with one usecase (with usecase name from cli) and quiet flag', async () => {
      mocked(initSuperface).mockResolvedValue(new SuperJson({}));
      jest.spyOn(inquirer, 'prompt').mockResolvedValueOnce({ init: true });

      documentName = 'sendsms';
      await expect(
        instance.execute({
          logger,
          userError,
          flags: {
            profileId: documentName,
            profile: true,
            quiet: true,
            providerName: [],
            usecase: [],
            version: DEFAULT_PROFILE_VERSION_STR,
          },
        })
      ).resolves.toBeUndefined();
      expect(create).toHaveBeenCalledTimes(1);
      expect(create).toHaveBeenCalledWith(
        {
          profile: true,
          map: false,
          provider: false,
          document: {
            name: 'sendsms',
            providerNames: [],
            usecases: ['Sendsms'],
            scope: undefined,
            version: { label: undefined, major: 1, minor: 0, patch: 0 },
          },
          paths: { basePath: undefined, superPath: 'superface' },
          fileNames: {
            map: undefined,
            profile: undefined,
            provider: undefined,
          },
        },
        expect.anything()
      );
    });

    it('creates profile with one usecase', async () => {
      mocked(initSuperface).mockResolvedValue(new SuperJson({}));
      jest.spyOn(inquirer, 'prompt').mockResolvedValueOnce({ init: true });

      documentName = 'sms/service';
      await expect(
        instance.execute({
          logger,
          userError,
          flags: {
            profileId: documentName,
            usecase: ['SendSMS'],
            version: DEFAULT_PROFILE_VERSION_STR,
            profile: true,
            providerName: [],
          },
        })
      ).resolves.toBeUndefined();

      expect(create).toHaveBeenCalledTimes(1);
      expect(create).toHaveBeenCalledWith(
        {
          profile: true,
          map: false,
          provider: false,
          document: {
            name: 'service',
            providerNames: [],
            usecases: ['SendSMS'],
            scope: 'sms',
            version: { label: undefined, major: 1, minor: 0, patch: 0 },
          },
          paths: { basePath: undefined, superPath: 'superface' },
          fileNames: {
            map: undefined,
            profile: undefined,
            provider: undefined,
          },
        },
        expect.anything()
      );
    });

    it('creates profile with multiple usecases', async () => {
      mocked(initSuperface).mockResolvedValue(new SuperJson({}));
      jest.spyOn(inquirer, 'prompt').mockResolvedValueOnce({ init: true });

      documentName = 'sms/service';
      await expect(
        instance.execute({
          logger,
          userError,
          flags: {
            profileId: documentName,
            usecase: ['ReceiveSMS', 'SendSMS'],
            profile: true,
            providerName: [],
            version: DEFAULT_PROFILE_VERSION_STR,
          },
        })
      ).resolves.toBeUndefined();

      expect(create).toHaveBeenCalledTimes(1);
      expect(create).toHaveBeenCalledWith(
        {
          profile: true,
          map: false,
          provider: false,
          document: {
            name: 'service',
            providerNames: [],
            usecases: ['ReceiveSMS', 'SendSMS'],
            scope: 'sms',
            version: { label: undefined, major: 1, minor: 0, patch: 0 },
          },
          paths: { basePath: undefined, superPath: 'superface' },
          fileNames: {
            map: undefined,
            profile: undefined,
            provider: undefined,
          },
        },
        expect.anything()
      );
    });

    it('creates profile with multiple usecases and version and basePath', async () => {
      mocked(initSuperface).mockResolvedValue(new SuperJson({}));
      mocked(exists).mockResolvedValue(true);
      jest.spyOn(inquirer, 'prompt').mockResolvedValueOnce({ init: true });

      documentName = 'sms/service';
      await expect(
        instance.execute({
          logger,
          userError,
          flags: {
            profileId: documentName,
            usecase: ['ReceiveSMS', 'SendSMS'],
            profile: true,
            version: '1.1-rev133',
            path: 'test',
            providerName: [],
          },
        })
      ).resolves.toBeUndefined();

      expect(create).toHaveBeenCalledTimes(1);
      expect(create).toHaveBeenCalledWith(
        {
          profile: true,
          map: false,
          provider: false,
          document: {
            name: 'service',
            providerNames: [],
            usecases: ['ReceiveSMS', 'SendSMS'],
            scope: 'sms',
            version: { label: 'rev133', major: 1, minor: 1, patch: undefined },
          },
          paths: { basePath: 'test', superPath: 'superface' },
          fileNames: {
            map: undefined,
            profile: undefined,
            provider: undefined,
          },
        },
        expect.anything()
      );
    });

    //Map
    it('creates one map', async () => {
      mocked(initSuperface).mockResolvedValue(new SuperJson({}));
      jest.spyOn(inquirer, 'prompt').mockResolvedValueOnce({ init: true });

      documentName = 'sms/service';
      provider = 'twilio';
      await expect(
        instance.execute({
          logger,
          userError,
          flags: {
            profileId: documentName,
            providerName: [provider],
            map: true,
            version: DEFAULT_PROFILE_VERSION_STR,
            usecase: [],
          },
        })
      ).resolves.toBeUndefined();

      expect(create).toHaveBeenCalledTimes(1);
      expect(create).toHaveBeenCalledWith(
        {
          profile: false,
          map: true,
          provider: false,
          document: {
            name: 'service',
            providerNames: [provider],
            usecases: ['Service'],
            scope: 'sms',
            version: { label: undefined, major: 1, minor: 0, patch: 0 },
          },
          paths: { basePath: undefined, superPath: 'superface' },
          fileNames: {
            map: undefined,
            profile: undefined,
            provider: undefined,
          },
        },
        expect.anything()
      );
    });

    it('creates two maps with multiple usecases', async () => {
      mocked(initSuperface).mockResolvedValue(new SuperJson({}));
      jest.spyOn(inquirer, 'prompt').mockResolvedValueOnce({ init: true });

      documentName = 'sms/service';
      provider = 'twilio';
      const secondProvider = 'tyntec';
      await expect(
        instance.execute({
          logger,
          userError,
          flags: {
            profileId: documentName,
            providerName: [provider, secondProvider],
            usecase: ['ReceiveSMS', 'SendSMS'],
            version: DEFAULT_PROFILE_VERSION_STR,
            map: true,
          },
        })
      ).resolves.toBeUndefined();

      expect(create).toHaveBeenCalledTimes(1);
      expect(create).toHaveBeenCalledWith(
        {
          profile: false,
          map: true,
          provider: false,
          document: {
            name: 'service',
            usecases: ['ReceiveSMS', 'SendSMS'],
            providerNames: [provider, secondProvider],
            scope: 'sms',
            version: { label: undefined, major: 1, minor: 0, patch: 0 },
          },
          paths: { basePath: undefined, superPath: 'superface' },
          fileNames: {
            map: undefined,
            profile: undefined,
            provider: undefined,
          },
        },
        expect.anything()
      );
    });
    //Provider
    it('creates one provider', async () => {
      mocked(initSuperface).mockResolvedValue(new SuperJson({}));
      jest.spyOn(inquirer, 'prompt').mockResolvedValueOnce({ init: true });

      provider = 'twilio';
      await expect(
        instance.execute({
          logger,
          userError,
          flags: {
            providerName: [provider],
            version: DEFAULT_PROFILE_VERSION_STR,
            usecase: [],
            provider: true,
          },
        })
      ).resolves.toBeUndefined();

      expect(create).toHaveBeenCalledTimes(1);
      expect(create).toHaveBeenCalledWith(
        {
          profile: false,
          map: false,
          provider: true,
          document: {
            providerNames: [provider],
            usecases: [],
            scope: undefined,
            version: { label: undefined, major: 1, minor: 0, patch: 0 },
          },
          paths: { basePath: undefined, superPath: 'superface' },
          fileNames: {
            map: undefined,
            profile: undefined,
            provider: undefined,
          },
        },
        expect.anything()
      );
    });

    it('creates two providers', async () => {
      mocked(initSuperface).mockResolvedValue(new SuperJson({}));
      jest.spyOn(inquirer, 'prompt').mockResolvedValueOnce({ init: true });

      provider = 'twilio';
      const secondProvider = 'tyntec';
      await expect(
        instance.execute({
          logger,
          userError,
          flags: {
            providerName: [provider, secondProvider],
            version: DEFAULT_PROFILE_VERSION_STR,
            usecase: [],
            provider: true,
          },
        })
      ).resolves.toBeUndefined();

      expect(create).toHaveBeenCalledTimes(1);
      expect(create).toHaveBeenCalledWith(
        {
          profile: false,
          map: false,
          provider: true,
          document: {
            providerNames: [provider, secondProvider],
            usecases: [],
            scope: undefined,
            version: { label: undefined, major: 1, minor: 0, patch: 0 },
          },
          paths: { basePath: undefined, superPath: 'superface' },
          fileNames: {
            map: undefined,
            profile: undefined,
            provider: undefined,
          },
        },
        expect.anything()
      );
    });
    //Profile and provider
    it('creates profile and provider with one usecase', async () => {
      mocked(initSuperface).mockResolvedValue(new SuperJson({}));
      jest.spyOn(inquirer, 'prompt').mockResolvedValueOnce({ init: true });

      documentName = 'sms/service';
      provider = 'twilio';
      await expect(
        instance.execute({
          logger,
          userError,
          flags: {
            profileId: documentName,
            usecase: ['SendSMS'],
            providerName: ['twilio'],
            provider: true,
            profile: true,
            version: DEFAULT_PROFILE_VERSION_STR,
          },
        })
      ).resolves.toBeUndefined();

      expect(create).toHaveBeenCalledTimes(1);
      expect(create).toHaveBeenCalledWith(
        {
          profile: true,
          map: false,
          provider: true,
          document: {
            name: 'service',
            providerNames: [provider],
            usecases: ['SendSMS'],
            scope: 'sms',
            version: { label: undefined, major: 1, minor: 0, patch: 0 },
          },
          paths: { basePath: undefined, superPath: 'superface' },
          fileNames: {
            map: undefined,
            profile: undefined,
            provider: undefined,
          },
        },
        expect.anything()
      );
    });

    it('creates profile with mutiple usecases and two providers', async () => {
      mocked(initSuperface).mockResolvedValue(new SuperJson({}));
      jest.spyOn(inquirer, 'prompt').mockResolvedValueOnce({ init: true });

      documentName = 'sms/service';
      provider = 'twilio';
      const secondProvider = 'tyntec';
      await expect(
        instance.execute({
          logger,
          userError,
          flags: {
            profileId: documentName,
            usecase: ['SendSMS', 'ReciveSMS'],
            providerName: [provider, secondProvider],
            provider: true,
            profile: true,
            version: DEFAULT_PROFILE_VERSION_STR,
          },
        })
      ).resolves.toBeUndefined();

      expect(create).toHaveBeenCalledTimes(1);
      expect(create).toHaveBeenCalledWith(
        {
          profile: true,
          map: false,
          provider: true,
          document: {
            name: 'service',
            providerNames: [provider, secondProvider],
            usecases: ['SendSMS', 'ReciveSMS'],
            scope: 'sms',
            version: { label: undefined, major: 1, minor: 0, patch: 0 },
          },
          paths: { basePath: undefined, superPath: 'superface' },
          fileNames: {
            map: undefined,
            profile: undefined,
            provider: undefined,
          },
        },
        expect.anything()
      );
    });

    it('creates profile with mutiple usecases, version flag and two providers', async () => {
      mocked(initSuperface).mockResolvedValue(new SuperJson({}));
      jest.spyOn(inquirer, 'prompt').mockResolvedValueOnce({ init: true });

      documentName = 'sms/service';
      provider = 'twilio';
      const secondProvider = 'tyntec';
      await expect(
        instance.execute({
          logger,
          userError,
          flags: {
            profileId: documentName,
            usecase: ['SendSMS', 'ReciveSMS'],
            providerName: [provider, secondProvider],
            version: '1.1-rev133',
            provider: true,
            profile: true,
          },
        })
      ).resolves.toBeUndefined();

      expect(create).toHaveBeenCalledTimes(1);
      expect(create).toHaveBeenCalledWith(
        {
          profile: true,
          map: false,
          provider: true,
          document: {
            name: 'service',
            providerNames: [provider, secondProvider],
            usecases: ['SendSMS', 'ReciveSMS'],
            scope: 'sms',
            version: { label: 'rev133', major: 1, minor: 1, patch: undefined },
          },
          paths: { basePath: undefined, superPath: 'superface' },
          fileNames: {
            map: undefined,
            profile: undefined,
            provider: undefined,
          },
        },
        expect.anything()
      );
    });
    //Profile and map
    it('creates profile & map with one usecase', async () => {
      mocked(initSuperface).mockResolvedValue(new SuperJson({}));
      jest.spyOn(inquirer, 'prompt').mockResolvedValueOnce({ init: true });

      documentName = 'sms/service';
      provider = 'twilio';
      await expect(
        instance.execute({
          logger,
          userError,
          flags: {
            profileId: documentName,
            usecase: ['SendSMS'],
            providerName: ['twilio'],
            version: DEFAULT_PROFILE_VERSION_STR,
            map: true,
            profile: true,
          },
        })
      ).resolves.toBeUndefined();

      expect(create).toHaveBeenCalledTimes(1);
      expect(create).toHaveBeenCalledWith(
        {
          profile: true,
          map: true,
          provider: false,
          document: {
            name: 'service',
            providerNames: [provider],
            usecases: ['SendSMS'],
            scope: 'sms',
            version: { label: undefined, major: 1, minor: 0, patch: 0 },
          },
          paths: { basePath: undefined, superPath: 'superface' },
          fileNames: {
            map: undefined,
            profile: undefined,
            provider: undefined,
          },
        },
        expect.anything()
      );
    });

    it('creates profile & map with multiple usecases', async () => {
      mocked(initSuperface).mockResolvedValue(new SuperJson({}));
      jest.spyOn(inquirer, 'prompt').mockResolvedValueOnce({ init: true });

      documentName = 'sms/service';
      provider = 'twilio';
      await expect(
        instance.execute({
          logger,
          userError,
          flags: {
            profileId: documentName,
            usecase: ['SendSMS', 'ReceiveSMS'],
            providerName: [provider],
            profile: true,
            map: true,
            version: DEFAULT_PROFILE_VERSION_STR,
          },
        })
      ).resolves.toBeUndefined();
      expect(create).toHaveBeenCalledTimes(1);
      expect(create).toHaveBeenCalledWith(
        {
          profile: true,
          map: true,
          provider: false,
          document: {
            name: 'service',
            providerNames: [provider],
            usecases: ['SendSMS', 'ReceiveSMS'],
            scope: 'sms',
            version: { label: undefined, major: 1, minor: 0, patch: 0 },
          },
          paths: { basePath: undefined, superPath: 'superface' },
          fileNames: {
            map: undefined,
            profile: undefined,
            provider: undefined,
          },
        },
        expect.anything()
      );
    });

    it('creates profile & multiple maps with multiple usecases', async () => {
      mocked(initSuperface).mockResolvedValue(new SuperJson({}));
      jest.spyOn(inquirer, 'prompt').mockResolvedValueOnce({ init: true });

      documentName = 'sms/service';
      const secondProvider = 'tyntec';
      provider = 'twilio';
      await expect(
        instance.execute({
          logger,
          userError,
          flags: {
            profileId: documentName,
            usecase: ['SendSMS', 'ReceiveSMS'],
            providerName: [provider, secondProvider],
            profile: true,
            map: true,
            version: DEFAULT_PROFILE_VERSION_STR,
          },
        })
      ).resolves.toBeUndefined();
      expect(create).toHaveBeenCalledTimes(1);
      expect(create).toHaveBeenCalledWith(
        {
          profile: true,
          map: true,
          provider: false,
          document: {
            name: 'service',
            providerNames: [provider, secondProvider],
            usecases: ['SendSMS', 'ReceiveSMS'],
            scope: 'sms',
            version: { label: undefined, major: 1, minor: 0, patch: 0 },
          },
          paths: { basePath: undefined, superPath: 'superface' },
          fileNames: {
            map: undefined,
            profile: undefined,
            provider: undefined,
          },
        },
        expect.anything()
      );
    });
    //Map and provider
    it('creates map with one provider (with provider name from cli) and variant', async () => {
      mocked(initSuperface).mockResolvedValue(new SuperJson({}));
      jest.spyOn(inquirer, 'prompt').mockResolvedValueOnce({ init: true });

      documentName = 'sms/service';
      provider = 'twilio';
      await expect(
        instance.execute({
          logger,
          userError,
          flags: {
            profileId: documentName,
            providerName: [provider],
            map: true,
            version: DEFAULT_PROFILE_VERSION_STR,
            usecase: [],
            variant: 'bugfix',
          },
        })
      ).resolves.toBeUndefined();

      expect(create).toHaveBeenCalledTimes(1);
      expect(create).toHaveBeenCalledWith(
        {
          profile: false,
          map: true,
          provider: false,
          document: {
            name: 'service',
            providerNames: [provider],
            usecases: ['Service'],
            variant: 'bugfix',
            scope: 'sms',
            version: { label: undefined, major: 1, minor: 0, patch: 0 },
          },
          paths: { basePath: undefined, superPath: 'superface' },
          fileNames: {
            map: undefined,
            profile: undefined,
            provider: undefined,
          },
        },
        expect.anything()
      );
    });

    it('creates map with one usecase and provider', async () => {
      mocked(initSuperface).mockResolvedValue(new SuperJson({}));
      jest.spyOn(inquirer, 'prompt').mockResolvedValueOnce({ init: true });

      documentName = 'sms/service';
      provider = 'twilio';
      await expect(
        instance.execute({
          logger,
          userError,
          flags: {
            profileId: documentName,
            usecase: ['SendSMS'],
            providerName: [provider],
            map: true,
            provider: true,
            version: DEFAULT_PROFILE_VERSION_STR,
          },
        })
      ).resolves.toBeUndefined();

      expect(create).toHaveBeenCalledTimes(1);
      expect(create).toHaveBeenCalledWith(
        {
          profile: false,
          map: true,
          provider: true,
          document: {
            name: 'service',
            providerNames: [provider],
            usecases: ['SendSMS'],
            scope: 'sms',
            version: { label: undefined, major: 1, minor: 0, patch: 0 },
          },
          paths: { basePath: undefined, superPath: 'superface' },
          fileNames: {
            map: undefined,
            profile: undefined,
            provider: undefined,
          },
        },
        expect.anything()
      );
    });

    it('creates map with mutiple usecases and one provider', async () => {
      mocked(initSuperface).mockResolvedValue(new SuperJson({}));
      jest.spyOn(inquirer, 'prompt').mockResolvedValueOnce({ init: true });

      documentName = 'sms/service';
      provider = 'twilio';
      await expect(
        instance.execute({
          logger,
          userError,
          flags: {
            profileId: documentName,
            providerName: ['twilio'],
            usecase: ['ReceiveSMS', 'SendSMS'],
            provider: true,
            map: true,
            version: DEFAULT_PROFILE_VERSION_STR,
          },
        })
      ).resolves.toBeUndefined();
      expect(create).toHaveBeenCalledTimes(1);
      expect(create).toHaveBeenCalledWith(
        {
          profile: false,
          map: true,
          provider: true,
          document: {
            name: 'service',
            providerNames: [provider],
            usecases: ['ReceiveSMS', 'SendSMS'],
            scope: 'sms',
            version: { label: undefined, major: 1, minor: 0, patch: 0 },
          },
          paths: { basePath: undefined, superPath: 'superface' },
          fileNames: {
            map: undefined,
            profile: undefined,
            provider: undefined,
          },
        },
        expect.anything()
      );
    });
    //Map, profile and provider
    it('creates profile & map with one provider (with provider name from cli)', async () => {
      mocked(initSuperface).mockResolvedValue(new SuperJson({}));
      jest.spyOn(inquirer, 'prompt').mockResolvedValueOnce({ init: true });

      documentName = 'sms/service';
      provider = 'twilio';
      await expect(
        instance.execute({
          logger,
          userError,
          flags: {
            profileId: documentName,
            providerName: [provider],
            map: true,
            profile: true,
            provider: true,
            version: DEFAULT_PROFILE_VERSION_STR,
            usecase: [],
          },
        })
      ).resolves.toBeUndefined();

      expect(create).toHaveBeenCalledTimes(1);
      expect(create).toHaveBeenCalledWith(
        {
          profile: true,
          map: true,
          provider: true,
          document: {
            name: 'service',
            providerNames: ['twilio'],
            usecases: ['Service'],
            scope: 'sms',
            version: { label: undefined, major: 1, minor: 0, patch: 0 },
          },
          paths: { basePath: undefined, superPath: 'superface' },
          fileNames: {
            map: undefined,
            profile: undefined,
            provider: undefined,
          },
        },
        expect.anything()
      );
    });

    it('creates profile & map with one provider and file names flags', async () => {
      const mockProfileFileName = 'test-profile';
      const mockProviderFileName = 'test-provider';
      const mockMapFileName = 'test-map';

      mocked(initSuperface).mockResolvedValue(new SuperJson({}));
      jest.spyOn(inquirer, 'prompt').mockResolvedValueOnce({ init: true });

      documentName = 'sms/service';
      provider = 'twilio';
      await expect(
        instance.execute({
          logger,
          userError,
          flags: {
            profileId: documentName,
            providerName: [provider],
            map: true,
            profile: true,
            provider: true,
            mapFileName: mockMapFileName,
            profileFileName: mockProfileFileName,
            providerFileName: mockProviderFileName,
            version: DEFAULT_PROFILE_VERSION_STR,
            usecase: [],
          },
        })
      ).resolves.toBeUndefined();

      expect(create).toHaveBeenCalledTimes(1);
      expect(create).toHaveBeenCalledWith(
        {
          profile: true,
          map: true,
          provider: true,
          document: {
            name: 'service',
            providerNames: ['twilio'],
            usecases: ['Service'],
            scope: 'sms',
            version: { label: undefined, major: 1, minor: 0, patch: 0 },
          },
          paths: { basePath: undefined, superPath: 'superface' },
          fileNames: {
            map: mockMapFileName,
            profile: mockProfileFileName,
            provider: mockProviderFileName,
          },
        },
        expect.anything()
      );
    });

    it('does not create scope folder in root with path flag', async () => {
      mocked(initSuperface).mockResolvedValue(new SuperJson({}));
      mocked(exists).mockResolvedValue(true);
      jest.spyOn(inquirer, 'prompt').mockResolvedValueOnce({ init: true });

      documentName = 'sms/service';
      provider = 'twilio';
      const path = 'some';
      await expect(
        instance.execute({
          logger,
          userError,
          flags: {
            profileId: documentName,
            providerName: [provider],
            map: true,
            profile: true,
            provider: true,
            version: DEFAULT_PROFILE_VERSION_STR,
            usecase: [],
            path,
          },
        })
      ).resolves.toBeUndefined();

      expect(create).toHaveBeenCalledTimes(1);
      expect(create).toHaveBeenCalledWith(
        {
          profile: true,
          map: true,
          provider: true,
          document: {
            name: 'service',
            providerNames: ['twilio'],
            usecases: ['Service'],
            scope: 'sms',
            version: { label: undefined, major: 1, minor: 0, patch: 0 },
          },
          paths: { basePath: path, superPath: 'superface' },
          fileNames: {
            map: undefined,
            profile: undefined,
            provider: undefined,
          },
        },
        expect.anything()
      );
      expect(mkdirQuiet).not.toHaveBeenCalled();
    });

    it('throws error on mutiple provider names and single provider file name', async () => {
      mocked(initSuperface).mockResolvedValue(new SuperJson({}));
      mocked(exists).mockResolvedValue(true);
      jest.spyOn(inquirer, 'prompt').mockResolvedValueOnce({ init: true });

      documentName = 'sms/service';
      const path = 'some';
      await expect(
<<<<<<< HEAD
        instance.execute({
          logger,
          userError,
          flags: {
            profileId: documentName,
            providerName: ['first', 'second'],
            provider: true,
            version: DEFAULT_PROFILE_VERSION_STR,
            usecase: [],
            path,
            providerFileName: 'test',
          },
        })
=======
        Create.run([
          '--profileId',
          documentName,
          '--providerName',
          'first',
          'second',
          '--provider',
          '--path',
          path,
          '--providerFileName',
          'test',
        ])
>>>>>>> 57112e4f
      ).rejects.toThrow(
        'Unable to create mutiple providers with same file name: "test"'
      );

      expect(create).not.toHaveBeenCalled();
      expect(mkdirQuiet).not.toHaveBeenCalled();
    });

    it('throws error on mutiple provider names and single map file name', async () => {
      mocked(initSuperface).mockResolvedValue(new SuperJson({}));
      mocked(exists).mockResolvedValue(true);
      jest.spyOn(inquirer, 'prompt').mockResolvedValueOnce({ init: true });

      documentName = 'sms/service';
      const path = 'some';
      await expect(
<<<<<<< HEAD
        instance.execute({
          logger,
          userError,
          flags: {
            profileId: documentName,
            providerName: ['first', 'second'],
            map: true,
            profile: true,
            provider: true,
            version: DEFAULT_PROFILE_VERSION_STR,
            usecase: [],
            path,
            mapFileName: 'test',
          },
        })
=======
        Create.run([
          '--profileId',
          documentName,
          '--providerName',
          'first',
          'second',
          '--map',
          '--profile',
          '--provider',
          '--path',
          path,
          '--mapFileName',
          'test',
        ])
>>>>>>> 57112e4f
      ).rejects.toThrow(
        'Unable to create mutiple maps with same file name: "test"'
      );

      expect(create).not.toHaveBeenCalled();
      expect(mkdirQuiet).not.toHaveBeenCalled();
    });

    it('throws error on invalid document name', async () => {
      await expect(
<<<<<<< HEAD
        instance.execute({
          logger,
          userError,
          flags: {
            profileId: 'map',
            profile: true,
            version: DEFAULT_PROFILE_VERSION_STR,
            usecase: [],
            providerName: [],
          },
        })
      ).rejects.toThrow('ProfileId is reserved!');

      await expect(
        instance.execute({
          logger,
          userError,
          flags: {
            profileId: 'profile',
            profile: true,
            version: DEFAULT_PROFILE_VERSION_STR,
            usecase: [],
            providerName: [],
          },
        })
      ).rejects.toThrow('ProfileId is reserved!');

      await expect(
        instance.execute({
          logger,
          userError,
          flags: {
            providerName: ['map'],
            provider: true,
            version: DEFAULT_PROFILE_VERSION_STR,
            usecase: [],
          },
        })
      ).rejects.toThrow('ProviderName "map" is reserved!');

      await expect(
        instance.execute({
          logger,
          userError,
          flags: {
            providerName: ['profile'],
            provider: true,
            version: DEFAULT_PROFILE_VERSION_STR,
            usecase: [],
          },
        })
=======
        Create.run(['--profileId', 'map', '--profile'])
      ).rejects.toThrow('ProfileId is reserved!');

      await expect(
        Create.run(['--profileId', 'profile', '--profile'])
      ).rejects.toThrow('ProfileId is reserved!');

      await expect(
        Create.run(['--providerName', 'map', '--provider'])
      ).rejects.toThrow('ProviderName "map" is reserved!');

      await expect(
        Create.run(['--providerName', 'profile', '--provider'])
>>>>>>> 57112e4f
      ).rejects.toThrow('ProviderName "profile" is reserved!');
    });

    it('throws error on missing profileId and providerNamse', async () => {
      await expect(Create.run([])).rejects.toThrow(
        'Invalid command! Specify profileId or providerName'
      );
    });

    it('throws error on invalid variant', async () => {
      await expect(
<<<<<<< HEAD
        instance.execute({
          logger,
          userError,
          flags: {
            profileId: 'sms/service',
            providerName: ['twilio'],
            map: true,
            version: DEFAULT_PROFILE_VERSION_STR,
            usecase: [],
            variant: 'vT_7!',
          },
        })
=======
        Create.run([
          '--profileId',
          'sms/service',
          '--providerName',
          'twilio',
          '--map',
          '-t',
          'vT_7!',
        ])
>>>>>>> 57112e4f
      ).rejects.toThrow('Invalid map variant: vT_7!');
    });

    it('throws error on invalid provider name', async () => {
      await expect(
<<<<<<< HEAD
        instance.execute({
          logger,
          userError,
          flags: {
            profileId: 'sms/service',
            version: DEFAULT_PROFILE_VERSION_STR,
            usecase: [],
            providerName: ['vT_7!'],
            map: true,
          },
        })
=======
        Create.run([
          '--profileId',
          'sms/service',
          '--providerName',
          'vT_7!',
          '--map',
        ])
>>>>>>> 57112e4f
      ).rejects.toThrow('Invalid provider name: vT_7!');
    });

    it('throws error on invalid document', async () => {
      documentName = 'vT_7!';

      jest.spyOn(inquirer, 'prompt').mockResolvedValueOnce({ init: true });

      await expect(
<<<<<<< HEAD
        instance.execute({
          logger,
          userError,
          flags: {
            profileId: documentName,
            usecase: ['SendSMS'],
            providerName: [],
            version: DEFAULT_PROFILE_VERSION_STR,
            profile: true,
          },
        })
=======
        Create.run(['--profileId', documentName, '-u', 'SendSMS', '--profile'])
>>>>>>> 57112e4f
      ).rejects.toThrow('"vT_7!" is not a valid lowercase identifier');
    });

    it('throws error on invalid version', async () => {
      documentName = 'test';

      jest.spyOn(inquirer, 'prompt').mockResolvedValueOnce({ init: true });

      await expect(
<<<<<<< HEAD
        instance.execute({
          logger,
          userError,
          flags: {
            profileId: documentName,
            version: '',
            usecase: ['SendSMS'],
            profile: true,
            providerName: [],
          },
        })
      ).rejects.toThrow(' is not a valid version');
=======
        Create.run([
          '--profileId',
          documentName,
          '-v',
          '',
          '-u',
          'SendSMS',
          '--profile',
        ])
      ).rejects.toThrow('is not a valid version');
>>>>>>> 57112e4f
    });

    it('throws error on invalid usecase', async () => {
      documentName = 'test';

      jest.spyOn(inquirer, 'prompt').mockResolvedValueOnce({ init: true });

      await expect(
<<<<<<< HEAD
        instance.execute({
          logger,
          userError,
          flags: {
            profileId: documentName,
            usecase: ['7_L§'],
            version: DEFAULT_PROFILE_VERSION_STR,
            providerName: [],
            profile: true,
          },
        })
=======
        Create.run(['--profileId', documentName, '-u', '7_L§', '--profile'])
>>>>>>> 57112e4f
      ).rejects.toThrow('Invalid usecase name: 7_L§');
    });
  });
});<|MERGE_RESOLUTION|>--- conflicted
+++ resolved
@@ -10,24 +10,17 @@
 import { CommandInstance } from '../test/utils';
 import Create from './create';
 
-//Mock io
 jest.mock('../common/io', () => ({
   ...jest.requireActual<Record<string, unknown>>('../common/io'),
   exists: jest.fn(),
   mkdirQuiet: jest.fn(),
 }));
-
-//Mock create logic
 jest.mock('../logic/create', () => ({
   create: jest.fn(),
 }));
-
-//Mock init logic
 jest.mock('../logic/init', () => ({
   initSuperface: jest.fn(),
 }));
-
-//Mock inquirer
 jest.mock('inquirer');
 
 describe('Create CLI command', () => {
@@ -1194,7 +1187,6 @@
       documentName = 'sms/service';
       const path = 'some';
       await expect(
-<<<<<<< HEAD
         instance.execute({
           logger,
           userError,
@@ -1208,20 +1200,6 @@
             providerFileName: 'test',
           },
         })
-=======
-        Create.run([
-          '--profileId',
-          documentName,
-          '--providerName',
-          'first',
-          'second',
-          '--provider',
-          '--path',
-          path,
-          '--providerFileName',
-          'test',
-        ])
->>>>>>> 57112e4f
       ).rejects.toThrow(
         'Unable to create mutiple providers with same file name: "test"'
       );
@@ -1238,7 +1216,6 @@
       documentName = 'sms/service';
       const path = 'some';
       await expect(
-<<<<<<< HEAD
         instance.execute({
           logger,
           userError,
@@ -1254,22 +1231,6 @@
             mapFileName: 'test',
           },
         })
-=======
-        Create.run([
-          '--profileId',
-          documentName,
-          '--providerName',
-          'first',
-          'second',
-          '--map',
-          '--profile',
-          '--provider',
-          '--path',
-          path,
-          '--mapFileName',
-          'test',
-        ])
->>>>>>> 57112e4f
       ).rejects.toThrow(
         'Unable to create mutiple maps with same file name: "test"'
       );
@@ -1280,7 +1241,6 @@
 
     it('throws error on invalid document name', async () => {
       await expect(
-<<<<<<< HEAD
         instance.execute({
           logger,
           userError,
@@ -1332,21 +1292,6 @@
             usecase: [],
           },
         })
-=======
-        Create.run(['--profileId', 'map', '--profile'])
-      ).rejects.toThrow('ProfileId is reserved!');
-
-      await expect(
-        Create.run(['--profileId', 'profile', '--profile'])
-      ).rejects.toThrow('ProfileId is reserved!');
-
-      await expect(
-        Create.run(['--providerName', 'map', '--provider'])
-      ).rejects.toThrow('ProviderName "map" is reserved!');
-
-      await expect(
-        Create.run(['--providerName', 'profile', '--provider'])
->>>>>>> 57112e4f
       ).rejects.toThrow('ProviderName "profile" is reserved!');
     });
 
@@ -1358,7 +1303,6 @@
 
     it('throws error on invalid variant', async () => {
       await expect(
-<<<<<<< HEAD
         instance.execute({
           logger,
           userError,
@@ -1371,23 +1315,11 @@
             variant: 'vT_7!',
           },
         })
-=======
-        Create.run([
-          '--profileId',
-          'sms/service',
-          '--providerName',
-          'twilio',
-          '--map',
-          '-t',
-          'vT_7!',
-        ])
->>>>>>> 57112e4f
       ).rejects.toThrow('Invalid map variant: vT_7!');
     });
 
     it('throws error on invalid provider name', async () => {
       await expect(
-<<<<<<< HEAD
         instance.execute({
           logger,
           userError,
@@ -1399,15 +1331,6 @@
             map: true,
           },
         })
-=======
-        Create.run([
-          '--profileId',
-          'sms/service',
-          '--providerName',
-          'vT_7!',
-          '--map',
-        ])
->>>>>>> 57112e4f
       ).rejects.toThrow('Invalid provider name: vT_7!');
     });
 
@@ -1417,7 +1340,6 @@
       jest.spyOn(inquirer, 'prompt').mockResolvedValueOnce({ init: true });
 
       await expect(
-<<<<<<< HEAD
         instance.execute({
           logger,
           userError,
@@ -1429,9 +1351,6 @@
             profile: true,
           },
         })
-=======
-        Create.run(['--profileId', documentName, '-u', 'SendSMS', '--profile'])
->>>>>>> 57112e4f
       ).rejects.toThrow('"vT_7!" is not a valid lowercase identifier');
     });
 
@@ -1441,7 +1360,6 @@
       jest.spyOn(inquirer, 'prompt').mockResolvedValueOnce({ init: true });
 
       await expect(
-<<<<<<< HEAD
         instance.execute({
           logger,
           userError,
@@ -1454,18 +1372,6 @@
           },
         })
       ).rejects.toThrow(' is not a valid version');
-=======
-        Create.run([
-          '--profileId',
-          documentName,
-          '-v',
-          '',
-          '-u',
-          'SendSMS',
-          '--profile',
-        ])
-      ).rejects.toThrow('is not a valid version');
->>>>>>> 57112e4f
     });
 
     it('throws error on invalid usecase', async () => {
@@ -1474,7 +1380,6 @@
       jest.spyOn(inquirer, 'prompt').mockResolvedValueOnce({ init: true });
 
       await expect(
-<<<<<<< HEAD
         instance.execute({
           logger,
           userError,
@@ -1486,9 +1391,6 @@
             profile: true,
           },
         })
-=======
-        Create.run(['--profileId', documentName, '-u', '7_L§', '--profile'])
->>>>>>> 57112e4f
       ).rejects.toThrow('Invalid usecase name: 7_L§');
     });
   });
