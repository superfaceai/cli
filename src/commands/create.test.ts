import * as fs from 'fs';
import { stderr, stdout } from 'stdout-stderr';

import Create from './create';
import Lint from './lint';

<<<<<<< HEAD
describe.skip('Create CLI command', () => {
  let documentName: string;
=======
describe('Create CLI command', () => {
  let documentName: string, provider: string, variant: string | undefined;
>>>>>>> fb7420de

  beforeEach(() => {
    stderr.start();
    stdout.start();
  });

  afterEach(() => {
    stderr.stop();
    stdout.stop();

    // handle profile
    if (fs.existsSync(`${documentName}.supr`)) {
      fs.unlinkSync(`${documentName}.supr`);
    }

    // handle map
    if (variant) {
      if (fs.existsSync(`${documentName}.${provider}.${variant}.suma`)) {
        fs.unlinkSync(`${documentName}.${provider}.${variant}.suma`);
      }
    } else {
      if (fs.existsSync(`${documentName}.${provider}.suma`)) {
        fs.unlinkSync(`${documentName}.${provider}.suma`);
      }
    }

    const documentInfo = documentName.split('/');
    const scope = documentInfo[1] ? documentInfo[0] : undefined;

    // handle scope directory
    if (scope) {
      if (fs.existsSync(scope)) {
        fs.rmdirSync(scope);
      }
    }

    // handle provider file
    if (fs.existsSync(`${provider}.provider.json`)) {
      fs.unlinkSync(`${provider}.provider.json`);
    }
  });

  it('creates profile with one usecase (with usecase name from cli)', async () => {
    documentName = 'sendsms';
    await Create.run(['profile', documentName]);
    expect(stdout.output).toEqual(
      `-> Created ${documentName}.supr (name = "${documentName}", version = "1.0.0")\n`
    );

    await Lint.run([`${documentName}.supr`]);
    expect(stdout.output).toContain('Detected 0 problems\n');
  });

  it('creates profile with one usecase', async () => {
    documentName = 'sms/service';
    await Create.run(['profile', documentName, '-u', 'SendSMS']);
    expect(stdout.output).toEqual(
      `-> Created ${documentName}.supr (name = "${documentName}", version = "1.0.0")\n`
    );

    await Lint.run([`${documentName}.supr`]);
    expect(stdout.output).toContain('Detected 0 problems\n');
  });

  it('creates profile with multiple usecases', async () => {
    documentName = 'sms/service';
    await Create.run(['profile', documentName, '-u', 'ReceiveSMS', 'SendSMS']);
    expect(stdout.output).toEqual(
      `-> Created ${documentName}.supr (name = "${documentName}", version = "1.0.0")\n`
    );

    await Lint.run([`${documentName}.supr`]);
    expect(stdout.output).toContain('Detected 0 problems\n');
  });

  it('creates map with one usecase (with usecase name from cli)', async () => {
    documentName = 'sms/service';
    provider = 'twillio';
    await Create.run(['map', documentName, '-p', provider]);
    expect(stdout.output).toEqual(
      `-> Created ${documentName}.${provider}.suma (profile = "${documentName}@1.0.0", provider = "${provider}")\n-> Created ${provider}.provider.json\n`
    );

    await Lint.run([`${documentName}.${provider}.suma`]);
    expect(stdout.output).toContain('Detected 0 problems\n');
  });

  it('creates map with one usecase', async () => {
    documentName = 'sms/service';
    provider = 'twillio';
    await Create.run(['map', documentName, '-u', 'SendSMS', '-p', provider]);
    expect(stdout.output).toEqual(
      `-> Created ${documentName}.${provider}.suma (profile = "${documentName}@1.0.0", provider = "${provider}")\n-> Created ${provider}.provider.json\n`
    );

    await Lint.run([`${documentName}.${provider}.suma`]);
    expect(stdout.output).toContain('Detected 0 problems\n');
  });

  it('creates map with mutiple usecases', async () => {
    documentName = 'sms/service';
    provider = 'twillio';
    await Create.run([
      'map',
      documentName,
      '-p',
      'twillio',
      '-u',
      'ReceiveSMS',
      'SendSMS',
    ]);
    expect(stdout.output).toEqual(
      `-> Created ${documentName}.${provider}.suma (profile = "${documentName}@1.0.0", provider = "${provider}")\n-> Created ${provider}.provider.json\n`
    );

    await Lint.run([`${documentName}.${provider}.suma`]);
    expect(stdout.output).toContain('Detected 0 problems\n');
  });

  it('creates profile & map with one usecase (with usecase name from cli)', async () => {
    documentName = 'sms/service';
    provider = 'twillio';
    await Create.run([documentName, '-p', provider]);
    expect(stdout.output).toEqual(
      `-> Created ${documentName}.supr (name = "${documentName}", version = "1.0.0")\n-> Created ${documentName}.${provider}.suma (profile = "${documentName}@1.0.0", provider = "${provider}")\n-> Created ${provider}.provider.json\n`
    );

    await Lint.run([`${documentName}.supr`]);
    expect(stdout.output).toContain('Detected 0 problems\n');

    await Lint.run([`${documentName}.${provider}.suma`]);
    expect(stdout.output).toContain('Detected 0 problems\n');
  });

  it('creates profile & map with one usecase', async () => {
    documentName = 'sms/service';
    provider = 'twillio';
    await Create.run([documentName, '-u', 'SendSMS', '-p', 'twillio']);
    expect(stdout.output).toEqual(
      `-> Created ${documentName}.supr (name = "${documentName}", version = "1.0.0")\n-> Created ${documentName}.${provider}.suma (profile = "${documentName}@1.0.0", provider = "${provider}")\n-> Created ${provider}.provider.json\n`
    );

    await Lint.run([`${documentName}.supr`]);
    expect(stdout.output).toContain('Detected 0 problems\n');

    await Lint.run([`${documentName}.${provider}.suma`]);
    expect(stdout.output).toContain('Detected 0 problems\n');
  });

  it('creates profile & map with multiple usecases', async () => {
    documentName = 'sms/service';
    provider = 'twillio';
    await Create.run([
      documentName,
      '-u',
      'SendSMS',
      'ReceiveSMS',
      '-p',
      provider,
    ]);
    expect(stdout.output).toEqual(
      `-> Created ${documentName}.supr (name = "${documentName}", version = "1.0.0")\n-> Created ${documentName}.${provider}.suma (profile = "${documentName}@1.0.0", provider = "${provider}")\n-> Created ${provider}.provider.json\n`
    );

    await Lint.run([`${documentName}.supr`]);
    expect(stdout.output).toContain('Detected 0 problems\n');

    await Lint.run([`${documentName}.${provider}.suma`]);
    expect(stdout.output).toContain('Detected 0 problems\n');
  });
});<|MERGE_RESOLUTION|>--- conflicted
+++ resolved
@@ -4,13 +4,8 @@
 import Create from './create';
 import Lint from './lint';
 
-<<<<<<< HEAD
-describe.skip('Create CLI command', () => {
-  let documentName: string;
-=======
 describe('Create CLI command', () => {
   let documentName: string, provider: string, variant: string | undefined;
->>>>>>> fb7420de
 
   beforeEach(() => {
     stderr.start();
