--- conflicted
+++ resolved
@@ -33,15 +33,12 @@
     provider: flags.string({
       char: 'p',
     }),
-<<<<<<< HEAD
-    help: flags.help({ char: 'h' }),
-=======
     template: flags.string({
       options: ['empty', 'pubs'],
       default: 'empty',
       description: 'Template to initialize the usecases and maps with',
     }),
->>>>>>> 593ff526
+    help: flags.help({ char: 'h' }),
   };
 
   static examples = [
@@ -56,9 +53,7 @@
     const { argv, flags } = this.parse(Create);
 
     if (argv.length > 2) {
-      throw new CLIError('Invalid command!', {
-        exit: -1,
-      });
+      throw userError('Invalid command!', 1);
     }
 
     const documentName = argv[1] ?? argv[0];
@@ -79,9 +74,7 @@
       documentName === 'map' ||
       documentName === 'both'
     ) {
-      throw new CLIError('Name of your document is reserved!', {
-        exit: -1,
-      });
+      throw userError('Name of your document is reserved!', 1);
     }
 
     // if there is no specified usecase - create usecase with same name as document name
@@ -91,9 +84,6 @@
       usecases = flags.usecase;
     }
 
-<<<<<<< HEAD
-    switch (documentType) {
-=======
     // typecheck the template flag
     switch (flags.template) {
       case 'empty':
@@ -103,8 +93,7 @@
         throw developerError('Invalid --template flag option', 1);
     }
 
-    switch (flags.documentType) {
->>>>>>> 593ff526
+    switch (documentType) {
       case 'profile':
         await this.createProfile(documentName, usecases, flags.template);
         break;
@@ -123,15 +112,6 @@
         );
         break;
       case 'both':
-<<<<<<< HEAD
-        await this.createMap(documentName, usecases, flags.provider);
-        await this.createProfile(documentName, usecases);
-        break;
-      default:
-        throw new CLIError('Invalid document type!', {
-          exit: -1,
-        });
-=======
         if (!flags.provider) {
           throw userError(
             'Provider name must be provided when generating a map.',
@@ -145,7 +125,9 @@
           flags.provider,
           flags.template
         );
->>>>>>> 593ff526
+        break;
+      default:
+        throw developerError('Invalid document type!', 1);
     }
   }
 
