import { basename } from 'path';

import type { Flags } from '../common/command.abstract';
import { Command } from '../common/command.abstract';
import type { UserError } from '../common/error';
<<<<<<< HEAD
import { buildProfilePath, buildProviderPath } from '../common/file-structure';
import { exists, readFile } from '../common/io';
=======
import { buildProfilePath } from '../common/file-structure';
import { SuperfaceClient } from '../common/http';
import { exists } from '../common/io';
import type { ILogger } from '../common/log';
>>>>>>> bb323996
import { OutputStream } from '../common/output-stream';
import { ProfileId } from '../common/profile';
import { resolveProviderJson } from '../common/provider';
import { UX } from '../common/ux';
import { newProfile } from '../logic/new';

const MAX_PROMPT_LENGTH = 200;

export default class New extends Command {
  // TODO: add description
  public static description =
    'Creates new Comlink Profile for your use case based on the selected API. Comlink Profile defines the interface of the API integration. Use name of API provider as the first argument followed by the description of your use case. You need to run `superface prepare` command before running this command.';

  public static examples = [
    'superface new swapi "retrieve character\'s homeworld by their name"',
    'superface new resend "Send email to user"',
  ];

  public static args = [
    {
      name: 'providerName',
      description: 'URL or path to the API documentation.',
      required: true,
    },
    {
      name: 'prompt',
      description:
        'API name. If not provided, it will be inferred from URL or file name.',
      required: false,
    },
  ];

  public static flags = {
    ...Command.flags,
  };

  public async run(): Promise<void> {
    const { flags, args } = this.parse(New);
    await super.initialize(flags);
    await this.execute({
      userError: this.userError,
      flags,
      args,
    });
  }

  public async execute({
    userError,
    flags,
    args,
  }: {
    userError: UserError;
    flags: Flags<typeof New.flags>;
    args: { providerName?: string; prompt?: string };
  }): Promise<void> {
    const ux = UX.create();
    const { providerName, prompt } = args;

    ux.start('Checking input arguments');

    checkPrompt(prompt, { userError });

    const resolvedProviderJson = await resolveProviderJson(providerName, {
      userError,
      client: SuperfaceClient.getClient(),
    });

<<<<<<< HEAD
=======
    if (resolvedProviderJson.source === 'local') {
      ux.succeed(
        `Input arguments checked. Provider JSON resolved from local file ${resolvedProviderJson.path}`
      );
    } else {
      ux.succeed(
        `Input arguments checked. Provider JSON resolved from Superface server`
      );
    }

>>>>>>> bb323996
    ux.start('Creating profile for your use case');
    // TODO: should take also user error?
    const profile = await newProfile(
      {
        providerJson: resolvedProviderJson.providerJson,
        prompt: prompt,
        options: { quiet: flags.quiet },
      },
      { userError, ux }
    );

    ux.start('Saving profile for your use case');
    const profilePath = await saveProfile(profile, { userError });

    ux.succeed(
      `Profile saved to ${profilePath}. You can use it to generate integration code for your use case by running 'superface map ${
        resolvedProviderJson.providerJson.name
      } ${ProfileId.fromScopeName(profile.scope, profile.name).id}'`
    );
  }
}

async function saveProfile(
  { source, scope, name }: { source: string; scope?: string; name: string },
  { userError }: { userError: UserError }
): Promise<string> {
  const profilePath = buildProfilePath(scope, name);

  // TODO: force flag? or overwrite by default?
  if (await exists(profilePath)) {
    throw userError(`Profile ${basename(profilePath)} already exists.`, 1);
  }

  await OutputStream.writeOnce(profilePath, source);

  return profilePath;
}

function checkPrompt(
  prompt: string | undefined,
  { userError }: { userError: UserError }
): asserts prompt is string {
  if (prompt === undefined) {
    throw userError(
      'Missing short description of your use case in natural language. Please provide it as second argument.',
      1
    );
  }

  if (prompt.length > MAX_PROMPT_LENGTH) {
    throw userError(
      `Description of your use case is too long. Maximum length is ${MAX_PROMPT_LENGTH} characters.`,
      1
    );
  }
}<|MERGE_RESOLUTION|>--- conflicted
+++ resolved
@@ -3,15 +3,9 @@
 import type { Flags } from '../common/command.abstract';
 import { Command } from '../common/command.abstract';
 import type { UserError } from '../common/error';
-<<<<<<< HEAD
-import { buildProfilePath, buildProviderPath } from '../common/file-structure';
-import { exists, readFile } from '../common/io';
-=======
 import { buildProfilePath } from '../common/file-structure';
 import { SuperfaceClient } from '../common/http';
 import { exists } from '../common/io';
-import type { ILogger } from '../common/log';
->>>>>>> bb323996
 import { OutputStream } from '../common/output-stream';
 import { ProfileId } from '../common/profile';
 import { resolveProviderJson } from '../common/provider';
@@ -79,19 +73,6 @@
       client: SuperfaceClient.getClient(),
     });
 
-<<<<<<< HEAD
-=======
-    if (resolvedProviderJson.source === 'local') {
-      ux.succeed(
-        `Input arguments checked. Provider JSON resolved from local file ${resolvedProviderJson.path}`
-      );
-    } else {
-      ux.succeed(
-        `Input arguments checked. Provider JSON resolved from Superface server`
-      );
-    }
-
->>>>>>> bb323996
     ux.start('Creating profile for your use case');
     // TODO: should take also user error?
     const profile = await newProfile(
