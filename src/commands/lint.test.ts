import { CLIError } from '@oclif/errors';
import { err, ok, SuperJson } from '@superfaceai/one-sdk';
import { SDKExecutionError } from '@superfaceai/one-sdk/dist/internal/errors';
import {
  DEFAULT_MAP_VERSION,
  DEFAULT_PROFILE_VERSION,
  MapId,
  MapVersion,
  ProfileId,
  VersionRange,
} from '@superfaceai/parser';
import { mocked } from 'ts-jest/utils';

import { OutputStream } from '../common/output-stream';
import { detectSuperJson } from '../logic/install';
import { lint } from '../logic/lint';
import Lint from './lint';

//Mock output stream
jest.mock('../common/output-stream');

//Mock install logic
jest.mock('../logic/install', () => ({
  detectSuperJson: jest.fn(),
}));

//Mock lint logic
jest.mock('../logic/lint', () => ({
  ...jest.requireActual<Record<string, unknown>>('../logic/lint'),
  lint: jest.fn(),
}));

describe('lint CLI command', () => {
  const profileId = 'starwars/character-information';
  const provider = 'swapi';

  afterEach(() => {
    jest.resetAllMocks();
  });
  describe('lint CLI command', () => {
    it('throws when super.json not found', async () => {
      mocked(detectSuperJson).mockResolvedValue(undefined);
      await expect(Lint.run([])).rejects.toEqual(
        new CLIError('❌ Unable to lint, super.json not found')
      );
    });

    it('throws when super.json not loaded correctly', async () => {
      mocked(detectSuperJson).mockResolvedValue('.');
      jest
        .spyOn(SuperJson, 'load')
        .mockResolvedValue(err(new SDKExecutionError('test error', [], [])));
      await expect(Lint.run([])).rejects.toEqual(
        new CLIError('❌ Unable to load super.json: test error')
      );
    });

    it('throws error on invalid scan flag', async () => {
      mocked(detectSuperJson).mockResolvedValue('.');

      await expect(Lint.run(['-s test'])).rejects.toEqual(
        new CLIError('Expected an integer but received:  test')
      );
      expect(detectSuperJson).not.toHaveBeenCalled();
    }, 10000);

    it('throws error on scan flag higher than 5', async () => {
      mocked(detectSuperJson).mockResolvedValue('.');

      await expect(Lint.run(['-s', '6'])).rejects.toEqual(
        new CLIError(
          '❌ --scan/-s : Number of levels to scan cannot be higher than 5'
        )
      );
      expect(detectSuperJson).not.toHaveBeenCalled();
    }, 10000);

    it('throws error on invalid profile id', async () => {
      mocked(detectSuperJson).mockResolvedValue('.');
      const loadSpy = jest
        .spyOn(SuperJson, 'load')
        .mockResolvedValue(ok(new SuperJson()));

      await expect(
        Lint.run(['--profileId', 'U!0_', '--providerName', provider, '-s', '3'])
      ).rejects.toEqual(
        new CLIError(
          '❌ Invalid profile id: "U!0_" is not a valid lowercase identifier'
        )
      );
      expect(detectSuperJson).not.toHaveBeenCalled();
      expect(loadSpy).not.toHaveBeenCalled();
    }, 10000);

    it('throws error on invalid provider name', async () => {
      mocked(detectSuperJson).mockResolvedValue('.');
      const loadSpy = jest
        .spyOn(SuperJson, 'load')
        .mockResolvedValue(ok(new SuperJson()));

      await expect(
        Lint.run([
          '--profileId',
          profileId,
          '--providerName',
          'U!0_',
          '-s',
          '3',
        ])
      ).rejects.toEqual(new CLIError('❌ Invalid provider name: "U!0_"'));
      expect(detectSuperJson).not.toHaveBeenCalled();
      expect(loadSpy).not.toHaveBeenCalled();
    }, 10000);

    it('throws error on missing profile id in super.json', async () => {
      mocked(detectSuperJson).mockResolvedValue('.');
      const loadSpy = jest
        .spyOn(SuperJson, 'load')
        .mockResolvedValue(ok(new SuperJson()));

      await expect(
        Lint.run([
          '--profileId',
          profileId,
          '--providerName',
          provider,
          '-s',
          '3',
        ])
      ).rejects.toEqual(
        new CLIError(
          `❌ Unable to lint, profile: "${profileId}" not found in super.json`
        )
      );
      expect(detectSuperJson).toHaveBeenCalled();
      expect(loadSpy).toHaveBeenCalled();
    }, 10000);

    it('throws error on missing provider id in super.json', async () => {
      mocked(detectSuperJson).mockResolvedValue('.');
      const loadSpy = jest.spyOn(SuperJson, 'load').mockResolvedValue(
        ok(
          new SuperJson({
            profiles: {
              [profileId]: {
                version: '1.0.0',
                defaults: {},
              },
            },
            providers: {},
          })
        )
      );

      await expect(
        Lint.run([
          '--profileId',
          profileId,
          '--providerName',
          provider,
          '-s',
          '3',
        ])
      ).rejects.toEqual(
        new CLIError(
          `❌ Unable to lint, provider: "${provider}" not found in profile: "${profileId}" in super.json`
        )
      );
      expect(detectSuperJson).toHaveBeenCalled();
      expect(loadSpy).toHaveBeenCalled();
    }, 10000);

    describe('linting whole super json', () => {
      it('lints local profiles and maps file from super.json and scan flag', async () => {
        const mockLocalProfile = 'starwars/character-information';
        const mockProfile = 'startrek/character-information';
        const mockLocalProvider = 'swapi';
        const secondMockLocalProvider = 'starwarsapi';
        const mockProvider = 'startrek';
        const mockSuperJson = new SuperJson({
          profiles: {
            [mockLocalProfile]: {
              file: `../${mockLocalProfile}.supr`,
              defaults: {},
              providers: {
                [mockLocalProvider]: {
                  file: `../${mockLocalProfile}.${mockLocalProvider}.suma`,
                },
                [secondMockLocalProvider]: {
                  file: `../${mockLocalProfile}.${secondMockLocalProvider}.suma`,
                },
              },
            },
            [mockProfile]: {
              version: '1.0.0',
              defaults: {},
              providers: {
                [mockProvider]: {
                  mapVariant: 'test',
                },
              },
            },
          },
          providers: {
            [mockLocalProvider]: {
              file: '../swapi.provider.json',
              security: [],
            },
            [mockProvider]: {
              security: [],
            },
          },
        });
        const loadSpy = jest
          .spyOn(SuperJson, 'load')
          .mockResolvedValue(ok(mockSuperJson));

        mocked(detectSuperJson).mockResolvedValue('.');
        mocked(lint).mockResolvedValue([[0, 0]]);
        const writeSpy = jest
          .spyOn(OutputStream.prototype, 'write')
          .mockResolvedValue(undefined);
        const cleanupSpy = jest
          .spyOn(OutputStream.prototype, 'cleanup')
          .mockResolvedValue(undefined);

        await expect(Lint.run(['-s', '4'])).resolves.toBeUndefined();

        expect(lint).toHaveBeenCalledTimes(1);
        const expectedProfileId = ProfileId.fromId(
          mockLocalProfile,
          DEFAULT_PROFILE_VERSION.toString()
        );
        expect(lint).toHaveBeenCalledWith(
          mockSuperJson,
          [
            {
              id: expectedProfileId,
              maps: [
                {
<<<<<<< HEAD
                  id: MapId.fromParameters({
                    profile: expectedProfileId,
                    provider: mockLocalProvider,
                    version: DEFAULT_MAP_VERSION,
                  }),
                  path: `../${mockLocalProfile}.${mockLocalProvider}.suma`,
                },
                {
                  id: MapId.fromParameters({
                    profile: expectedProfileId,
                    provider: secondMockLocalProvider,
                    version: DEFAULT_MAP_VERSION,
                  }),
                  path: `../${mockLocalProfile}.${secondMockLocalProvider}.suma`,
=======
                  provider: mockLocalProvider,
                },
                {
                  provider: secondMockLocalProvider,
>>>>>>> 0f46fc79
                },
              ],
            },
          ],
          expect.anything(),
          expect.anything(),
          { logCb: expect.anything(), errCb: expect.anything() }
        );

        expect(detectSuperJson).toHaveBeenCalledWith(process.cwd(), 4);
        expect(loadSpy).toHaveBeenCalledTimes(1);
        expect(writeSpy).toHaveBeenCalledTimes(1);
        expect(writeSpy).toHaveBeenCalledWith(`\nDetected 0 problems\n`);

        expect(cleanupSpy).toHaveBeenCalledTimes(1);
      });
    });

    describe('linting single profile and its maps', () => {
      it('lints local profile and its maps', async () => {
        const mockLocalProfile = 'starwars/character-information';
        const mockLocalProvider = 'swapi';
        const mockProvider = 'starwarsapi';
        const mockSuperJson = new SuperJson({
          profiles: {
            [mockLocalProfile]: {
              file: `../${mockLocalProfile}.supr`,
              defaults: {},
              providers: {
                [mockLocalProvider]: {
                  file: `../${mockLocalProfile}.${mockLocalProvider}.suma`,
                },
                [mockProvider]: {
                  mapVariant: 'test',
                },
              },
            },
          },
          providers: {
            [mockLocalProvider]: {
              file: '../swapi.provider.json',
              security: [],
            },
            [mockProvider]: {
              security: [],
            },
          },
        });
        const loadSpy = jest
          .spyOn(SuperJson, 'load')
          .mockResolvedValue(ok(mockSuperJson));

        mocked(detectSuperJson).mockResolvedValue('.');
        mocked(lint).mockResolvedValue([[0, 0]]);
        const writeSpy = jest
          .spyOn(OutputStream.prototype, 'write')
          .mockResolvedValue(undefined);
        const cleanupSpy = jest
          .spyOn(OutputStream.prototype, 'cleanup')
          .mockResolvedValue(undefined);

        await expect(
          Lint.run(['--profileId', mockLocalProfile, '-s', '4'])
        ).resolves.toBeUndefined();

        expect(lint).toHaveBeenCalledTimes(1);
        const expectedProfileId = ProfileId.fromId(
          mockLocalProfile,
          DEFAULT_PROFILE_VERSION.toString()
        );
        expect(lint).toHaveBeenCalledWith(
          mockSuperJson,
          [
            {
              id: expectedProfileId,
              maps: [
                {
<<<<<<< HEAD
                  id: MapId.fromParameters({
                    profile: expectedProfileId,
                    provider: mockLocalProvider,
                    version: DEFAULT_MAP_VERSION,
                  }),
                  path: `../${mockLocalProfile}.${mockLocalProvider}.suma`,
=======
                  provider: mockLocalProvider,
>>>>>>> 0f46fc79
                },
                {
                  id: MapId.fromParameters({
                    profile: expectedProfileId,
                    provider: mockProvider,
                    version: DEFAULT_MAP_VERSION,
                    variant: 'test',
                  }),
                },
              ],
            },
          ],
          expect.anything(),
          expect.anything(),
          { logCb: expect.anything(), errCb: expect.anything() }
        );

        expect(detectSuperJson).toHaveBeenCalledWith(process.cwd(), 4);
        expect(loadSpy).toHaveBeenCalledTimes(1);
        expect(writeSpy).toHaveBeenCalledTimes(1);
        expect(writeSpy).toHaveBeenCalledWith(`\nDetected 0 problems\n`);

        expect(cleanupSpy).toHaveBeenCalledTimes(1);
      });

      it('lints remote profile and its maps', async () => {
        const mockProfile = 'starwars/character-information';
        const mockLocalProvider = 'swapi';
        const mockProvider = 'starwarsapi';
        const version = '1.0.2';
        const mockSuperJson = new SuperJson({
          profiles: {
            [mockProfile]: {
              version,
              defaults: {},
              providers: {
                [mockLocalProvider]: {
                  file: `../${mockProfile}.${mockLocalProvider}.suma`,
                },
                [mockProvider]: {
                  mapVariant: 'test',
                },
              },
            },
          },
          providers: {
            [mockLocalProvider]: {
              file: '../swapi.provider.json',
              security: [],
            },
            [mockProvider]: {
              security: [],
            },
          },
        });
        const loadSpy = jest
          .spyOn(SuperJson, 'load')
          .mockResolvedValue(ok(mockSuperJson));

        mocked(detectSuperJson).mockResolvedValue('.');
        mocked(lint).mockResolvedValue([[0, 0]]);
        const writeSpy = jest
          .spyOn(OutputStream.prototype, 'write')
          .mockResolvedValue(undefined);
        const cleanupSpy = jest
          .spyOn(OutputStream.prototype, 'cleanup')
          .mockResolvedValue(undefined);

        await expect(
          Lint.run(['--profileId', mockProfile, '-s', '4'])
        ).resolves.toBeUndefined();

        expect(lint).toHaveBeenCalledTimes(1);
        const expectedProfileId = ProfileId.fromId(mockProfile, version);
        expect(lint).toHaveBeenCalledWith(
          mockSuperJson,
          [
            {
              id: expectedProfileId,
              maps: [
                {
<<<<<<< HEAD
                  id: MapId.fromParameters({
                    profile: expectedProfileId,
                    version: MapVersion.fromVersionRange(
                      VersionRange.fromString(version)
                    ),
                    provider: mockLocalProvider,
                  }),
                  path: `../${mockProfile}.${mockLocalProvider}.suma`,
=======
                  provider: mockLocalProvider,
>>>>>>> 0f46fc79
                },
                {
                  id: MapId.fromParameters({
                    profile: expectedProfileId,
                    version: MapVersion.fromVersionRange(
                      VersionRange.fromString(version)
                    ),
                    provider: mockProvider,
                    variant: 'test',
                  }),
                },
              ],
            },
          ],
          expect.anything(),
          expect.anything(),
          { logCb: expect.anything(), errCb: expect.anything() }
        );

        expect(detectSuperJson).toHaveBeenCalledWith(process.cwd(), 4);
        expect(loadSpy).toHaveBeenCalledTimes(1);
        expect(writeSpy).toHaveBeenCalledTimes(1);
        expect(writeSpy).toHaveBeenCalledWith(`\nDetected 0 problems\n`);

        expect(cleanupSpy).toHaveBeenCalledTimes(1);
      });
    });

    describe('linting single profile and single map', () => {
      it('lints local profile and local map', async () => {
        const mockLocalProfile = 'starwars/character-information';
        const mockLocalProvider = 'swapi';
        const mockSuperJson = new SuperJson({
          profiles: {
            [mockLocalProfile]: {
              file: `../${mockLocalProfile}.supr`,
              defaults: {},
              providers: {
                [mockLocalProvider]: {
                  file: `../${mockLocalProfile}.${mockLocalProvider}.suma`,
                },
              },
            },
          },
          providers: {
            [mockLocalProvider]: {
              file: '../swapi.provider.json',
              security: [],
            },
          },
        });
        const loadSpy = jest
          .spyOn(SuperJson, 'load')
          .mockResolvedValue(ok(mockSuperJson));

        mocked(detectSuperJson).mockResolvedValue('.');
        mocked(lint).mockResolvedValue([[0, 0]]);
        const writeSpy = jest
          .spyOn(OutputStream.prototype, 'write')
          .mockResolvedValue(undefined);
        const cleanupSpy = jest
          .spyOn(OutputStream.prototype, 'cleanup')
          .mockResolvedValue(undefined);

        await expect(
          Lint.run([
            '--profileId',
            mockLocalProfile,
            '--providerName',
            mockLocalProvider,
            '-s',
            '4',
          ])
        ).resolves.toBeUndefined();

        expect(lint).toHaveBeenCalledTimes(1);
        const expectedProfileId = ProfileId.fromId(
          mockLocalProfile,
          DEFAULT_PROFILE_VERSION.toString()
        );

        expect(lint).toHaveBeenCalledWith(
          mockSuperJson,
          [
            {
              id: expectedProfileId,
              maps: [
                {
<<<<<<< HEAD
                  id: MapId.fromParameters({
                    profile: expectedProfileId,
                    provider: mockLocalProvider,
                    version: DEFAULT_MAP_VERSION,
                  }),
                  path: `../${mockLocalProfile}.${mockLocalProvider}.suma`,
=======
                  provider: mockLocalProvider,
>>>>>>> 0f46fc79
                },
              ],
            },
          ],
          expect.anything(),
          expect.anything(),
          { logCb: expect.anything(), errCb: expect.anything() }
        );

        expect(detectSuperJson).toHaveBeenCalledWith(process.cwd(), 4);
        expect(loadSpy).toHaveBeenCalledTimes(1);
        expect(writeSpy).toHaveBeenCalledTimes(1);
        expect(writeSpy).toHaveBeenCalledWith(`\nDetected 0 problems\n`);

        expect(cleanupSpy).toHaveBeenCalledTimes(1);
      });

      it('lints remote profile and local map', async () => {
        const mockProfile = 'starwars/character-information';
        const mockLocalProvider = 'swapi';
        const version = '1.0.2';
        const mockSuperJson = new SuperJson({
          profiles: {
            [mockProfile]: {
              version,
              defaults: {},
              providers: {
                [mockLocalProvider]: {
                  file: `../${mockProfile}.${mockLocalProvider}.suma`,
                },
              },
            },
          },
          providers: {
            [mockLocalProvider]: {
              file: '../swapi.provider.json',
              security: [],
            },
          },
        });
        const loadSpy = jest
          .spyOn(SuperJson, 'load')
          .mockResolvedValue(ok(mockSuperJson));

        mocked(detectSuperJson).mockResolvedValue('.');
        mocked(lint).mockResolvedValue([[0, 0]]);
        const writeSpy = jest
          .spyOn(OutputStream.prototype, 'write')
          .mockResolvedValue(undefined);
        const cleanupSpy = jest
          .spyOn(OutputStream.prototype, 'cleanup')
          .mockResolvedValue(undefined);

        await expect(
          Lint.run([
            '--profileId',
            mockProfile,
            '--providerName',
            mockLocalProvider,
            '-s',
            '4',
          ])
        ).resolves.toBeUndefined();

        expect(lint).toHaveBeenCalledTimes(1);
        const expectedProfileId = ProfileId.fromId(mockProfile, version);

        expect(lint).toHaveBeenCalledWith(
          mockSuperJson,
          [
            {
              id: expectedProfileId,
              maps: [
                {
<<<<<<< HEAD
                  id: MapId.fromParameters({
                    profile: expectedProfileId,
                    provider: mockLocalProvider,
                    version: MapVersion.fromVersionRange(
                      VersionRange.fromString(version)
                    ),
                  }),
                  path: `../${mockProfile}.${mockLocalProvider}.suma`,
=======
                  provider: mockLocalProvider,
>>>>>>> 0f46fc79
                },
              ],
            },
          ],
          expect.anything(),
          expect.anything(),
          { logCb: expect.anything(), errCb: expect.anything() }
        );

        expect(detectSuperJson).toHaveBeenCalledWith(process.cwd(), 4);
        expect(loadSpy).toHaveBeenCalledTimes(1);
        expect(writeSpy).toHaveBeenCalledTimes(1);
        expect(writeSpy).toHaveBeenCalledWith(`\nDetected 0 problems\n`);

        expect(cleanupSpy).toHaveBeenCalledTimes(1);
      });

      it('lints remote profile and remote map, with quit flag', async () => {
        const mockProfile = 'starwars/character-information';
        const mockProvider = 'swapi';
        const version = '1.0.2';
        const mapVariant = 'test';
        const mockSuperJson = new SuperJson({
          profiles: {
            [mockProfile]: {
              version,
              defaults: {},
              providers: {
                [mockProvider]: {
                  mapVariant,
                },
              },
            },
          },
          providers: {
            [mockProvider]: {
              file: '../swapi.provider.json',
              security: [],
            },
          },
        });
        const loadSpy = jest
          .spyOn(SuperJson, 'load')
          .mockResolvedValue(ok(mockSuperJson));

        mocked(detectSuperJson).mockResolvedValue('.');
        mocked(lint).mockResolvedValue([[0, 0]]);
        const writeSpy = jest
          .spyOn(OutputStream.prototype, 'write')
          .mockResolvedValue(undefined);
        const cleanupSpy = jest
          .spyOn(OutputStream.prototype, 'cleanup')
          .mockResolvedValue(undefined);

        await expect(
          Lint.run([
            '--profileId',
            mockProfile,
            '--providerName',
            mockProvider,
            '-s',
            '4',
            '-q',
          ])
        ).resolves.toBeUndefined();

        expect(lint).toHaveBeenCalledTimes(1);
        const expectedProfileId = ProfileId.fromId(mockProfile, version);

        expect(lint).toHaveBeenCalledWith(
          mockSuperJson,
          [
            {
              id: expectedProfileId,
              maps: [
                {
                  id: MapId.fromParameters({
                    profile: expectedProfileId,
                    provider: mockProvider,
                    variant: mapVariant,
                    version: MapVersion.fromVersionRange(
                      VersionRange.fromString(version)
                    ),
                  }),
                },
              ],
            },
          ],
          expect.anything(),
          expect.anything(),
          { logCb: undefined, errCb: undefined }
        );

        expect(detectSuperJson).toHaveBeenCalledWith(process.cwd(), 4);
        expect(loadSpy).toHaveBeenCalledTimes(1);
        expect(writeSpy).toHaveBeenCalledTimes(1);
        expect(writeSpy).toHaveBeenCalledWith(`\nDetected 0 problems\n`);

        expect(cleanupSpy).toHaveBeenCalledTimes(1);
      });
    });
  });
});<|MERGE_RESOLUTION|>--- conflicted
+++ resolved
@@ -238,7 +238,6 @@
               id: expectedProfileId,
               maps: [
                 {
-<<<<<<< HEAD
                   id: MapId.fromParameters({
                     profile: expectedProfileId,
                     provider: mockLocalProvider,
@@ -253,12 +252,6 @@
                     version: DEFAULT_MAP_VERSION,
                   }),
                   path: `../${mockLocalProfile}.${secondMockLocalProvider}.suma`,
-=======
-                  provider: mockLocalProvider,
-                },
-                {
-                  provider: secondMockLocalProvider,
->>>>>>> 0f46fc79
                 },
               ],
             },
@@ -336,16 +329,12 @@
               id: expectedProfileId,
               maps: [
                 {
-<<<<<<< HEAD
                   id: MapId.fromParameters({
                     profile: expectedProfileId,
                     provider: mockLocalProvider,
                     version: DEFAULT_MAP_VERSION,
                   }),
                   path: `../${mockLocalProfile}.${mockLocalProvider}.suma`,
-=======
-                  provider: mockLocalProvider,
->>>>>>> 0f46fc79
                 },
                 {
                   id: MapId.fromParameters({
@@ -427,7 +416,6 @@
               id: expectedProfileId,
               maps: [
                 {
-<<<<<<< HEAD
                   id: MapId.fromParameters({
                     profile: expectedProfileId,
                     version: MapVersion.fromVersionRange(
@@ -436,9 +424,6 @@
                     provider: mockLocalProvider,
                   }),
                   path: `../${mockProfile}.${mockLocalProvider}.suma`,
-=======
-                  provider: mockLocalProvider,
->>>>>>> 0f46fc79
                 },
                 {
                   id: MapId.fromParameters({
@@ -527,16 +512,12 @@
               id: expectedProfileId,
               maps: [
                 {
-<<<<<<< HEAD
                   id: MapId.fromParameters({
                     profile: expectedProfileId,
                     provider: mockLocalProvider,
                     version: DEFAULT_MAP_VERSION,
                   }),
                   path: `../${mockLocalProfile}.${mockLocalProvider}.suma`,
-=======
-                  provider: mockLocalProvider,
->>>>>>> 0f46fc79
                 },
               ],
             },
@@ -611,7 +592,6 @@
               id: expectedProfileId,
               maps: [
                 {
-<<<<<<< HEAD
                   id: MapId.fromParameters({
                     profile: expectedProfileId,
                     provider: mockLocalProvider,
@@ -620,9 +600,6 @@
                     ),
                   }),
                   path: `../${mockProfile}.${mockLocalProvider}.suma`,
-=======
-                  provider: mockLocalProvider,
->>>>>>> 0f46fc79
                 },
               ],
             },
