--- conflicted
+++ resolved
@@ -85,22 +85,14 @@
     expect(result.reports).toBeDefined();
 
     expect(result.reports).toContainEqual({
-<<<<<<< HEAD
-      path: './fixtures/strict.suma',
       kind: 'file',
-=======
       path: fixture.strictMap,
->>>>>>> ec0f273c
       errors: [],
       warnings: [],
     });
     expect(result.reports).toContainEqual({
-<<<<<<< HEAD
-      path: './fixtures/invalid.suma',
       kind: 'file',
-=======
       path: fixture.invalidMap,
->>>>>>> ec0f273c
       errors: [
         {
           category: 1,
