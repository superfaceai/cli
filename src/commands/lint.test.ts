--- conflicted
+++ resolved
@@ -7,12 +7,8 @@
 import { OutputStream } from '../common/output-stream';
 import { ProfileId } from '../common/profile';
 import { detectSuperJson } from '../logic/install';
-<<<<<<< HEAD
-import { lint } from '../logic/lint';
+import { formatHuman, formatJson, lint, LintResult } from '../logic/lint';
 import { CommandInstance } from '../test/utils';
-=======
-import { formatHuman, formatJson, lint, LintResult } from '../logic/lint';
->>>>>>> 65a8b92d
 import Lint from './lint';
 
 jest.mock('../common/output-stream');
@@ -320,31 +316,10 @@
 
         expect(lint).toHaveBeenCalledTimes(1);
         expect(lint).toHaveBeenCalledWith(
-<<<<<<< HEAD
-          {
-            superJson: mockSuperJson,
-            profiles: [
-              {
-                id: ProfileId.fromId(mockLocalProfile, { userError }),
-                maps: [
-                  {
-                    provider: mockLocalProvider,
-                  },
-                  {
-                    provider: secondMockLocalProvider,
-                  },
-                ],
-              },
-            ],
-            writer: expect.anything(),
-            reportFn: expect.anything(),
-          },
-          expect.anything()
-=======
           mockSuperJson,
           [
             {
-              id: ProfileId.fromId(mockLocalProfile),
+              id: ProfileId.fromId(mockLocalProfile, { userError }),
               maps: [
                 {
                   provider: mockLocalProvider,
@@ -355,25 +330,31 @@
               ],
             },
           ],
-          { logCb: expect.anything(), errCb: expect.anything() }
->>>>>>> 65a8b92d
+          expect.anything()
         );
 
         expect(detectSuperJson).toHaveBeenCalledWith(process.cwd(), 4);
         expect(loadSpy).toHaveBeenCalledTimes(1);
-<<<<<<< HEAD
-        expect(writeSpy).toHaveBeenCalledTimes(1);
+        expect(writeSpy).toHaveBeenCalledTimes(3);
+        expect(writeSpy).toHaveBeenCalledWith(
+          formatHuman({
+            report: mockResult.reports[0],
+            quiet: false,
+            emoji: true,
+            color: true,
+            short: true,
+          })
+        );
+        expect(writeSpy).toHaveBeenCalledWith(
+          formatHuman({
+            report: mockResult.reports[1],
+            quiet: false,
+            emoji: true,
+            color: true,
+            short: true,
+          })
+        );
         expect(writeSpy).toHaveBeenCalledWith('\nDetected 0 problems\n');
-=======
-        expect(writeSpy).toHaveBeenCalledTimes(3);
-        expect(writeSpy).toHaveBeenCalledWith(
-          formatHuman(mockResult.reports[0], false, true)
-        );
-        expect(writeSpy).toHaveBeenCalledWith(
-          formatHuman(mockResult.reports[1], false, true)
-        );
-        expect(writeSpy).toHaveBeenCalledWith(`\nDetected 0 problems\n`);
->>>>>>> 65a8b92d
 
         expect(cleanupSpy).toHaveBeenCalledTimes(1);
       });
@@ -436,29 +417,10 @@
 
         expect(lint).toHaveBeenCalledTimes(1);
         expect(lint).toHaveBeenCalledWith(
-<<<<<<< HEAD
-          {
-            superJson: mockSuperJson,
-            profiles: [
-              {
-                id: ProfileId.fromId(mockLocalProfile, { userError }),
-                maps: [
-                  {
-                    provider: mockLocalProvider,
-                  },
-                  { provider: mockProvider, variant: 'test' },
-                ],
-              },
-            ],
-            writer: expect.anything(),
-            reportFn: expect.anything(),
-          },
-          expect.anything()
-=======
           mockSuperJson,
           [
             {
-              id: ProfileId.fromId(mockLocalProfile),
+              id: ProfileId.fromId(mockLocalProfile, { userError }),
               maps: [
                 {
                   provider: mockLocalProvider,
@@ -467,25 +429,31 @@
               ],
             },
           ],
-          { logCb: expect.anything(), errCb: expect.anything() }
->>>>>>> 65a8b92d
+          expect.anything()
         );
 
         expect(detectSuperJson).toHaveBeenCalledWith(process.cwd(), 4);
         expect(loadSpy).toHaveBeenCalledTimes(1);
-<<<<<<< HEAD
-        expect(writeSpy).toHaveBeenCalledTimes(1);
+        expect(writeSpy).toHaveBeenCalledTimes(3);
+        expect(writeSpy).toHaveBeenCalledWith(
+          formatHuman({
+            report: mockResult.reports[0],
+            quiet: false,
+            emoji: true,
+            color: true,
+            short: true,
+          })
+        );
+        expect(writeSpy).toHaveBeenCalledWith(
+          formatHuman({
+            report: mockResult.reports[1],
+            quiet: false,
+            emoji: true,
+            color: true,
+            short: true,
+          })
+        );
         expect(writeSpy).toHaveBeenCalledWith('\nDetected 0 problems\n');
-=======
-        expect(writeSpy).toHaveBeenCalledTimes(3);
-        expect(writeSpy).toHaveBeenCalledWith(
-          formatHuman(mockResult.reports[0], false, true)
-        );
-        expect(writeSpy).toHaveBeenCalledWith(
-          formatHuman(mockResult.reports[1], false, true)
-        );
-        expect(writeSpy).toHaveBeenCalledWith(`\nDetected 0 problems\n`);
->>>>>>> 65a8b92d
 
         expect(cleanupSpy).toHaveBeenCalledTimes(1);
       });
@@ -547,30 +515,10 @@
 
         expect(lint).toHaveBeenCalledTimes(1);
         expect(lint).toHaveBeenCalledWith(
-<<<<<<< HEAD
-          {
-            superJson: mockSuperJson,
-            profiles: [
-              {
-                id: ProfileId.fromId(mockProfile, { userError }),
-                maps: [
-                  {
-                    provider: mockLocalProvider,
-                  },
-                  { provider: mockProvider, variant: 'test' },
-                ],
-                version,
-              },
-            ],
-            writer: expect.anything(),
-            reportFn: expect.anything(),
-          },
-          expect.anything()
-=======
           mockSuperJson,
           [
             {
-              id: ProfileId.fromId(mockProfile),
+              id: ProfileId.fromId(mockProfile, { userError }),
               maps: [
                 {
                   provider: mockLocalProvider,
@@ -580,25 +528,31 @@
               version,
             },
           ],
-          { logCb: expect.anything(), errCb: expect.anything() }
->>>>>>> 65a8b92d
+          expect.anything()
         );
 
         expect(detectSuperJson).toHaveBeenCalledWith(process.cwd(), 4);
         expect(loadSpy).toHaveBeenCalledTimes(1);
-<<<<<<< HEAD
-        expect(writeSpy).toHaveBeenCalledTimes(1);
+        expect(writeSpy).toHaveBeenCalledTimes(3);
+        expect(writeSpy).toHaveBeenCalledWith(
+          formatHuman({
+            report: mockResult.reports[0],
+            quiet: false,
+            emoji: true,
+            color: true,
+            short: true,
+          })
+        );
+        expect(writeSpy).toHaveBeenCalledWith(
+          formatHuman({
+            report: mockResult.reports[1],
+            quiet: false,
+            emoji: true,
+            color: true,
+            short: true,
+          })
+        );
         expect(writeSpy).toHaveBeenCalledWith('\nDetected 0 problems\n');
-=======
-        expect(writeSpy).toHaveBeenCalledTimes(3);
-        expect(writeSpy).toHaveBeenCalledWith(
-          formatHuman(mockResult.reports[0], false, true)
-        );
-        expect(writeSpy).toHaveBeenCalledWith(
-          formatHuman(mockResult.reports[1], false, true)
-        );
-        expect(writeSpy).toHaveBeenCalledWith(`\nDetected 0 problems\n`);
->>>>>>> 65a8b92d
 
         expect(cleanupSpy).toHaveBeenCalledTimes(1);
       });
@@ -655,28 +609,10 @@
 
         expect(lint).toHaveBeenCalledTimes(1);
         expect(lint).toHaveBeenCalledWith(
-<<<<<<< HEAD
-          {
-            superJson: mockSuperJson,
-            profiles: [
-              {
-                id: ProfileId.fromId(mockLocalProfile, { userError }),
-                maps: [
-                  {
-                    provider: mockLocalProvider,
-                  },
-                ],
-              },
-            ],
-            writer: expect.anything(),
-            reportFn: expect.anything(),
-          },
-          expect.anything()
-=======
           mockSuperJson,
           [
             {
-              id: ProfileId.fromId(mockLocalProfile),
+              id: ProfileId.fromId(mockLocalProfile, { userError }),
               maps: [
                 {
                   provider: mockLocalProvider,
@@ -684,25 +620,31 @@
               ],
             },
           ],
-          { logCb: expect.anything(), errCb: expect.anything() }
->>>>>>> 65a8b92d
+          expect.anything()
         );
 
         expect(detectSuperJson).toHaveBeenCalledWith(process.cwd(), 4);
         expect(loadSpy).toHaveBeenCalledTimes(1);
-<<<<<<< HEAD
-        expect(writeSpy).toHaveBeenCalledTimes(1);
+        expect(writeSpy).toHaveBeenCalledTimes(3);
+        expect(writeSpy).toHaveBeenCalledWith(
+          formatHuman({
+            report: mockResult.reports[0],
+            quiet: false,
+            emoji: true,
+            color: true,
+            short: true,
+          })
+        );
+        expect(writeSpy).toHaveBeenCalledWith(
+          formatHuman({
+            report: mockResult.reports[1],
+            quiet: false,
+            emoji: true,
+            color: true,
+            short: true,
+          })
+        );
         expect(writeSpy).toHaveBeenCalledWith('\nDetected 0 problems\n');
-=======
-        expect(writeSpy).toHaveBeenCalledTimes(3);
-        expect(writeSpy).toHaveBeenCalledWith(
-          formatHuman(mockResult.reports[0], false, true)
-        );
-        expect(writeSpy).toHaveBeenCalledWith(
-          formatHuman(mockResult.reports[1], false, true)
-        );
-        expect(writeSpy).toHaveBeenCalledWith(`\nDetected 0 problems\n`);
->>>>>>> 65a8b92d
 
         expect(cleanupSpy).toHaveBeenCalledTimes(1);
       });
@@ -758,29 +700,10 @@
 
         expect(lint).toHaveBeenCalledTimes(1);
         expect(lint).toHaveBeenCalledWith(
-<<<<<<< HEAD
-          {
-            superJson: mockSuperJson,
-            profiles: [
-              {
-                id: ProfileId.fromId(mockProfile, { userError }),
-                maps: [
-                  {
-                    provider: mockLocalProvider,
-                  },
-                ],
-                version,
-              },
-            ],
-            writer: expect.anything(),
-            reportFn: expect.anything(),
-          },
-          expect.anything()
-=======
           mockSuperJson,
           [
             {
-              id: ProfileId.fromId(mockProfile),
+              id: ProfileId.fromId(mockProfile, { userError }),
               maps: [
                 {
                   provider: mockLocalProvider,
@@ -789,25 +712,31 @@
               version,
             },
           ],
-          { logCb: expect.anything(), errCb: expect.anything() }
->>>>>>> 65a8b92d
+          expect.anything()
         );
 
         expect(detectSuperJson).toHaveBeenCalledWith(process.cwd(), 4);
         expect(loadSpy).toHaveBeenCalledTimes(1);
-<<<<<<< HEAD
-        expect(writeSpy).toHaveBeenCalledTimes(1);
+        expect(writeSpy).toHaveBeenCalledTimes(3);
+        expect(writeSpy).toHaveBeenCalledWith(
+          formatHuman({
+            report: mockResult.reports[0],
+            quiet: false,
+            emoji: true,
+            color: true,
+            short: true,
+          })
+        );
+        expect(writeSpy).toHaveBeenCalledWith(
+          formatHuman({
+            report: mockResult.reports[1],
+            quiet: false,
+            emoji: true,
+            color: true,
+            short: true,
+          })
+        );
         expect(writeSpy).toHaveBeenCalledWith('\nDetected 0 problems\n');
-=======
-        expect(writeSpy).toHaveBeenCalledTimes(3);
-        expect(writeSpy).toHaveBeenCalledWith(
-          formatHuman(mockResult.reports[0], false, true)
-        );
-        expect(writeSpy).toHaveBeenCalledWith(
-          formatHuman(mockResult.reports[1], false, true)
-        );
-        expect(writeSpy).toHaveBeenCalledWith(`\nDetected 0 problems\n`);
->>>>>>> 65a8b92d
 
         expect(cleanupSpy).toHaveBeenCalledTimes(1);
       });
@@ -864,48 +793,39 @@
 
         expect(lint).toHaveBeenCalledTimes(1);
         expect(lint).toHaveBeenCalledWith(
-<<<<<<< HEAD
-          {
-            superJson: mockSuperJson,
-            profiles: [
-              {
-                id: ProfileId.fromId(mockProfile, { userError }),
-                maps: [{ provider: mockProvider, variant: mapVariant }],
-                version,
-              },
-            ],
-            writer: expect.anything(),
-            reportFn: expect.anything(),
-          },
-          expect.anything()
-=======
           mockSuperJson,
           [
             {
-              id: ProfileId.fromId(mockProfile),
+              id: ProfileId.fromId(mockProfile, { userError }),
               maps: [{ provider: mockProvider, variant: mapVariant }],
               version,
             },
           ],
-          { logCb: undefined, errCb: undefined }
->>>>>>> 65a8b92d
+          expect.anything()
         );
 
         expect(detectSuperJson).toHaveBeenCalledWith(process.cwd(), 4);
         expect(loadSpy).toHaveBeenCalledTimes(1);
-<<<<<<< HEAD
-        expect(writeSpy).toHaveBeenCalledTimes(1);
+        expect(writeSpy).toHaveBeenCalledTimes(3);
+        expect(writeSpy).toHaveBeenCalledWith(
+          formatHuman({
+            report: mockResult.reports[0],
+            quiet: false,
+            emoji: true,
+            color: true,
+            short: true,
+          })
+        );
+        expect(writeSpy).toHaveBeenCalledWith(
+          formatHuman({
+            report: mockResult.reports[1],
+            quiet: false,
+            emoji: true,
+            color: true,
+            short: true,
+          })
+        );
         expect(writeSpy).toHaveBeenCalledWith('\nDetected 0 problems\n');
-=======
-        expect(writeSpy).toHaveBeenCalledTimes(3);
-        expect(writeSpy).toHaveBeenCalledWith(
-          formatHuman(mockResult.reports[0], true, true)
-        );
-        expect(writeSpy).toHaveBeenCalledWith(
-          formatHuman(mockResult.reports[1], true, true)
-        );
-        expect(writeSpy).toHaveBeenCalledWith(`\nDetected 0 problems\n`);
->>>>>>> 65a8b92d
 
         expect(cleanupSpy).toHaveBeenCalledTimes(1);
       });
@@ -965,12 +885,12 @@
           mockSuperJson,
           [
             {
-              id: ProfileId.fromId(mockProfile),
+              id: ProfileId.fromId(mockProfile, { userError }),
               maps: [{ provider: mockProvider, variant: mapVariant }],
               version,
             },
           ],
-          { logCb: undefined, errCb: undefined }
+          expect.anything()
         );
 
         expect(detectSuperJson).toHaveBeenCalledWith(process.cwd(), 4);
@@ -1033,48 +953,39 @@
 
         expect(lint).toHaveBeenCalledTimes(1);
         expect(lint).toHaveBeenCalledWith(
-<<<<<<< HEAD
-          {
-            superJson: mockSuperJson,
-            profiles: [
-              {
-                id: ProfileId.fromId(mockProfile, { userError }),
-                maps: [{ provider: mockProvider, variant: mapVariant }],
-                version,
-              },
-            ],
-            writer: expect.anything(),
-            reportFn: expect.anything(),
-          },
-          expect.anything()
-=======
           mockSuperJson,
           [
             {
-              id: ProfileId.fromId(mockProfile),
+              id: ProfileId.fromId(mockProfile, { userError }),
               maps: [{ provider: mockProvider, variant: mapVariant }],
               version,
             },
           ],
-          { logCb: expect.anything(), errCb: expect.anything() }
->>>>>>> 65a8b92d
+          expect.anything()
         );
 
         expect(detectSuperJson).toHaveBeenCalledWith(process.cwd(), 4);
         expect(loadSpy).toHaveBeenCalledTimes(1);
-<<<<<<< HEAD
-        expect(writeSpy).toHaveBeenCalledTimes(1);
-        expect(writeSpy).toHaveBeenCalledWith('\nDetected 1 problem\n');
-=======
         expect(writeSpy).toHaveBeenCalledTimes(3);
         expect(writeSpy).toHaveBeenCalledWith(
-          formatHuman(mockResult.reports[0], false, true)
-        );
-        expect(writeSpy).toHaveBeenCalledWith(
-          formatHuman(mockResult.reports[1], false, true)
-        );
-        expect(writeSpy).toHaveBeenCalledWith(`\nDetected 0 problems\n`);
->>>>>>> 65a8b92d
+          formatHuman({
+            report: mockResult.reports[0],
+            quiet: false,
+            emoji: true,
+            color: true,
+            short: true,
+          })
+        );
+        expect(writeSpy).toHaveBeenCalledWith(
+          formatHuman({
+            report: mockResult.reports[1],
+            quiet: false,
+            emoji: true,
+            color: true,
+            short: true,
+          })
+        );
+        expect(writeSpy).toHaveBeenCalledWith('\nDetected 0 problems\n');
 
         expect(cleanupSpy).toHaveBeenCalledTimes(1);
       });
@@ -1131,48 +1042,39 @@
 
         expect(lint).toHaveBeenCalledTimes(1);
         expect(lint).toHaveBeenCalledWith(
-<<<<<<< HEAD
-          {
-            superJson: mockSuperJson,
-            profiles: [
-              {
-                id: ProfileId.fromId(mockProfile, { userError }),
-                maps: [{ provider: mockProvider, variant: mapVariant }],
-                version,
-              },
-            ],
-            writer: expect.anything(),
-            reportFn: expect.anything(),
-          },
-          expect.anything()
-=======
           mockSuperJson,
           [
             {
-              id: ProfileId.fromId(mockProfile),
+              id: ProfileId.fromId(mockProfile, { userError }),
               maps: [{ provider: mockProvider, variant: mapVariant }],
               version,
             },
           ],
-          { logCb: expect.anything(), errCb: expect.anything() }
->>>>>>> 65a8b92d
+          expect.anything()
         );
 
         expect(detectSuperJson).toHaveBeenCalledWith(process.cwd(), 4);
         expect(loadSpy).toHaveBeenCalledTimes(1);
-<<<<<<< HEAD
-        expect(writeSpy).toHaveBeenCalledTimes(1);
+        expect(writeSpy).toHaveBeenCalledTimes(3);
+        expect(writeSpy).toHaveBeenCalledWith(
+          formatHuman({
+            report: mockResultWithErrs.reports[0],
+            quiet: false,
+            emoji: true,
+            color: true,
+            short: false,
+          })
+        );
+        expect(writeSpy).toHaveBeenCalledWith(
+          formatHuman({
+            report: mockResultWithErrs.reports[1],
+            quiet: false,
+            emoji: true,
+            color: true,
+            short: true,
+          })
+        );
         expect(writeSpy).toHaveBeenCalledWith('\nDetected 1 problem\n');
-=======
-        expect(writeSpy).toHaveBeenCalledTimes(3);
-        expect(writeSpy).toHaveBeenCalledWith(
-          formatHuman(mockResultWithErrs.reports[0], false, true)
-        );
-        expect(writeSpy).toHaveBeenCalledWith(
-          formatHuman(mockResultWithErrs.reports[1], false, true)
-        );
-        expect(writeSpy).toHaveBeenCalledWith(`\nDetected 1 problem\n`);
->>>>>>> 65a8b92d
 
         expect(cleanupSpy).toHaveBeenCalledTimes(1);
       });
