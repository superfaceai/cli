import { createUserError } from '../common/error';
import { exists, readFile } from '../common/io';
import { OutputStream } from '../common/output-stream';
import { UX } from '../common/ux';
import { newProfile } from '../logic/new';
import { mockProviderJson } from '../test/provider-json';
import { CommandInstance } from '../test/utils';
import New from './new';

jest.mock('../common/io');
jest.mock('../common/output-stream');
jest.mock('../logic/new');

describe('new CLI command', () => {
  const profileSource = 'profile';
  const providerName = 'test';
  const profileName = 'test';
  const profileSope = 'test-scope';
  const providerJson = mockProviderJson({ name: providerName });
  const prompt = 'test';
  const userError = createUserError(false);
  const ux = UX.create();

  afterEach(() => {
    jest.resetAllMocks();
  });

  describe('running new command', () => {
    const originalWriteOnce = OutputStream.writeOnce;

    let mockWriteOnce: jest.Mock;
    let instance: New;

    beforeAll(() => {
      // Mock static side of OutputStream
      mockWriteOnce = jest.fn();
      OutputStream.writeOnce = mockWriteOnce;
    });

    beforeEach(() => {
      instance = CommandInstance(New);
    });

    afterAll(() => {
      // Restore static side of OutputStream
      OutputStream.writeOnce = originalWriteOnce;
    });

<<<<<<< HEAD
    it('throws when provider name is not provided', async () => {
      await expect(
        instance.execute({
          userError,
          flags: {},
          args: { prompt: 'test' },
        })
      ).rejects.toThrow(
        'Missing provider name. Please provide it as first argument.'
      );
    });

    it('throws when provider name is invalid', async () => {
      await expect(
        instance.execute({
          userError,
          flags: {},
          args: { providerName: '!_0%L', prompt: 'test' },
        })
      ).rejects.toThrow('Invalid provider name');
    });

=======
>>>>>>> bb323996
    it('throws when prompt is not provided', async () => {
      await expect(
        instance.execute({
          userError,
          flags: {},
          args: { providerName: 'test' },
        })
      ).rejects.toThrow(
        'Missing short description of your use case in natural language. Please provide it as second argument.'
      );
    });

<<<<<<< HEAD
    it('throws when provider file does not exist', async () => {
      await expect(
        instance.execute({
          userError,
          flags: {},
          args: { providerName: 'test', prompt: 'test' },
        })
      ).rejects.toThrow(
        `Provider test does not exist at ${buildProviderPath(
          'test'
        )}. Make sure to run "sf prepare" before running this command.`
      );
    });

    it('throws when reading of file fails', async () => {
      jest.mocked(exists).mockResolvedValueOnce(true);
      jest.mocked(readFile).mockRejectedValueOnce(new Error('File read error'));
      await expect(
        instance.execute({
          userError,
          flags: {},
          args: { providerName: 'test', prompt: 'test' },
        })
      ).rejects.toThrow('File read error');
    });

    it('throws when provider is not valid JSON', async () => {
      jest.mocked(exists).mockResolvedValueOnce(true);
      jest.mocked(readFile).mockResolvedValueOnce('file content');
      await expect(
        instance.execute({
          userError,
          flags: {},
          args: { providerName: 'test', prompt: 'test' },
        })
      ).rejects.toThrow(`Invalid provider.json file.`);
    });

    it('throws when provider is not Provider JSON', async () => {
      jest.mocked(exists).mockResolvedValueOnce(true);
      jest.mocked(readFile).mockResolvedValueOnce('{"test": 1}');
      await expect(
        instance.execute({
          userError,
          flags: {},
          args: { providerName: 'test', prompt: 'test' },
        })
      ).rejects.toThrow(`Invalid provider.json file.`);
    });

    it('throws when provider names does not match', async () => {
      jest.mocked(exists).mockResolvedValueOnce(true);
      jest
        .mocked(readFile)
        .mockResolvedValueOnce(
          JSON.stringify(mockProviderJson({ name: 'test-provider' }))
        );
      await expect(
        instance.execute({
          userError,
          flags: {},
          args: { providerName: 'test', prompt: 'test' },
        })
      ).rejects.toThrow(
        `Provider name in provider.json file does not match provider name in command.`
      );
    });

    it('throws when provider defines only url with TODO', async () => {
      jest.mocked(exists).mockResolvedValueOnce(true);
      const providerJson = mockProviderJson({ name: 'test' });
      providerJson.services[0].baseUrl = 'https://TODO.com';
      jest.mocked(readFile).mockResolvedValueOnce(JSON.stringify(providerJson));
      await expect(
        instance.execute({
          userError,
          flags: {},
          args: { providerName: 'test', prompt: 'test' },
        })
      ).rejects.toThrow(
        `Provider.json file is not properly configured. Please make sure to replace 'TODO' in baseUrl with the actual base url of the API.`
      );
    });

=======
>>>>>>> bb323996
    it('throws when profile already exists', async () => {
      const providerName = 'test';
      const profileName = 'test';
      const profileSope = 'test-scope';
      const providerJson = mockProviderJson({ name: providerName });
      const prompt = 'test';
      jest.mocked(exists).mockResolvedValueOnce(true);
      jest.mocked(readFile).mockResolvedValueOnce(JSON.stringify(providerJson));
      jest.mocked(newProfile).mockResolvedValueOnce({
        source: 'profile',
        name: profileName,
        scope: profileSope,
      });

      await instance.execute({
        userError,
        flags: {},
        args: { providerName, prompt },
      });

      expect(newProfile).toHaveBeenCalledWith(
        {
          providerJson,
          prompt,
          options: { quiet: undefined },
        },
        { ux, userError }
      );

      expect(mockWriteOnce).toHaveBeenCalledWith(
        expect.stringContaining(
          `superface/${profileSope}.${profileName}.profile`
        ),
        profileSource
      );
    });

    it('prepares profile with scope', async () => {
      jest.mocked(exists).mockResolvedValueOnce(true);
      jest.mocked(readFile).mockResolvedValueOnce(JSON.stringify(providerJson));
      jest.mocked(newProfile).mockResolvedValueOnce({
        source: profileSource,
        name: profileName,
        scope: profileSope,
      });

      await instance.execute({
        userError,
        flags: {},
        args: { providerName, prompt },
      });

      expect(newProfile).toHaveBeenCalledWith(
        {
          providerJson,
          prompt,
          options: { quiet: undefined },
        },
        { ux, userError }
      );

      expect(mockWriteOnce).toHaveBeenCalledWith(
        expect.stringContaining(
          `superface/${profileSope}.${profileName}.profile`
        ),
        profileSource
      );
    });

    it('prepares profile without scope', async () => {
      jest.mocked(exists).mockResolvedValueOnce(true);
      jest.mocked(readFile).mockResolvedValueOnce(JSON.stringify(providerJson));
      jest
        .mocked(newProfile)
        .mockResolvedValueOnce({ source: 'profile', name: profileName });

      await instance.execute({
        userError,
        flags: {},
        args: { providerName, prompt },
      });

      expect(newProfile).toHaveBeenCalledWith(
        {
          providerJson,
          prompt,
          options: { quiet: undefined },
        },
        { ux, userError }
      );

      expect(mockWriteOnce).toHaveBeenCalledWith(
        expect.stringContaining(`superface/${profileName}.profile`),
        profileSource
      );
    });
  });
});<|MERGE_RESOLUTION|>--- conflicted
+++ resolved
@@ -46,31 +46,6 @@
       OutputStream.writeOnce = originalWriteOnce;
     });
 
-<<<<<<< HEAD
-    it('throws when provider name is not provided', async () => {
-      await expect(
-        instance.execute({
-          userError,
-          flags: {},
-          args: { prompt: 'test' },
-        })
-      ).rejects.toThrow(
-        'Missing provider name. Please provide it as first argument.'
-      );
-    });
-
-    it('throws when provider name is invalid', async () => {
-      await expect(
-        instance.execute({
-          userError,
-          flags: {},
-          args: { providerName: '!_0%L', prompt: 'test' },
-        })
-      ).rejects.toThrow('Invalid provider name');
-    });
-
-=======
->>>>>>> bb323996
     it('throws when prompt is not provided', async () => {
       await expect(
         instance.execute({
@@ -83,93 +58,6 @@
       );
     });
 
-<<<<<<< HEAD
-    it('throws when provider file does not exist', async () => {
-      await expect(
-        instance.execute({
-          userError,
-          flags: {},
-          args: { providerName: 'test', prompt: 'test' },
-        })
-      ).rejects.toThrow(
-        `Provider test does not exist at ${buildProviderPath(
-          'test'
-        )}. Make sure to run "sf prepare" before running this command.`
-      );
-    });
-
-    it('throws when reading of file fails', async () => {
-      jest.mocked(exists).mockResolvedValueOnce(true);
-      jest.mocked(readFile).mockRejectedValueOnce(new Error('File read error'));
-      await expect(
-        instance.execute({
-          userError,
-          flags: {},
-          args: { providerName: 'test', prompt: 'test' },
-        })
-      ).rejects.toThrow('File read error');
-    });
-
-    it('throws when provider is not valid JSON', async () => {
-      jest.mocked(exists).mockResolvedValueOnce(true);
-      jest.mocked(readFile).mockResolvedValueOnce('file content');
-      await expect(
-        instance.execute({
-          userError,
-          flags: {},
-          args: { providerName: 'test', prompt: 'test' },
-        })
-      ).rejects.toThrow(`Invalid provider.json file.`);
-    });
-
-    it('throws when provider is not Provider JSON', async () => {
-      jest.mocked(exists).mockResolvedValueOnce(true);
-      jest.mocked(readFile).mockResolvedValueOnce('{"test": 1}');
-      await expect(
-        instance.execute({
-          userError,
-          flags: {},
-          args: { providerName: 'test', prompt: 'test' },
-        })
-      ).rejects.toThrow(`Invalid provider.json file.`);
-    });
-
-    it('throws when provider names does not match', async () => {
-      jest.mocked(exists).mockResolvedValueOnce(true);
-      jest
-        .mocked(readFile)
-        .mockResolvedValueOnce(
-          JSON.stringify(mockProviderJson({ name: 'test-provider' }))
-        );
-      await expect(
-        instance.execute({
-          userError,
-          flags: {},
-          args: { providerName: 'test', prompt: 'test' },
-        })
-      ).rejects.toThrow(
-        `Provider name in provider.json file does not match provider name in command.`
-      );
-    });
-
-    it('throws when provider defines only url with TODO', async () => {
-      jest.mocked(exists).mockResolvedValueOnce(true);
-      const providerJson = mockProviderJson({ name: 'test' });
-      providerJson.services[0].baseUrl = 'https://TODO.com';
-      jest.mocked(readFile).mockResolvedValueOnce(JSON.stringify(providerJson));
-      await expect(
-        instance.execute({
-          userError,
-          flags: {},
-          args: { providerName: 'test', prompt: 'test' },
-        })
-      ).rejects.toThrow(
-        `Provider.json file is not properly configured. Please make sure to replace 'TODO' in baseUrl with the actual base url of the API.`
-      );
-    });
-
-=======
->>>>>>> bb323996
     it('throws when profile already exists', async () => {
       const providerName = 'test';
       const profileName = 'test';
