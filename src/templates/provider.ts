--- conflicted
+++ resolved
@@ -1,8 +1,4 @@
-<<<<<<< HEAD
-import { ProviderJson } from "@superfaceai/ast";
-=======
 import { ProviderJson } from '@superfaceai/ast';
->>>>>>> 275692d8
 
 function stringifyProvider(input: ProviderJson): string {
   return JSON.stringify(input, null, 2);
