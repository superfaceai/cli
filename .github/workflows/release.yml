name: Release package
on:
  workflow_dispatch:
    inputs:
      release-level:
        description: 'Release level (one of): patch, minor, major, prepatch, preminor, premajor, prerelease'
        required: true
jobs:
  release:
    runs-on: ubuntu-latest
    steps:
      # Checkout project main and setup environment
      - name: Checkout
        uses: actions/checkout@v2.3.4

      - name: Setup Node.js environment
        uses: actions/setup-node@v2
        with:
          registry-url: https://registry.npmjs.org/
          node-version: '14'

      # Install dependencies and run test
      - name: Install dependencies
        run: yarn install --frozen-lockfile

      # Build the project
      - name: Build
        run: yarn build

      # Test the project
      - name: Tests
        run: yarn test

      # Git configuration
      - name: Git configuration
        run: |
          git config --global user.email "bot@superface.ai"
          git config --global user.name "GitHub Actions release workflow"

      - name: Bump release version
        if: startsWith(github.event.inputs.release-level, 'pre') != true
        run: |
          echo "NEW_VERSION=$(npm --no-git-tag-version version $RELEASE_LEVEL)" >> $GITHUB_ENV
          echo "RELEASE_TAG=latest" >> $GITHUB_ENV
        env:
          RELEASE_LEVEL: ${{ github.event.inputs.release-level }}

      - name: Bump pre-release version
        if: startsWith(github.event.inputs.release-level, 'pre') && github.ref_name != 'main'
        run: |
          echo "NEW_VERSION=$(npm --no-git-tag-version --preid=beta version $RELEASE_LEVEL)" >> $GITHUB_ENV
          echo "RELEASE_TAG=beta" >> $GITHUB_ENV
        env:
          RELEASE_LEVEL: ${{ github.event.inputs.release-level }}

      - name: Bump rc pre-release version
        if: startsWith(github.event.inputs.release-level, 'pre') && github.ref_name == 'main'
        run: |
          echo "NEW_VERSION=$(npm --no-git-tag-version --preid=rc version $RELEASE_LEVEL)" >> $GITHUB_ENV
          echo "RELEASE_TAG=next" >> $GITHUB_ENV
        env:
          RELEASE_LEVEL: ${{ github.event.inputs.release-level }}
          
      # Update changelog unreleased section with new version
      - name: Update changelog
        if: startsWith(github.event.inputs.release-level, 'pre') != true
        uses: superfaceai/release-changelog-action@v1
        with:
          path-to-changelog: CHANGELOG.md
          version: ${{ env.NEW_VERSION }}
          operation: release

      # Commit changelog changes
      - name: Commit CHANGELOG.md and package.json changes and create tag
        run: |
          git add "package.json"
          git add "CHANGELOG.md"
          git commit -m "chore: release ${{ env.NEW_VERSION }}"
          git tag ${{ env.NEW_VERSION }}

      # Publish version to public repository
      - name: Publish
        run: yarn publish --verbose --access public --tag ${{ env.RELEASE_TAG }}
        env:
          NODE_AUTH_TOKEN: ${{ secrets.NPMJS_BOT_PAT }}

<<<<<<< HEAD
      # Get package tarball
      - name: Get package tarball
        run: echo "TARBALL_URL=$(npm view @superfaceai/cli@${{ env.NEW_VERSION }} level dist.tarball)" >> $GITHUB_ENV

      # Update Homebrew formula to the new version
      - name: Update Homebrew Formula (only stable releases)
        if: startsWith(github.event.inputs.release-level, 'pre') != true
        uses: mislav/bump-homebrew-formula-action@v2
        with:
          formula-name: superface
          formula-path: Formula/superface.rb
          homebrew-tap: superfaceai/homebrew-cli
          base-branch: main
          download-url: ${{ env.TARBALL_URL }}
          tag-name: ${{ env.NEW_VERSION }}
          commit-message: |
            Updating {{formulaName}} to ${{ env.NEW_VERSION }}
        env:
          COMMITTER_TOKEN: ${{ secrets.GH_BOT_PAT }}

=======
>>>>>>> f097b7b4
      # Push changes to origin
      - name: Push changes to repository
        env:
          GITHUB_TOKEN: ${{ secrets.GITHUB_TOKEN }}
        run: |
          git push origin && git push --tags

      # Read version changelog
      - id: get-changelog
        name: Get release version changelog
        if: startsWith(github.event.inputs.release-level, 'pre') != true
        uses: superfaceai/release-changelog-action@v1
        with:
          path-to-changelog: CHANGELOG.md
          version: ${{ env.NEW_VERSION }}
          operation: read
  
      # Create name for package tarball (reused in further steps)
      - name: Make package tarball name
        run: echo "TARBALL_NAME=superfaceai-cli-${{ env.NEW_VERSION }}.tgz" >> $GITHUB_ENV

      # Create package tarball
      - name: Create package tarball
        run: yarn pack --filename $FILENAME
        env:
          FILENAME: ${{ env.TARBALL_NAME }}

      # Update release documentation
      - name: Update GitHub release documentation
        uses: softprops/action-gh-release@v1
        with:
          tag_name: ${{ env.NEW_VERSION }}
          body: ${{ steps.get-changelog.outputs.changelog }}
          prerelease: ${{ startsWith(github.event.inputs.release-level, 'pre') }}
          files: ${{ env.TARBALL_NAME }}
        env:
          GITHUB_TOKEN: ${{ secrets.GITHUB_TOKEN }}

      # Wait for GH assets to be downloadable
      - name: Wait for assets (10s)
        run: sleep 10s
        shell: bash

      # Update Homebrew formula to the new version
      # TODO: !!! Run only on stable releases
      - name: Update Homebrew Formula
        uses: mislav/bump-homebrew-formula-action@v2
        with:
          formula-name: superface
          formula-path: Formula/superface.rb
          homebrew-tap: superfaceai/homebrew-cli
          base-branch: main
          download-url: https://github.com/${{ github.repository }}/releases/download/${{ env.NEW_VERSION }}/${{ env.TARBALL_NAME }}
          tag-name: ${{ env.NEW_VERSION }}
          commit-message: |
            Updating {{formulaName}} to ${{ env.NEW_VERSION }}
        env:
          COMMITTER_TOKEN: ${{ secrets.GH_BOT_PAT }}

      # Trigger Daily test for released version (excluding pre releases)
      - name: Trigger Daily Test
        if: startsWith(github.event.inputs.release-level, 'pre') != true
        uses: peter-evans/repository-dispatch@v1
        with:
          token: ${{ secrets.GH_BOT_PAT }}
          repository: superfaceai/superface-daily
          event-type: on-demand-test<|MERGE_RESOLUTION|>--- conflicted
+++ resolved
@@ -84,29 +84,6 @@
         env:
           NODE_AUTH_TOKEN: ${{ secrets.NPMJS_BOT_PAT }}
 
-<<<<<<< HEAD
-      # Get package tarball
-      - name: Get package tarball
-        run: echo "TARBALL_URL=$(npm view @superfaceai/cli@${{ env.NEW_VERSION }} level dist.tarball)" >> $GITHUB_ENV
-
-      # Update Homebrew formula to the new version
-      - name: Update Homebrew Formula (only stable releases)
-        if: startsWith(github.event.inputs.release-level, 'pre') != true
-        uses: mislav/bump-homebrew-formula-action@v2
-        with:
-          formula-name: superface
-          formula-path: Formula/superface.rb
-          homebrew-tap: superfaceai/homebrew-cli
-          base-branch: main
-          download-url: ${{ env.TARBALL_URL }}
-          tag-name: ${{ env.NEW_VERSION }}
-          commit-message: |
-            Updating {{formulaName}} to ${{ env.NEW_VERSION }}
-        env:
-          COMMITTER_TOKEN: ${{ secrets.GH_BOT_PAT }}
-
-=======
->>>>>>> f097b7b4
       # Push changes to origin
       - name: Push changes to repository
         env:
