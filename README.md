--- conflicted
+++ resolved
@@ -59,6 +59,7 @@
 * [`superface create`](#superface-create)
 * [`superface init [NAME]`](#superface-init-name)
 * [`superface install [PROFILEID]`](#superface-install-profileid)
+* [`superface lint [FILE]`](#superface-lint-file)
 * [`superface publish PATH`](#superface-publish-path)
 
 ## `superface configure PROVIDERNAME`
@@ -73,22 +74,13 @@
   PROVIDERNAME  Provider name.
 
 OPTIONS
-<<<<<<< HEAD
-  -f, --force            When set to true and when provider exists in super.json, overwrites them.
-  -h, --help             show CLI help
-  -l, --local            When set to true, provider name argument is used as a filepath to provider.json file
-  -p, --profile=profile  (required) Specifies profile to associate with provider
-  -q, --quiet            When set to true, disables the shell echo output of init actions.
-  --no-env               When set to true command does not prepare security varibles in .env file
-=======
   -f, --force                    When set to true and when provider exists in super.json, overwrites them.
   -h, --help                     show CLI help
   -p, --profile=profile          (required) Specifies profile to associate with provider
-  -q, --quiet                    When set to true, disables the shell echo output of init actions.
+  -q, --quiet                    When set to true, disables the shell echo output of action.
   --localMap=localMap            Optional filepath to .suma map file
   --localProvider=localProvider  Optional filepath to provider.json file
   --no-env                       When set to true command does not prepare security varibles in .env file
->>>>>>> 6af528f6
 
 EXAMPLES
   $ superface configure twilio -p send-sms
@@ -112,7 +104,7 @@
   -h, --help                   show CLI help
   -i, --interactive            When set to true, command is used in interactive mode.
   -p, --path=path              Base path where files will be created
-  -q, --quiet                  When set to true, disables the shell echo output of init actions.
+  -q, --quiet                  When set to true, disables the shell echo output of action.
 
   -s, --scan=scan              When number provided, scan for super.json outside cwd within range represented by this
                                number.
@@ -150,7 +142,7 @@
   $ superface create -i
 ```
 
-_See code: [src/commands/create/profile.ts](https://github.com/superfaceai/cli/tree/main/src/commands/create/profile.ts)_
+_See code: [src/commands/create.ts](https://github.com/superfaceai/cli/tree/main/src/commands/create.ts)_
 
 ## `superface init [NAME]`
 
@@ -166,7 +158,7 @@
 OPTIONS
   -h, --help             show CLI help
   -p, --prompt           When set to true, prompt will be executed.
-  -q, --quiet            When set to true, disables the shell echo output of init actions.
+  -q, --quiet            When set to true, disables the shell echo output of action.
   --profiles=profiles    Profile identifiers.
   --providers=providers  Provider names.
 
@@ -177,7 +169,7 @@
   superface init foo --profiles my-profile@1.1.0 another-profile@2.0 --providers osm gmaps
 ```
 
-_See code: [src/commands/create/provider.ts](https://github.com/superfaceai/cli/tree/main/src/commands/create/provider.ts)_
+_See code: [src/commands/init.ts](https://github.com/superfaceai/cli/tree/main/src/commands/init.ts)_
 
 ## `superface install [PROFILEID]`
 
@@ -202,7 +194,7 @@
 
   -p, --providers=providers  Provider name.
 
-  -q, --quiet                When set to true, disables the shell echo output of init actions.
+  -q, --quiet                When set to true, disables the shell echo output of action.
 
   -s, --scan=scan            When number provided, scan for super.json outside cwd within range represented by this
                              number.
@@ -219,6 +211,47 @@
 
 _See code: [src/commands/install.ts](https://github.com/superfaceai/cli/tree/main/src/commands/install.ts)_
 
+## `superface lint [FILE]`
+
+Lints maps and profiles locally linked in super.json. Path to single file can be provided. Outputs the linter issues to STDOUT by default.
+
+```
+USAGE
+  $ superface lint [FILE]
+
+OPTIONS
+  -f, --outputFormat=long|short|json   [default: long] Output format to use to display errors and warnings.
+  -h, --help                           show CLI help
+
+  -o, --output=output                  [default: -] Filename where the output will be written. `-` is stdout, `-2` is
+                                       stderr.
+
+  -q, --quiet                          When set to true, disables the shell echo output of action.
+
+  -s, --scan=scan                      When number provided, scan for super.json outside cwd within range represented by
+                                       this number.
+
+  -t, --documentType=auto|map|profile  [default: auto] Document type to parse. `auto` attempts to infer from file
+                                       extension.
+
+  -v, --validate                       Validate maps to specific profile.
+
+  --append                             Open output file in append mode instead of truncating it if it exists. Has no
+                                       effect with stdout and stderr streams.
+
+DESCRIPTION
+  Linter ends with non zero exit code if errors are found.
+
+EXAMPLES
+  $ superface lint
+  $ superface lint -o -2
+  $ superface lint -f json
+  $ superface lint my/path/to/sms/service@1.0
+  $ superface lint -s
+```
+
+_See code: [src/commands/lint.ts](https://github.com/superfaceai/cli/tree/main/src/commands/lint.ts)_
+
 ## `superface publish PATH`
 
 Uploads map/profile/provider to Store - use paths to `.supr` file for profiles, `.suma` for maps and `.json` for providers. Do not use path ending with `.ast.json` (compiled files).
@@ -233,7 +266,7 @@
 OPTIONS
   -f, --force  Publishes without asking any confirmation.
   -h, --help   show CLI help
-  -q, --quiet  When set to true, disables the shell echo output of init actions.
+  -q, --quiet  When set to true, disables the shell echo output of action.
   --dry-run    Runs without sending actual request.
 
 EXAMPLES
