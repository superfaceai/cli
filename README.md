--- conflicted
+++ resolved
@@ -62,12 +62,9 @@
 * [`superface install [PROFILEID]`](#superface-install-profileid)
 * [`superface lint [FILE]`](#superface-lint-file)
 * [`superface login`](#superface-login)
-<<<<<<< HEAD
+* [`superface logout`](#superface-logout)
+* [`superface publish DOCUMENTTYPE`](#superface-publish-documenttype)
 * [`superface whoami`](#superface-whoami)
-=======
-* [`superface logout`](#superface-logout)
->>>>>>> 25b229f2
-* [`superface publish DOCUMENTTYPE`](#superface-publish-documenttype)
 
 ## `superface check`
 
@@ -178,7 +175,7 @@
   $ superface create -i
 ```
 
-_See code: [src/commands/create/profile.ts](https://github.com/superfaceai/cli/tree/main/src/commands/create/profile.ts)_
+_See code: [src/commands/create.ts](https://github.com/superfaceai/cli/tree/main/src/commands/create.ts)_
 
 ## `superface init [NAME]`
 
@@ -205,7 +202,7 @@
   superface init foo --profiles my-profile@1.1.0 another-profile@2.0 --providers osm gmaps
 ```
 
-_See code: [src/commands/create/provider.ts](https://github.com/superfaceai/cli/tree/main/src/commands/create/provider.ts)_
+_See code: [src/commands/init.ts](https://github.com/superfaceai/cli/tree/main/src/commands/init.ts)_
 
 ## `superface install [PROFILEID]`
 
@@ -309,15 +306,6 @@
 
 _See code: [src/commands/login.ts](https://github.com/superfaceai/cli/tree/main/src/commands/login.ts)_
 
-<<<<<<< HEAD
-## `superface whoami`
-
-Prints info about logged in user
-
-```
-USAGE
-  $ superface whoami
-=======
 ## `superface logout`
 
 Logs out logged in user
@@ -325,26 +313,16 @@
 ```
 USAGE
   $ superface logout
->>>>>>> 25b229f2
 
 OPTIONS
   -h, --help   show CLI help
   -q, --quiet  When set to true, disables the shell echo output of action.
 
-<<<<<<< HEAD
-EXAMPLES
-  $ superface whoami
-  $ sf whoami
-```
-
-_See code: [src/commands/whoami.ts](https://github.com/superfaceai/cli/tree/main/src/commands/whoami.ts)_
-=======
 EXAMPLE
   $ superface logout
 ```
 
 _See code: [src/commands/logout.ts](https://github.com/superfaceai/cli/tree/main/src/commands/logout.ts)_
->>>>>>> 25b229f2
 
 ## `superface publish DOCUMENTTYPE`
 
@@ -380,6 +358,25 @@
 ```
 
 _See code: [src/commands/publish.ts](https://github.com/superfaceai/cli/tree/main/src/commands/publish.ts)_
+
+## `superface whoami`
+
+Prints info about logged in user
+
+```
+USAGE
+  $ superface whoami
+
+OPTIONS
+  -h, --help   show CLI help
+  -q, --quiet  When set to true, disables the shell echo output of action.
+
+EXAMPLES
+  $ superface whoami
+  $ sf whoami
+```
+
+_See code: [src/commands/whoami.ts](https://github.com/superfaceai/cli/tree/main/src/commands/whoami.ts)_
 <!-- commandsstop -->
 
 ## Interactive install
