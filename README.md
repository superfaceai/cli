# CLI

![GitHub Workflow Status](https://img.shields.io/github/workflow/status/superfaceai/cli/CI)
![NPM](https://img.shields.io/npm/v/@superfaceai/cli)
[![NPM](https://img.shields.io/npm/l/@superfaceai/cli)](LICENSE)
![TypeScript](https://img.shields.io/badge/%3C%2F%3E-Typescript-blue)

<img src="https://github.com/superfaceai/cli/blob/main/docs/LogoGreen.png" alt="superface logo" width="150" height="150">

Superface CLI provides access to superface tooling from the CLI.

## Table of Contents

- [Background](#background)
- [Install](#install)
- [Usage](#usage)
- [Security](#security)
- [Support](#support)
- [Development](#development)
- [Maintainers](#maintainers)
- [Contributing](#contributing)
- [License](#license)

## Background

Superface (super-interface) is a higher-order API, an abstraction on top of the modern APIs like GraphQL and REST. Superface is one interface to discover, connect, and query any capabilities available via conventional APIs. 

Through its focus on application-level semantics, Superface decouples the clients from servers, enabling fully autonomous evolution. As such it minimizes the code base as well as errors and downtimes while providing unmatched resiliency and redundancy. 

Superface allows for switching capability providers without development at a runtime in milliseconds. Furthermore, Superface decentralizes the composition and aggregation, and thus creates an Autonomous Integration Mesh.

Motivation behind Superface is nicely described in this [video](https://www.youtube.com/watch?v=BCvq3NXFb94) from APIdays conference.

You can get more information at https://superface.ai and https://docs.superface.ai/.

## Install

To install this package just install the cli globally using one of the following commands:

```shell
# if using yarn
yarn global add @superfaceai/cli
# otherwise
npm install --global @superfaceai/cli
```

Or you can use NPX directly with Superface CLI commands:

```shell
npx @superfaceai/cli [command]
# eg. you can quickly start with Superface CLI and our curated capabilities 
npx @superfaceai/cli install [profileId eg. communication/send-email] -i
```

## Usage

  <!-- commands -->
* [`superface configure PROVIDERNAME`](#superface-configure-providername)
* [`superface create`](#superface-create)
* [`superface init [NAME]`](#superface-init-name)
* [`superface install [PROFILEID]`](#superface-install-profileid)
* [`superface lint [FILE]`](#superface-lint-file)
<<<<<<< HEAD
* [`superface publish PATH`](#superface-publish-path)
=======
>>>>>>> 662f037c

## `superface configure PROVIDERNAME`

Configures new provider and map for already installed profile. Provider configuration is dowloaded from a Superface registry or from local file.

```
USAGE
  $ superface configure PROVIDERNAME

ARGUMENTS
  PROVIDERNAME  Provider name.

OPTIONS
  -f, --force                    When set to true and when provider exists in super.json, overwrites them.
  -h, --help                     show CLI help
  -p, --profile=profile          (required) Specifies profile to associate with provider
  -q, --quiet                    When set to true, disables the shell echo output of action.
  --localMap=localMap            Optional filepath to .suma map file
  --localProvider=localProvider  Optional filepath to provider.json file
  --no-env                       When set to true command does not prepare security varibles in .env file

EXAMPLES
  $ superface configure twilio -p send-sms
  $ superface configure twilio -p send-sms -q
  $ superface configure twilio -p send-sms -f
  $ superface configure twilio -p send-sms --local-provider providers/twilio.provider.json
  $ superface configure twilio -p send-sms --local-map maps/send-sms.twilio.suma
```

_See code: [src/commands/configure.ts](https://github.com/superfaceai/cli/tree/main/src/commands/configure.ts)_

## `superface create`

Creates empty map, profile or/and provider on a local filesystem.

```
USAGE
  $ superface create

OPTIONS
  -h, --help                   show CLI help
  -i, --interactive            When set to true, command is used in interactive mode.
  -p, --path=path              Base path where files will be created
  -q, --quiet                  When set to true, disables the shell echo output of action.

  -s, --scan=scan              When number provided, scan for super.json outside cwd within range represented by this
                               number.

  -t, --variant=variant        Variant of a map

  -u, --usecase=usecase        Usecases that profile or map contains

  -v, --version=version        [default: 1.0.0] Version of a profile

  --init                       When set to true, command will initialize Superface

  --map                        Create a map

  --no-init                    When set to true, command won't initialize Superface

  --no-super-json              When set to true, command won't change SuperJson file

  --profile                    Create a profile

  --profileId=profileId        Profile Id in format [scope](optional)/[name]

  --provider                   Create a provider

  --providerName=providerName  Names of providers. This argument is used to create maps and/or providers

EXAMPLES
  $ superface create --profileId sms/service --profile
  $ superface create --profileId sms/service --profile -v 1.1-rev133 -u SendSMS ReceiveSMS
  $ superface create --profileId sms/service --providerName twilio --map
  $ superface create --profileId sms/service --providerName twilio --map -t bugfix
  $ superface create --providerName twilio tyntec --provider
  $ superface create --profileId sms/service --providerName twilio --provider --map --profile -t bugfix -v 1.1-rev133 -u 
  SendSMS ReceiveSMS
  $ superface create -i
```

_See code: [src/commands/create.ts](https://github.com/superfaceai/cli/tree/main/src/commands/create.ts)_

## `superface init [NAME]`

Initializes superface local folder structure.

```
USAGE
  $ superface init [NAME]

ARGUMENTS
  NAME  Name of parent directory.

OPTIONS
  -h, --help             show CLI help
  -p, --prompt           When set to true, prompt will be executed.
  -q, --quiet            When set to true, disables the shell echo output of action.
  --profiles=profiles    Profile identifiers.
  --providers=providers  Provider names.

EXAMPLES
  superface init
  superface init foo
  superface init foo --providers bar twilio
  superface init foo --profiles my-profile@1.1.0 another-profile@2.0 --providers osm gmaps
```

_See code: [src/commands/init.ts](https://github.com/superfaceai/cli/tree/main/src/commands/init.ts)_

## `superface install [PROFILEID]`

Automatically initializes superface directory in current working directory if needed, communicates with Superface Store API, stores profiles and compiled files to a local system. Install without any arguments tries to install profiles and providers listed in super.json

```
USAGE
  $ superface install [PROFILEID]

ARGUMENTS
  PROFILEID  Profile identifier consisting of scope (optional), profile name and its version.

OPTIONS
  -f, --force                When set to true and when profile exists in local filesystem, overwrites them.
  -h, --help                 show CLI help

  -i, --interactive          When set to true, command is used in interactive mode. It leads users through profile
                             installation, provider selection, provider security and retry policy setup. Result of this
                             command is ready to use superface configuration.

  -l, --local                When set to true, profile id argument is used as a filepath to profile.supr file.

  -p, --providers=providers  Provider name.

  -q, --quiet                When set to true, disables the shell echo output of action.

  -s, --scan=scan            When number provided, scan for super.json outside cwd within range represented by this
                             number.

EXAMPLES
  $ superface install
  $ superface install sms/service -i
  $ superface install sms/service@1.0 -i
  $ superface install sms/service@1.0
  $ superface install sms/service@1.0 --providers twilio tyntec
  $ superface install sms/service@1.0 -p twilio
  $ superface install --local sms/service.supr
```

_See code: [src/commands/install.ts](https://github.com/superfaceai/cli/tree/main/src/commands/install.ts)_

## `superface lint [FILE]`

Lints maps and profiles locally linked in super.json. Path to single file can be provided. Outputs the linter issues to STDOUT by default.

```
USAGE
  $ superface lint [FILE]

OPTIONS
  -f, --outputFormat=long|short|json   [default: long] Output format to use to display errors and warnings.
  -h, --help                           show CLI help

  -o, --output=output                  [default: -] Filename where the output will be written. `-` is stdout, `-2` is
                                       stderr.

  -q, --quiet                          When set to true, disables the shell echo output of action.

  -s, --scan=scan                      When number provided, scan for super.json outside cwd within range represented by
                                       this number.

  -t, --documentType=auto|map|profile  [default: auto] Document type to parse. `auto` attempts to infer from file
                                       extension.

  -v, --validate                       Validate maps to specific profile.

  --append                             Open output file in append mode instead of truncating it if it exists. Has no
                                       effect with stdout and stderr streams.

DESCRIPTION
  Linter ends with non zero exit code if errors are found.

EXAMPLES
  $ superface lint
  $ superface lint -o -2
  $ superface lint -f json
  $ superface lint my/path/to/sms/service@1.0
  $ superface lint -s
```

_See code: [src/commands/lint.ts](https://github.com/superfaceai/cli/tree/main/src/commands/lint.ts)_
<<<<<<< HEAD

## `superface publish PATH`

Uploads map/profile/provider to Store - use paths to `.supr` file for profiles, `.suma` for maps and `.json` for providers. Do not use path ending with `.ast.json` (compiled files).

```
USAGE
  $ superface publish PATH

ARGUMENTS
  PATH  Path to profile, map or provider

OPTIONS
  -f, --force  Publishes without asking any confirmation.
  -h, --help   show CLI help
  -q, --quiet  When set to true, disables the shell echo output of action.
  --dry-run    Runs without sending actual request.

EXAMPLES
  $ station publish capabilities/vcs/user-repos/maps/bitbucket.suma -f
  $ station publish capabilities/vcs/user-repos/maps/bitbucket.suma -q
  $ station publish capabilities/vcs/user-repos/maps/bitbucket.suma --dry-run
```

_See code: [src/commands/publish.ts](https://github.com/superfaceai/cli/tree/main/src/commands/publish.ts)_
=======
>>>>>>> 662f037c
<!-- commandsstop -->

## Interactive install

CLI install command can be used in interactive mode by using `-i` flag. It leads users through profile installation, provider selection, provider security and retry policy setup. Result of this command is ready to use superface configuration. Steps of command are:
      
1) Superface is initialized (if not already initialized)
      
2) Selected profile installation - if profile already exists users can choose if they want to override existing 
   installation
      
3) Select providers and install them. Users can choose to override or skip already existing providers
      
4) If profile contains more than one use case users can select use case to configure
      
5) If there is more than one provider configured users can choose to enable provider failover (in case of problems 
   with primary provider superface automatically switches to secondary provider)
      
6) For every selected provider users can choose retry policy he want provider to use. Currently there are two 
   supported retry policies:
      
    * None: superface won't retry any requests
      
    * CircuitBreaker: superface will try retry requests, each request has timeout and exponential backoff is used between 
      failed requests. Parameters of circuit breaker can be specifed or left default.
      
7) Installed providers are configured. Users can set enviroment variables needed for provider authorization. These 
   are saved locally in .env file.
      
8) Package @superfaceai/one-sdk is installed. This package is needed to use superface.
      
9) Optionally, package dotenv is installed to load .env file
      
10) Optionally, users can enter SDK token to connect superface installation with his dashboard and to enable e-mail 
    notifications
      
11) Superface is configured 🆗. Users can follow printed link to get actual code

## Security

Superface is not man-in-the-middle so it does not require any access to secrets that are needed to communicate with provider API. Superface CLI only prepares super.json file with authorization fields in form of environment variable. You just set correct variables and communicate directly with provider API.

You can find more information in [SDK repository](https://github.com/superfaceai/one-sdk-js/blob/main/SECURITY.md).

## Support

If you need any additional support, have any questions or you just want to talk you can do that through our [documentation page](https://docs.superface.ai). 

## Development

When developing, start with cloning the repository using `git clone https://github.com/superfaceai/cli.git` (or `git clone git@github.com:superfaceai/cli.git` if you have repository access).

After cloning, the dependencies must be downloaded using `yarn install` or `npm install`.

Now the repository is ready for code changes.

The `package.json` also contains scripts (runnable by calling `yarn <script-name>` or `npm run <script-name>`):
- `test` - run all tests
- `lint` - lint the code (use `lint --fix` to run autofix)
- `format` - check the code formatting (use `firmat:fix` to autoformat)
- `prepush` - run `test`, `lint` and `format` checks. This should run without errors before you push anything to git.

Lastly, to build a local artifact run `yarn build` or `npm run build`.

To install a local artifact globally, symlink the binary (`ln -s bin/superface <target>`) into one of the following folders:

- `~/.local/bin` - local binaries for your user only (may not be in `PATH` yet)
- `/usr/local/bin` - system-wide binaries installed by the system administrator
- output of `yarn global bin` - usually the same as `/use/local/bin`

**Note**: The project needs to be built (into the `dist` folder) to run cli commands.

**Note**: You can change url of API requests by setting `SUPERFACE_API_URL` environment variable to desired base url.

## Maintainers

- [@Lukáš Valenta](https://github.com/lukas-valenta)
- [@Edward](https://github.com/TheEdward162)
- [@Vratislav Kalenda](https://github.com/Vratislav)
- [@Z](https://github.com/zdne)

## Contributing

**Please open an issue first if you want to make larger changes**

Feel free to contribute! Please follow the [Contribution Guide](CONTRIBUTION_GUIDE.md).

Licenses of node_modules are checked during CI/CD for every commit. Only the following licenses are allowed:

- 0BDS
- MIT
- Apache-2.0
- ISC
- BSD-3-Clause
- BSD-2-Clause
- CC-BY-4.0
- CC-BY-3.0;BSD
- CC0-1.0
- Unlicense

Note: If editing the README, please conform to the [standard-readme](https://github.com/RichardLitt/standard-readme) specification.

## License

The Superface is licensed under the [MIT](LICENSE).
© 2021 Superface<|MERGE_RESOLUTION|>--- conflicted
+++ resolved
@@ -60,10 +60,7 @@
 * [`superface init [NAME]`](#superface-init-name)
 * [`superface install [PROFILEID]`](#superface-install-profileid)
 * [`superface lint [FILE]`](#superface-lint-file)
-<<<<<<< HEAD
 * [`superface publish PATH`](#superface-publish-path)
-=======
->>>>>>> 662f037c
 
 ## `superface configure PROVIDERNAME`
 
@@ -254,24 +251,31 @@
 ```
 
 _See code: [src/commands/lint.ts](https://github.com/superfaceai/cli/tree/main/src/commands/lint.ts)_
-<<<<<<< HEAD
 
 ## `superface publish PATH`
 
-Uploads map/profile/provider to Store - use paths to `.supr` file for profiles, `.suma` for maps and `.json` for providers. Do not use path ending with `.ast.json` (compiled files).
+Uploads map/profile/provider to Store. Published file must be locally linked in super.json
 
 ```
 USAGE
   $ superface publish PATH
 
 ARGUMENTS
-  PATH  Path to profile, map or provider
-
-OPTIONS
-  -f, --force  Publishes without asking any confirmation.
-  -h, --help   show CLI help
-  -q, --quiet  When set to true, disables the shell echo output of action.
-  --dry-run    Runs without sending actual request.
+  PATH  (map|profile|provider) Document type of publeshed file
+
+OPTIONS
+  -f, --force                  Publishes without asking any confirmation.
+  -h, --help                   show CLI help
+  -q, --quiet                  When set to true, disables the shell echo output of action.
+
+  -s, --scan=scan              When number provided, scan for super.json outside cwd within range represented by this
+                               number.
+
+  --dry-run                    Runs without sending actual request.
+
+  --profileId=profileId        (required) Profile Id in format [scope/](optional)[name]
+
+  --providerName=providerName  (required) Name of provider. This argument is used to publish map or provider
 
 EXAMPLES
   $ station publish capabilities/vcs/user-repos/maps/bitbucket.suma -f
@@ -280,8 +284,6 @@
 ```
 
 _See code: [src/commands/publish.ts](https://github.com/superfaceai/cli/tree/main/src/commands/publish.ts)_
-=======
->>>>>>> 662f037c
 <!-- commandsstop -->
 
 ## Interactive install
