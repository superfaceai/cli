--- conflicted
+++ resolved
@@ -10,11 +10,8 @@
 - [Background](#background)
 - [Install](#install)
 - [Usage](#usage)
-<<<<<<< HEAD
+- [Security](#security)
 - [Support](#support)
-=======
-- [Security](#security)
->>>>>>> c7822cdf
 - [Development](#development)
 - [Publishing](#publishing)
 - [Maintainers](#maintainers)
@@ -216,17 +213,15 @@
 _See code: [src/commands/lint.ts](https://github.com/superfaceai/cli/tree/main/src/commands/lint.ts)_
 <!-- commandsstop -->
 
-<<<<<<< HEAD
+## Security
+
+Superface is not man-in-the-middle so it does not require any access to secrets that are needed to communicate with provider API. Superface CLI only prepares super.json file with authorization fields in form of environment variable. You just set correct variables and communicate directly with provider API.
+
+You can find more information in [SDK repository](https://github.com/superfaceai/sdk-js/blob/master/SECURITY.md).
+
 ## Support
 
 If you need any additional support, have any questions or you just want to talk you can do that through our [documentation page](https://developer.superface.dev). 
-=======
-## Security
-
-Superface is not man-in-the-middle so it does not require any access to secrets that are needed to communicate with provider API. Superface CLI only prepares super.json file with authorization fields in form of environment variable. You just set correct variables and communicate directly with provider API.
-
-You can find more information in [SDK repository](https://github.com/superfaceai/sdk-js/blob/master/SECURITY.md).
->>>>>>> c7822cdf
 
 ## Development
 
