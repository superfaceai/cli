--- conflicted
+++ resolved
@@ -45,11 +45,8 @@
  `create`| Creates a new profile and/or map locally.
  `lint`  | Lints given profiles and/or maps locally.
  `play`  | Manages and executes interactive playgrounds.
-<<<<<<< HEAD
  `init`  | Initializes local folder structure.
-=======
-`install`| Installs profiles and maps from the registry.
->>>>>>> 80181b49
+`install`| Installs capabilities and their AST to a local project.
 
 ## Development
 
