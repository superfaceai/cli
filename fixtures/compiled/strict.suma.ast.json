--- conflicted
+++ resolved
@@ -2195,10 +2195,6 @@
       "minor": 2,
       "patch": 0
     },
-<<<<<<< HEAD
-    "sourceChecksum": "89e0d09cb5ec6d16dcc4d688c4af982ebd77739a9196a9e29edd9d585505d9b8"
-=======
     "sourceChecksum": "bfd83d45dcc6e3ce124163f9e2029574fe239a5c7dac6b71b1a6261b4342e68b"
->>>>>>> a6fdac63
   }
 }